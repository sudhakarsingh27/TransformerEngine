# Copyright (c) 2022-2024, NVIDIA CORPORATION & AFFILIATES. All rights reserved.
#
# See LICENSE for license information.

from contextlib import nullcontext
import functools
import operator
from typing import Callable, Sequence, Union

import jax
import jax.numpy as jnp
import numpy as np
import pytest
from jax import jit, value_and_grad
from flax import linen as nn

from utils import assert_allclose
from transformer_engine.jax.dot import type_safe_dot_general, dequantize, quantize
from transformer_engine.jax.fp8 import FP8MetaPackage, FP8Helper
from transformer_engine.jax.fp8 import is_fp8_available
from transformer_engine.jax.layernorm import layernorm, layernorm_fp8_dot
<<<<<<< HEAD
from transformer_engine.jax.mlp import activation_lu, activation_lu_fp8, fused_layernorm_fp8_mlp
=======
from transformer_engine.jax.mlp import activation_lu, fused_layernorm_fp8_mlp
from transformer_engine.jax.cpp_extensions import act_lu_fp8, dact_lu_dbias_cast_transpose
from transformer_engine.jax.cpp_extensions import dgated_act_lu_cast_transpose
>>>>>>> 2ded3d51


GEMM_CASES = [
    (256, 256, 512),
    (32, 32, 32),
    (2048, 1024, 2048),
    (2048, 2048, 1024),
    (2048, 1024, 1024),
]
FP8_COMPUTE_TYPE = [jnp.float8_e4m3fn, jnp.float8_e5m2]
LN_CASES = [(512, 1024)]
DTYPES = [jnp.bfloat16, jnp.float32]
is_fp8_supported, reason = is_fp8_available()

<<<<<<< HEAD
=======


>>>>>>> 2ded3d51
def _convert_to_activation_function(fn_or_string):
    """Convert a string to an activation function."""
    if fn_or_string == 'linear':
        return lambda x: x
<<<<<<< HEAD
=======
    if fn_or_string == 'quick_gelu':
        return lambda x: nn.gelu(x, approximate=True)
    if fn_or_string == 'squared_relu':
        return lambda x: functools.reduce(operator.mul, [nn.relu(x), nn.relu(x)])
>>>>>>> 2ded3d51
    if isinstance(fn_or_string, str):
        return getattr(nn, fn_or_string)
    if callable(fn_or_string):
        return fn_or_string
    raise ValueError(f"don't know how to convert {fn_or_string} to an activation function")


class TestFP8Dot:

    @pytest.mark.skipif(not is_fp8_supported, reason=reason)
    def test_qdq(self):
        FP8_E4M3_MAX = (jnp.finfo(jnp.float8_e4m3fn).max).astype(jnp.float32)
        x = jnp.asarray([[-1, 0.1], [2, 3]], jnp.float32)
        amax = jnp.max(jnp.abs(x)).reshape(1)
        scale = jnp.asarray(FP8_E4M3_MAX / amax, jnp.float32).reshape(1)
        scale_inv = (1 / scale).reshape(1)

        y, _ = quantize(x, q_dtype=jnp.float8_e4m3fn, scale=scale)
        z = dequantize(y, dq_dtype=jnp.float32, scale_inv=scale_inv)

        assert_allclose(z, x, dtype=jnp.float8_e4m3fn)

    @pytest.mark.parametrize('m,n,k', GEMM_CASES)
    def test_forward_bf16(self, m, n, k):
        key = jax.random.PRNGKey(0)
        subkeys = jax.random.split(key, 2)
        a = jax.random.normal(subkeys[0], (m, k), jnp.bfloat16)
        b = jax.random.normal(subkeys[1], (k, n), jnp.bfloat16)

        primitive_out = type_safe_dot_general(a, b)
        ref_out = jnp.dot(a, b)

        assert_allclose(primitive_out, ref_out, dtype=jnp.bfloat16)

    @pytest.mark.skipif(not is_fp8_supported, reason=reason)
    @pytest.mark.parametrize('m,n,k', GEMM_CASES)
    def test_forward_fp8_randint(self, m, n, k):
        key = jax.random.PRNGKey(0)
        subkeys = jax.random.split(key, 2)

        # TODO(rewang): add float random test
        min_val, max_val = -8, 8
        a = jax.random.randint(subkeys[0], (m, k), min_val, max_val).astype(jnp.bfloat16)
        b = jax.random.randint(subkeys[1], (k, n), min_val, max_val).astype(jnp.bfloat16)

        fp8_max = FP8Helper.generate_fp8_max_array(FP8Helper.NUM_META_PER_GEMM)
        fp8_metas_amax = jnp.zeros((FP8Helper.NUM_META_PER_GEMM, FP8Helper.AMAX_HISTORY_LEN),
                                   jnp.float32)
        fp8_metas_scale = jnp.ones((FP8Helper.NUM_META_PER_GEMM, 1), jnp.float32)
        fp8_metas_scale_inv = jnp.ones((FP8Helper.NUM_META_PER_GEMM, 1), jnp.float32)
        fp8_meta_pkg = FP8MetaPackage(1, fp8_max, fp8_metas_amax, fp8_metas_scale,
                                      fp8_metas_scale_inv)

        primitive_out = type_safe_dot_general(a, b, fp8_meta_pkg)

        # calculate scale by amax
        fp8_metas_scale, fp8_metas_scale_inv = FP8Helper.update_fp8_scale(
            fp8_max, fp8_metas_amax, fp8_metas_scale)
        fp8_meta_pkg = FP8MetaPackage(1, fp8_max, fp8_metas_amax, fp8_metas_scale,
                                      fp8_metas_scale_inv)

        primitive_out = type_safe_dot_general(a, b, fp8_meta_pkg)
        ref_out = jnp.dot(a, b)

        ref_out = ref_out.astype(jnp.float32)
        primitive_out = primitive_out.astype(jnp.float32)

        assert_allclose(primitive_out, ref_out, dtype=FP8Helper.FWD_DTYPE)

    @pytest.mark.parametrize('m,n,k', GEMM_CASES)
    def test_grad_bf16(self, m, n, k):
        key = jax.random.PRNGKey(0)
        subkeys = jax.random.split(key, 2)
        a = jax.random.normal(subkeys[0], (m, k), jnp.bfloat16)
        b = jax.random.normal(subkeys[1], (k, n), jnp.bfloat16)

        def primitive_func(x, y):
            primitive_out = type_safe_dot_general(x, y)
            return jnp.mean(primitive_out)

        def ref_func(x, y):
            return jnp.mean(jnp.dot(x, y))

        value_n_grad_primitive_func = value_and_grad(primitive_func, (0, 1))

        value_n_grad_ref_func = value_and_grad(ref_func, (0, 1))

        primitive_out, (primitive_a_grad, primitive_b_grad) = value_n_grad_primitive_func(a, b)
        ref_out, (ref_a_grad, ref_b_grad) = value_n_grad_ref_func(a, b)

        assert_allclose(primitive_out, ref_out, dtype=jnp.bfloat16)
        assert_allclose(primitive_a_grad, ref_a_grad, dtype=jnp.bfloat16)
        assert_allclose(primitive_b_grad, ref_b_grad, dtype=jnp.bfloat16)

    @pytest.mark.skipif(not is_fp8_supported, reason=reason)
    @pytest.mark.parametrize('m,n,k', GEMM_CASES)
    def test_grad_fp8_dot(self, m, n, k):
        key = jax.random.PRNGKey(0)
        subkeys = jax.random.split(key, 2)

        a = jax.random.normal(subkeys[0], (m, k)).astype(jnp.bfloat16)
        b = jax.random.normal(subkeys[1], (k, n)).astype(jnp.bfloat16)

        fp8_max = FP8Helper.generate_fp8_max_array(FP8Helper.NUM_META_PER_GEMM)
        fp8_metas_amax = jnp.zeros((FP8Helper.NUM_META_PER_GEMM, FP8Helper.AMAX_HISTORY_LEN),
                                   jnp.float32)
        fp8_metas_scale = jnp.ones((FP8Helper.NUM_META_PER_GEMM, 1), jnp.float32)
        fp8_metas_scale_inv = jnp.ones((FP8Helper.NUM_META_PER_GEMM, 1), jnp.float32)

        def primitive_func(x, y, fp8_max, fp8_metas_amax, fp8_metas_scale, fp8_metas_scale_inv):
            fp8_meta_pkg = FP8MetaPackage(1, fp8_max, fp8_metas_amax, fp8_metas_scale,
                                          fp8_metas_scale_inv)
            primitive_out = type_safe_dot_general(x, y, fp8_meta_pkg)
            return jnp.mean(primitive_out)

        def ref_func(x, y):
            return jnp.mean(jnp.dot(x, y))

        value_n_grad_primitive_func = value_and_grad(primitive_func, (0, 1, 2, 3, 4, 5))
        value_n_grad_ref_func = value_and_grad(ref_func, (0, 1))

        ref_out, (ref_a_grad, ref_b_grad) = value_n_grad_ref_func(a, b)

        for _ in range(3):
            primitive_out, (primitive_a_grad, primitive_b_grad, fp8_max, fp8_metas_amax,
                            fp8_metas_scale, fp8_metas_scale_inv) = value_n_grad_primitive_func(
                                a, b, fp8_max, fp8_metas_amax, fp8_metas_scale, fp8_metas_scale_inv)

        assert_allclose(primitive_out, ref_out, dtype=FP8Helper.FWD_DTYPE)
        assert_allclose(primitive_a_grad, ref_a_grad, dtype=FP8Helper.BWD_DTYPE)
        assert_allclose(primitive_b_grad, ref_b_grad, dtype=FP8Helper.BWD_DTYPE)

    @pytest.mark.skipif(not is_fp8_supported, reason=reason)
<<<<<<< HEAD
    @pytest.mark.parametrize('m,n,k', [(128, 256, 512),
=======
    @pytest.mark.parametrize('m,n,k', [(256, 128, 512),
>>>>>>> 2ded3d51
                                       (16384, 1024, 2816),
                                       (16384, 2816, 1024),
                                       (16384, 1024, 1024)])
    @pytest.mark.parametrize('activation_type', [('gelu', ),
                                                 ('gelu', 'linear'),
                                                 ('silu', ),
<<<<<<< HEAD
                                                 ('silu', 'linear')])
=======
                                                 ('silu', 'linear'),
                                                 ('relu',),
                                                 ('relu', 'linear'),
                                                 ('quick_gelu',),
                                                 ('quick_gelu', 'linear'),
                                                 ('squared_relu',),
                                                 ('squared_relu', 'linear')])
>>>>>>> 2ded3d51
    @pytest.mark.parametrize('use_bias', [True, False])
    def test_grad_fused_layernorm_fp8_mlp(self, m, n, k,
            activation_type: Sequence[Union[str, Callable]], use_bias: bool):
        """  N/a """
        key = jax.random.PRNGKey(0)
        subkeys = jax.random.split(key, 6)

        a = jax.random.normal(subkeys[0], (m, k), jnp.bfloat16)
<<<<<<< HEAD
        k1 = jax.random.normal(subkeys[1], (k, len(activation_type), n), jnp.bfloat16)
        k2 = jax.random.normal(subkeys[2], (n, k), jnp.bfloat16)
=======
        k1 = jax.random.normal(subkeys[1], (k, len(activation_type), n), jnp.bfloat16) / jnp.sqrt(k)
        k2 = jax.random.normal(subkeys[2], (n, k), jnp.bfloat16) / jnp.sqrt(n)
>>>>>>> 2ded3d51
        s = jax.random.normal(subkeys[5], (k,), jnp.bfloat16)
        if use_bias:
            b1 = jax.random.normal(subkeys[3], (len(activation_type), n), jnp.bfloat16)
            b2 = jax.random.normal(subkeys[4], (k,), jnp.bfloat16)
        else:
            b1 = None
            b2 = None

        init_fp8_max = FP8Helper.generate_fp8_max_array(FP8Helper.NUM_META_PER_GEMM * 2)
        init_fp8_metas_amax = jnp.zeros(
            (FP8Helper.NUM_META_PER_GEMM * 2, FP8Helper.AMAX_HISTORY_LEN), jnp.float32)
        init_fp8_metas_scale = jnp.ones((FP8Helper.NUM_META_PER_GEMM * 2, 1), jnp.float32)
        init_fp8_metas_scale_inv = jnp.ones((FP8Helper.NUM_META_PER_GEMM * 2, 1), jnp.float32)

        def primitive_func(x, ln_s, y, z, w, v, fp8_max, fp8_metas_amax, fp8_metas_scale,
                           fp8_metas_scale_inv):
            # x is input tensor, matrix 2d
            # y, z are weights, matrix 2d
            # out = ((x * y) + w) * z + v
            fp8_meta_pkg = FP8MetaPackage(2, fp8_max, fp8_metas_amax, fp8_metas_scale,
                                          fp8_metas_scale_inv)
            return jnp.mean(
                fused_layernorm_fp8_mlp(x, ln_s, None, [y, z], [w, v], fp8_meta_pkg, "rmsnorm",
                                activation_type = activation_type, use_bias = use_bias))
<<<<<<< HEAD


=======


>>>>>>> 2ded3d51
        def layernorm_fp8_mlp_ref(x: jnp.ndarray, ln_scale: jnp.ndarray, kernel_1: jnp.ndarray,
                                kernel_2: jnp.ndarray, bias_1: jnp.ndarray, bias_2: jnp.ndarray,
                                fp8_maxs: jnp.ndarray, amax: jnp.ndarray, scale: jnp.ndarray,
                                scale_inv: jnp.ndarray) -> jnp.ndarray:

            x = jnp.asarray(x, jnp.float32)
            mean2 = jnp.mean(jax.lax.square(x), axis=-1, keepdims=True)
            y = jnp.asarray(x * jax.lax.rsqrt(mean2 + 1e-6), jnp.bfloat16)
            ln_out = y * ln_scale
            ln_out = jnp.asarray(ln_out, jnp.bfloat16)

            fp8_gemm_1_pkg = FP8MetaPackage(1, fp8_maxs[:FP8Helper.NUM_META_PER_GEMM],
                                            amax[:FP8Helper.NUM_META_PER_GEMM],
                                            scale[:FP8Helper.NUM_META_PER_GEMM],
                                            scale_inv[:FP8Helper.NUM_META_PER_GEMM])
            linear_1_out = type_safe_dot_general(ln_out, kernel_1, fp8_gemm_1_pkg, ((1,), (0,)))

            if use_bias:
                bias_1_shape = (1,) * (linear_1_out.ndim - bias_1.ndim) + bias_1.shape
                linear_1_out += jnp.reshape(bias_1, bias_1_shape)

            x = jnp.split(linear_1_out, len(activation_type), axis=-2)
            acts = []
            for idx, act_fn in enumerate(activation_type):
                x_i = _convert_to_activation_function(act_fn)(x[idx])
                acts.append(x_i)
            x = functools.reduce(operator.mul, acts)

            x = jnp.asarray(jnp.squeeze(x, axis=-2), jnp.bfloat16)

            fp8_gemm_2_pkg = FP8MetaPackage(1, fp8_maxs[FP8Helper.NUM_META_PER_GEMM:],
                                            amax[FP8Helper.NUM_META_PER_GEMM:],
                                            scale[FP8Helper.NUM_META_PER_GEMM:],
                                            scale_inv[FP8Helper.NUM_META_PER_GEMM:])
            output = type_safe_dot_general(x, kernel_2, fp8_gemm_2_pkg, ((1,), (0,)))

            if use_bias:
                bias_2_shape = (1,) * (output.ndim - bias_2.ndim) + bias_2.shape
                output += jnp.reshape(bias_2, bias_2_shape)

            return output

        def ref_func(x, ln_s, y, z, w, v, fp8_max, fp8_metas_amax, fp8_metas_scale,
                     fp8_metas_scale_inv):
            return jnp.mean(
                layernorm_fp8_mlp_ref(x, ln_s, y, z, w, v, fp8_max, fp8_metas_amax, fp8_metas_scale,
                                    fp8_metas_scale_inv))

        value_n_grad_primitive_func = jit(
            value_and_grad(primitive_func, (0, 1, 2, 3, 4, 5, 6, 7, 8, 9)))
        value_n_grad_ref_func = jit(value_and_grad(ref_func, (0, 1, 2, 3, 4, 5, 6, 7, 8, 9)))

        ref_fp8_max = init_fp8_max
        ref_fp8_metas_amax = init_fp8_metas_amax
        ref_fp8_metas_scale = init_fp8_metas_scale
        ref_fp8_metas_scale_inv = init_fp8_metas_scale_inv

        pri_fp8_max = init_fp8_max
        pri_fp8_metas_amax = init_fp8_metas_amax
        pri_fp8_metas_scale = init_fp8_metas_scale
        pri_fp8_metas_scale_inv = init_fp8_metas_scale_inv

        # Convert str to index as str is not a valid type for JAX JIT
        for _ in range(3):
            ref_out, (ref_a_grad, ref_s_grad, ref_k1_grad, ref_k2_grad, ref_b1_grad, ref_b2_grad,
                      ref_fp8_max, ref_fp8_metas_amax, ref_fp8_metas_scale,
                      ref_fp8_metas_scale_inv) = value_n_grad_ref_func(
                          a, s, k1, k2, b1, b2, ref_fp8_max, ref_fp8_metas_amax,
                            ref_fp8_metas_scale, ref_fp8_metas_scale_inv)

        for _ in range(3):
            primitive_out, (primitive_a_grad, primitive_s_grad, primitive_k1_grad,
                            primitive_k2_grad, primitive_b1_grad, primitive_b2_grad, pri_fp8_max,
                            pri_fp8_metas_amax, pri_fp8_metas_scale,
                            pri_fp8_metas_scale_inv) = value_n_grad_primitive_func(
                                a, s, k1, k2, b1, b2, pri_fp8_max, pri_fp8_metas_amax,
                                pri_fp8_metas_scale, pri_fp8_metas_scale_inv)

        assert_allclose(primitive_out, ref_out, dtype=FP8Helper.FWD_DTYPE)
        assert_allclose(jnp.asarray(primitive_a_grad, np.float32),
                        jnp.asarray(ref_a_grad, np.float32),
                        dtype=FP8Helper.BWD_DTYPE)
        assert_allclose(jnp.asarray(primitive_k1_grad, np.float32),
                        jnp.asarray(ref_k1_grad, np.float32),
                        dtype=FP8Helper.BWD_DTYPE)
        assert_allclose(jnp.asarray(primitive_s_grad, np.float32),
                        jnp.asarray(ref_s_grad, np.float32),
                        dtype=FP8Helper.BWD_DTYPE)
        assert_allclose(jnp.asarray(primitive_k2_grad, np.float32),
                        jnp.asarray(ref_k2_grad, np.float32),
                        dtype=FP8Helper.BWD_DTYPE)
        if use_bias:
            assert_allclose(jnp.asarray(primitive_b2_grad, np.float32),
                            jnp.asarray(ref_b2_grad, np.float32),
                            dtype=FP8Helper.BWD_DTYPE)
            assert_allclose(jnp.asarray(primitive_b1_grad, np.float32),
                            jnp.asarray(ref_b1_grad, np.float32),
                            dtype=FP8Helper.BWD_DTYPE)


@pytest.fixture(name="random_inputs")
def random_inputs_fixture(shape):
    key = jax.random.PRNGKey(0)
    subkeys = jax.random.split(key, 4)
    out = jax.random.uniform(subkeys[0], shape, jnp.bfloat16, 5, 8)
    return out


class TestActivationLu:
<<<<<<< HEAD

    def ref_func(self, x, activation_type):
        def ref_act_lu(inputs):
            x = jnp.split(inputs, len(activation_type), axis=-2)
            acts = []
            for idx, act_fn in enumerate(activation_type):
                x_i = _convert_to_activation_function(act_fn)(x[idx])
                acts.append(x_i)
            x = functools.reduce(operator.mul, acts)
            return jnp.mean(x)

        ref_act_func = jit(value_and_grad(ref_act_lu, (0,)))
        return ref_act_func(x)

    def primitive_func(self, inputs):
        return jnp.mean(activation_lu(inputs, activation_type = self.activation_type))

=======

    def ref_func(self, x, activation_type):
        def ref_act_lu(inputs):
            x = jnp.split(inputs, len(activation_type), axis=-2)
            acts = []
            for idx, act_fn in enumerate(activation_type):
                x_i = _convert_to_activation_function(act_fn)(x[idx])
                acts.append(x_i)
            x = functools.reduce(operator.mul, acts)
            return jnp.mean(x)

        ref_act_func = jit(value_and_grad(ref_act_lu, (0,)))
        return ref_act_func(x)

    def primitive_func(self, inputs):
        return jnp.mean(activation_lu(inputs, activation_type = self.activation_type))

>>>>>>> 2ded3d51
    @pytest.mark.parametrize('shape', [(32, 1, 64), (64, 1, 256)])
    @pytest.mark.parametrize('activation_type', [('gelu',),
                                                 ('gelu', 'linear'),
                                                 ('silu',),
<<<<<<< HEAD
                                                 ('silu', 'linear')])
=======
                                                 ('silu', 'linear'),
                                                 ('relu',),
                                                 ('relu', 'linear'),
                                                 ('quick_gelu',),
                                                 ('quick_gelu', 'linear'),
                                                 ('squared_relu',),
                                                 ('squared_relu', 'linear') ])
>>>>>>> 2ded3d51
    def test_activation_lu(self, random_inputs, activation_type):
        x = random_inputs
        x = jnp.repeat(x, len(activation_type), axis=1)
        self.activation_type = activation_type

        value_n_grad_primitive_func = jit(
            value_and_grad(self.primitive_func, (0,)))

        prim_out, (prim_grad,) = value_n_grad_primitive_func(x)
        ref_out, (ref_grad,) = self.ref_func(x, activation_type)

        assert_allclose(prim_out, ref_out, dtype=x.dtype)
        assert_allclose(prim_grad, ref_grad, dtype=x.dtype)


class TestActivationLuFP8(TestActivationLu):

<<<<<<< HEAD
    def primitive_func(self, inputs, dx_trans_no_use, dbias_no_use, amax, scale, scale_inv):
        return jnp.mean(
            activation_lu_fp8(inputs,
                              amax, scale, scale_inv,
                              jnp.float8_e4m3fn, jnp.float8_e5m2,
                              activation_type = self.activation_type))
=======
    def prim_func(self, x):
        amax = self.amax
        scale = self.scale
        scale_inv = self.scale_inv
        activation_type = self.activation_type

        @jax.custom_vjp
        def _prim_func(x, _x_t, _dbias, _amax):
            output = _prim_func_fwd(x, _x_t, _dbias, _amax)
            return output

        def _prim_func_fwd(x, _x_t, _dbias, _amax):
            activation_lu_out, _ = act_lu_fp8(x, amax, scale, scale_inv,
                                              FP8Helper.FWD_DTYPE, activation_type)
            activation_lu_out = dequantize(activation_lu_out, x.dtype, scale_inv)
            ctx = (x)
            return activation_lu_out, ctx

        def _prim_func_bwd(ctx, g):
            x = ctx
            if len(self.activation_type) > 1: #gated, no bias
                dactivation_lu, dactivation_lu_trans, amax_out = \
                dgated_act_lu_cast_transpose(g, x, amax, scale, scale_inv,
                                             FP8Helper.BWD_DTYPE, -1, activation_type)
                dbias = jnp.empty(x.shape[-1], x.dtype)
            else: #not gated, with bias
                dactivation_lu, dactivation_lu_trans, dbias, amax_out = \
                dact_lu_dbias_cast_transpose(g, x, amax, scale, scale_inv, FP8Helper.BWD_DTYPE,
                                             -1, -2, self.activation_type)
            dactivation_lu = dequantize(dactivation_lu, x.dtype, scale_inv)
            dactivation_lu_trans = dequantize(dactivation_lu_trans, x.dtype, scale_inv)
            ctx = (dactivation_lu, dactivation_lu_trans, dbias, amax_out)
            return ctx

        _prim_func.defvjp(_prim_func_fwd, _prim_func_bwd)

        dx_trans_no_use = jnp.empty([x.shape[i] for i in self.transpose_indices], dtype=x.dtype)
        dbias_no_use = jnp.empty(x.shape[-1], dtype=x.dtype)
        amax_no_use = jnp.zeros(1, jnp.float32)
        value_n_grad_primitive_func = value_and_grad(lambda a, b, c, d:
            jnp.mean(_prim_func(a, b, c, d)), (0, 1, 2, 3))
        return value_n_grad_primitive_func(x, dx_trans_no_use, dbias_no_use, amax_no_use)

>>>>>>> 2ded3d51

    @pytest.mark.skipif(not is_fp8_supported, reason=reason)
    @pytest.mark.parametrize('shape', [(32, 1, 64), (64, 1, 256)])
    @pytest.mark.parametrize('activation_type', [('gelu',),
                                                 ('gelu', 'linear'),
                                                 ('silu',),
<<<<<<< HEAD
                                                 ('silu', 'linear')])
=======
                                                 ('silu', 'linear'),
                                                 ('relu',),
                                                 ('relu', 'linear'),
                                                 ('quick_gelu',),
                                                 ('quick_gelu', 'linear'),
                                                 ('squared_relu',),
                                                 ('squared_relu', 'linear') ])
>>>>>>> 2ded3d51
    def test_activation_lu(self, random_inputs, activation_type):
        self.amax = jnp.zeros(1, jnp.float32)
        self.scale = jnp.ones(1, jnp.float32)
        self.scale_inv = jnp.ones(1, jnp.float32)
        self.activation_type = activation_type
<<<<<<< HEAD
=======
        self.transpose_indices = (1, 2, 0)
>>>>>>> 2ded3d51

        x = random_inputs
        x = jnp.repeat(x, len(activation_type), axis=1)

<<<<<<< HEAD
        value_n_grad_primitive_func = jit( value_and_grad(self.primitive_func, (0, 1, 2, 3, 4, 5,)))

        transpose_indices = (1, 2, 0) if len(activation_type) > 1 else (2, 0, 1)
        dx_trans_no_use = jnp.zeros([x.shape[i] for i in transpose_indices], dtype=x.dtype)
        dbias_no_use = jnp.zeros(x.shape[-1], dtype=x.dtype)

        prim_out, (prim_grad, prim_grad_trans, dbias, amax, _, _) = \
            value_n_grad_primitive_func(x, dx_trans_no_use, dbias_no_use,
                                    self.amax, self.scale, self.scale_inv)
=======

        prim_out, (prim_grad, prim_grad_trans, dbias, amax) = self.prim_func(x)
>>>>>>> 2ded3d51
        ref_out, (ref_grad,) = self.ref_func(x, activation_type)

        assert_allclose(prim_out, ref_out, dtype=FP8Helper.FWD_DTYPE)
        assert_allclose(amax, jnp.amax(jnp.abs(ref_grad)), rtol=1e-2)
        if 'linear' not in activation_type:
            assert_allclose(dbias, jnp.sum(ref_grad, axis=(i for i in range(x.ndim - 1))))
        assert_allclose(prim_grad, ref_grad, dtype=FP8Helper.BWD_DTYPE)
        assert_allclose(prim_grad_trans,
<<<<<<< HEAD
                        jnp.transpose(ref_grad, transpose_indices),
=======
                        jnp.transpose(ref_grad, self.transpose_indices),
>>>>>>> 2ded3d51
                        dtype=FP8Helper.BWD_DTYPE)


class TestNorm:
    """
    Test transformer_engine.jax.layernorm APIs
    """

    def reference_layernorm(self, x, scale, bias, zero_centered_gamma, eps):
        """
        JAX native layernorm implementations
        - bias is not None: layernorm
        - bias is None: rmsnorm
        """
        x_ = jnp.asarray(x, jnp.float32)
        if bias is None:
            mean = 0.
        else:
            mean = jnp.mean(x_, axis=-1, keepdims=True)
        var = jnp.mean(jnp.square(x_ - mean), axis=-1, keepdims=True)
        normed_input = (x_ - mean) * jax.lax.rsqrt(var + eps)
        if zero_centered_gamma:
            scale += 1.
        if bias is None:
            bias = 0.
        return jnp.asarray(normed_input * scale + bias).astype(x.dtype)

    @pytest.mark.parametrize('n, hidden', LN_CASES)
    @pytest.mark.parametrize('dtype', DTYPES)
    @pytest.mark.parametrize('ln_type', ['layernorm', 'rmsnorm'])
    @pytest.mark.parametrize('zero_centered_gamma', [False, True])
    @pytest.mark.parametrize('epsilon', [1e-2, 1e-6])
    def test_layernorm_forward_backward(self, n, hidden, ln_type, zero_centered_gamma, epsilon,
                                        dtype):
        """
        Test transformer_engine.jax.layernorm.layernorm
        """
        expect_assert = False
        if ln_type == 'rmsnorm' and zero_centered_gamma:
            # zero_centered_gamma is not supported for rmsnorm, expect an assertion.
            expect_assert = True

        with pytest.raises(AssertionError, match=r".*zero_centered_gamma is not supported.*"
                          ) if expect_assert else nullcontext():
            key = jax.random.PRNGKey(0)
            subkeys = jax.random.split(key, 3)

            x = jax.random.uniform(subkeys[0], (n, hidden), dtype, -1, 1)
            gamma_range = (-1, 1) if zero_centered_gamma else (0, 2)
            gamma = jax.random.uniform(subkeys[1], (hidden,), jnp.float32, *gamma_range)
            gamma = jnp.asarray(gamma, dtype)
            if ln_type == 'layernorm':
                beta = jax.random.uniform(subkeys[2], (hidden,), jnp.float32, -1, 1)
                beta = jnp.asarray(beta, dtype)
            else:
                beta = None

            def compute_loss(x):
                # Higher precision to compute the loss
                x_ = x.astype(jnp.float32)
                return jnp.mean(jnp.square(x_)).astype(x.dtype)

            jitted_primitive = jit(
                value_and_grad(
                    lambda x, gamma, beta: compute_loss(
                        layernorm(x, gamma, beta, ln_type, zero_centered_gamma, epsilon)),
                    (0, 1, 2)))

            jitted_reference = jit(
                value_and_grad(
                    lambda x, gamma, beta: compute_loss(
                        self.reference_layernorm(x, gamma, beta, zero_centered_gamma, epsilon)),
                    (0, 1, 2)))

            primitive_out, (primitive_dx, primitive_dgamma,
                            primitive_dbeta) = jitted_primitive(x, gamma, beta)
            reference_out, (reference_dx, reference_dgamma,
                            reference_dbeta) = jitted_reference(x, gamma, beta)

            assert_allclose(primitive_out, reference_out, dtype=dtype)
            assert_allclose(primitive_dx, reference_dx, dtype=dtype)
            assert_allclose(primitive_dgamma, reference_dgamma, dtype=dtype)
            if beta is not None:
                assert_allclose(primitive_dbeta, reference_dbeta, dtype=dtype)

    @pytest.mark.skipif(not is_fp8_supported, reason=reason)
    @pytest.mark.parametrize('m,n,k', GEMM_CASES)
    @pytest.mark.parametrize('ln_type', ['layernorm', 'rmsnorm'])
    @pytest.mark.parametrize('zero_centered_gamma', [True, False])
    @pytest.mark.parametrize('epsilon', [1e-2, 1e-6])
    def test_ln_fp8_dot_forward_backward(self, m, n, k, ln_type, zero_centered_gamma, epsilon):
        """
        Test transformer_engine.jax.layernorm.layernorm_fp8_dot
        """
        expect_assert = False
        if ln_type == 'rmsnorm' and zero_centered_gamma:
            # zero_centered_gamma is not supported for rmsnorm, expect an assertion.
            expect_assert = True

        with pytest.raises(AssertionError, match=r".*zero_centered_gamma is not supported.*"
                          ) if expect_assert else nullcontext():
            key = jax.random.PRNGKey(0)
            subkeys = jax.random.split(key, 4)

            a = jax.random.normal(subkeys[0], (m, k)).astype(jnp.bfloat16)
            b = jax.random.normal(subkeys[1], (k, n)).astype(jnp.bfloat16)

            gamma = jax.random.normal(subkeys[2], (k,)).astype(jnp.bfloat16)
            if ln_type == 'layernorm':
                beta = jax.random.normal(subkeys[3], (k,)).astype(jnp.bfloat16)
            else:
                beta = None

            fp8_max = FP8Helper.generate_fp8_max_array(FP8Helper.NUM_META_PER_GEMM)
            fp8_metas_amax = jnp.zeros((FP8Helper.NUM_META_PER_GEMM, FP8Helper.AMAX_HISTORY_LEN),
                                       jnp.float32)
            fp8_metas_scale = jnp.ones((FP8Helper.NUM_META_PER_GEMM, 1), jnp.float32)
            fp8_metas_scale_inv = jnp.ones((FP8Helper.NUM_META_PER_GEMM, 1), jnp.float32)

            def primitive_func(x, y, gamma, beta, fp8_max, fp8_metas_amax, fp8_metas_scale,
                               fp8_metas_scale_inv):
                fp8_meta_pkg = FP8MetaPackage(1, fp8_max, fp8_metas_amax, fp8_metas_scale,
                                              fp8_metas_scale_inv)
                primitive_out = layernorm_fp8_dot(x, y, gamma, beta, fp8_meta_pkg, ln_type,
                                                  zero_centered_gamma)
                return jnp.mean(primitive_out)

            def ref_func(x, y, gamma, beta, zero_centered_gamma):
                x = self.reference_layernorm(x, gamma, beta, zero_centered_gamma, epsilon)
                return jnp.mean(jnp.dot(x, y))

            value_n_grad_primitive_func = value_and_grad(primitive_func, range(8))
            value_n_grad_ref_func = value_and_grad(ref_func, (0, 1, 2, 3))

            ref_out, (ref_a_grad, ref_b_grad, ref_gamma_grad,
                      ref_beta_grad) = value_n_grad_ref_func(a, b, gamma, beta, zero_centered_gamma)

            for _ in range(3):
                primitive_out, (primitive_a_grad, primitive_b_grad, primitive_gamma_grad,
                                primitive_beta_grad, fp8_max, fp8_metas_amax, fp8_metas_scale,
                                fp8_metas_scale_inv) = value_n_grad_primitive_func(
                                    a, b, gamma, beta, fp8_max, fp8_metas_amax, fp8_metas_scale,
                                    fp8_metas_scale_inv)

            assert_allclose(primitive_out, ref_out, dtype=FP8Helper.FWD_DTYPE)
            assert_allclose(primitive_a_grad, ref_a_grad, dtype=FP8Helper.BWD_DTYPE)
            assert_allclose(primitive_b_grad, ref_b_grad, dtype=FP8Helper.BWD_DTYPE)
            assert_allclose(primitive_gamma_grad, ref_gamma_grad, dtype=FP8Helper.BWD_DTYPE)
            if beta is not None:
                assert_allclose(primitive_beta_grad, ref_beta_grad, dtype=FP8Helper.BWD_DTYPE)<|MERGE_RESOLUTION|>--- conflicted
+++ resolved
@@ -19,13 +19,9 @@
 from transformer_engine.jax.fp8 import FP8MetaPackage, FP8Helper
 from transformer_engine.jax.fp8 import is_fp8_available
 from transformer_engine.jax.layernorm import layernorm, layernorm_fp8_dot
-<<<<<<< HEAD
-from transformer_engine.jax.mlp import activation_lu, activation_lu_fp8, fused_layernorm_fp8_mlp
-=======
 from transformer_engine.jax.mlp import activation_lu, fused_layernorm_fp8_mlp
 from transformer_engine.jax.cpp_extensions import act_lu_fp8, dact_lu_dbias_cast_transpose
 from transformer_engine.jax.cpp_extensions import dgated_act_lu_cast_transpose
->>>>>>> 2ded3d51
 
 
 GEMM_CASES = [
@@ -40,22 +36,16 @@
 DTYPES = [jnp.bfloat16, jnp.float32]
 is_fp8_supported, reason = is_fp8_available()
 
-<<<<<<< HEAD
-=======
-
-
->>>>>>> 2ded3d51
+
+
 def _convert_to_activation_function(fn_or_string):
     """Convert a string to an activation function."""
     if fn_or_string == 'linear':
         return lambda x: x
-<<<<<<< HEAD
-=======
     if fn_or_string == 'quick_gelu':
         return lambda x: nn.gelu(x, approximate=True)
     if fn_or_string == 'squared_relu':
         return lambda x: functools.reduce(operator.mul, [nn.relu(x), nn.relu(x)])
->>>>>>> 2ded3d51
     if isinstance(fn_or_string, str):
         return getattr(nn, fn_or_string)
     if callable(fn_or_string):
@@ -189,20 +179,13 @@
         assert_allclose(primitive_b_grad, ref_b_grad, dtype=FP8Helper.BWD_DTYPE)
 
     @pytest.mark.skipif(not is_fp8_supported, reason=reason)
-<<<<<<< HEAD
-    @pytest.mark.parametrize('m,n,k', [(128, 256, 512),
-=======
     @pytest.mark.parametrize('m,n,k', [(256, 128, 512),
->>>>>>> 2ded3d51
                                        (16384, 1024, 2816),
                                        (16384, 2816, 1024),
                                        (16384, 1024, 1024)])
     @pytest.mark.parametrize('activation_type', [('gelu', ),
                                                  ('gelu', 'linear'),
                                                  ('silu', ),
-<<<<<<< HEAD
-                                                 ('silu', 'linear')])
-=======
                                                  ('silu', 'linear'),
                                                  ('relu',),
                                                  ('relu', 'linear'),
@@ -210,7 +193,6 @@
                                                  ('quick_gelu', 'linear'),
                                                  ('squared_relu',),
                                                  ('squared_relu', 'linear')])
->>>>>>> 2ded3d51
     @pytest.mark.parametrize('use_bias', [True, False])
     def test_grad_fused_layernorm_fp8_mlp(self, m, n, k,
             activation_type: Sequence[Union[str, Callable]], use_bias: bool):
@@ -219,13 +201,8 @@
         subkeys = jax.random.split(key, 6)
 
         a = jax.random.normal(subkeys[0], (m, k), jnp.bfloat16)
-<<<<<<< HEAD
-        k1 = jax.random.normal(subkeys[1], (k, len(activation_type), n), jnp.bfloat16)
-        k2 = jax.random.normal(subkeys[2], (n, k), jnp.bfloat16)
-=======
         k1 = jax.random.normal(subkeys[1], (k, len(activation_type), n), jnp.bfloat16) / jnp.sqrt(k)
         k2 = jax.random.normal(subkeys[2], (n, k), jnp.bfloat16) / jnp.sqrt(n)
->>>>>>> 2ded3d51
         s = jax.random.normal(subkeys[5], (k,), jnp.bfloat16)
         if use_bias:
             b1 = jax.random.normal(subkeys[3], (len(activation_type), n), jnp.bfloat16)
@@ -250,13 +227,8 @@
             return jnp.mean(
                 fused_layernorm_fp8_mlp(x, ln_s, None, [y, z], [w, v], fp8_meta_pkg, "rmsnorm",
                                 activation_type = activation_type, use_bias = use_bias))
-<<<<<<< HEAD
-
-
-=======
-
-
->>>>>>> 2ded3d51
+
+
         def layernorm_fp8_mlp_ref(x: jnp.ndarray, ln_scale: jnp.ndarray, kernel_1: jnp.ndarray,
                                 kernel_2: jnp.ndarray, bias_1: jnp.ndarray, bias_2: jnp.ndarray,
                                 fp8_maxs: jnp.ndarray, amax: jnp.ndarray, scale: jnp.ndarray,
@@ -366,7 +338,6 @@
 
 
 class TestActivationLu:
-<<<<<<< HEAD
 
     def ref_func(self, x, activation_type):
         def ref_act_lu(inputs):
@@ -384,32 +355,10 @@
     def primitive_func(self, inputs):
         return jnp.mean(activation_lu(inputs, activation_type = self.activation_type))
 
-=======
-
-    def ref_func(self, x, activation_type):
-        def ref_act_lu(inputs):
-            x = jnp.split(inputs, len(activation_type), axis=-2)
-            acts = []
-            for idx, act_fn in enumerate(activation_type):
-                x_i = _convert_to_activation_function(act_fn)(x[idx])
-                acts.append(x_i)
-            x = functools.reduce(operator.mul, acts)
-            return jnp.mean(x)
-
-        ref_act_func = jit(value_and_grad(ref_act_lu, (0,)))
-        return ref_act_func(x)
-
-    def primitive_func(self, inputs):
-        return jnp.mean(activation_lu(inputs, activation_type = self.activation_type))
-
->>>>>>> 2ded3d51
     @pytest.mark.parametrize('shape', [(32, 1, 64), (64, 1, 256)])
     @pytest.mark.parametrize('activation_type', [('gelu',),
                                                  ('gelu', 'linear'),
                                                  ('silu',),
-<<<<<<< HEAD
-                                                 ('silu', 'linear')])
-=======
                                                  ('silu', 'linear'),
                                                  ('relu',),
                                                  ('relu', 'linear'),
@@ -417,7 +366,6 @@
                                                  ('quick_gelu', 'linear'),
                                                  ('squared_relu',),
                                                  ('squared_relu', 'linear') ])
->>>>>>> 2ded3d51
     def test_activation_lu(self, random_inputs, activation_type):
         x = random_inputs
         x = jnp.repeat(x, len(activation_type), axis=1)
@@ -435,14 +383,6 @@
 
 class TestActivationLuFP8(TestActivationLu):
 
-<<<<<<< HEAD
-    def primitive_func(self, inputs, dx_trans_no_use, dbias_no_use, amax, scale, scale_inv):
-        return jnp.mean(
-            activation_lu_fp8(inputs,
-                              amax, scale, scale_inv,
-                              jnp.float8_e4m3fn, jnp.float8_e5m2,
-                              activation_type = self.activation_type))
-=======
     def prim_func(self, x):
         amax = self.amax
         scale = self.scale
@@ -486,16 +426,12 @@
             jnp.mean(_prim_func(a, b, c, d)), (0, 1, 2, 3))
         return value_n_grad_primitive_func(x, dx_trans_no_use, dbias_no_use, amax_no_use)
 
->>>>>>> 2ded3d51
 
     @pytest.mark.skipif(not is_fp8_supported, reason=reason)
     @pytest.mark.parametrize('shape', [(32, 1, 64), (64, 1, 256)])
     @pytest.mark.parametrize('activation_type', [('gelu',),
                                                  ('gelu', 'linear'),
                                                  ('silu',),
-<<<<<<< HEAD
-                                                 ('silu', 'linear')])
-=======
                                                  ('silu', 'linear'),
                                                  ('relu',),
                                                  ('relu', 'linear'),
@@ -503,34 +439,18 @@
                                                  ('quick_gelu', 'linear'),
                                                  ('squared_relu',),
                                                  ('squared_relu', 'linear') ])
->>>>>>> 2ded3d51
     def test_activation_lu(self, random_inputs, activation_type):
         self.amax = jnp.zeros(1, jnp.float32)
         self.scale = jnp.ones(1, jnp.float32)
         self.scale_inv = jnp.ones(1, jnp.float32)
         self.activation_type = activation_type
-<<<<<<< HEAD
-=======
         self.transpose_indices = (1, 2, 0)
->>>>>>> 2ded3d51
 
         x = random_inputs
         x = jnp.repeat(x, len(activation_type), axis=1)
 
-<<<<<<< HEAD
-        value_n_grad_primitive_func = jit( value_and_grad(self.primitive_func, (0, 1, 2, 3, 4, 5,)))
-
-        transpose_indices = (1, 2, 0) if len(activation_type) > 1 else (2, 0, 1)
-        dx_trans_no_use = jnp.zeros([x.shape[i] for i in transpose_indices], dtype=x.dtype)
-        dbias_no_use = jnp.zeros(x.shape[-1], dtype=x.dtype)
-
-        prim_out, (prim_grad, prim_grad_trans, dbias, amax, _, _) = \
-            value_n_grad_primitive_func(x, dx_trans_no_use, dbias_no_use,
-                                    self.amax, self.scale, self.scale_inv)
-=======
 
         prim_out, (prim_grad, prim_grad_trans, dbias, amax) = self.prim_func(x)
->>>>>>> 2ded3d51
         ref_out, (ref_grad,) = self.ref_func(x, activation_type)
 
         assert_allclose(prim_out, ref_out, dtype=FP8Helper.FWD_DTYPE)
@@ -539,11 +459,7 @@
             assert_allclose(dbias, jnp.sum(ref_grad, axis=(i for i in range(x.ndim - 1))))
         assert_allclose(prim_grad, ref_grad, dtype=FP8Helper.BWD_DTYPE)
         assert_allclose(prim_grad_trans,
-<<<<<<< HEAD
-                        jnp.transpose(ref_grad, transpose_indices),
-=======
                         jnp.transpose(ref_grad, self.transpose_indices),
->>>>>>> 2ded3d51
                         dtype=FP8Helper.BWD_DTYPE)
 
 
