--- conflicted
+++ resolved
@@ -16,19 +16,11 @@
 
 template <typename scalar_t>
 __device__ void fused_rope_block_forward(const scalar_t *src, const float *freqs, scalar_t *dst,
-<<<<<<< HEAD
-                                         const int s_id, const int offset_block,
-                                         const int offset_block_dst, const int h, const int d,
-                                         const int d2, const int stride_h, const int stride_d,
-                                         const int freqs_stride_s, const int freqs_stride_b,
-                                         const int o_stride_h, const int o_stride_d) {
-=======
                                          const bool interleaved, const int s_id,
                                          const int offset_block, const int offset_block_dst,
                                          const int h, const int d, const int d2, const int stride_h,
                                          const int stride_d, const int o_stride_h,
                                          const int o_stride_d) {
->>>>>>> 98b4c0d9
 #pragma unroll
   for (int d_id = threadIdx.x; d_id < d2; d_id += blockDim.x) {
     float v_cos, v_sin;
@@ -70,26 +62,14 @@
 
 template <typename scalar_t>
 __device__ void fused_rope_block_backward(const scalar_t *src, const float *freqs, scalar_t *dst,
-<<<<<<< HEAD
-                                          const int s_id, const int offset_block,
-                                          const int offset_block_dst, const int h, const int d,
-                                          const int d2, const int stride_h, const int stride_d,
-                                          const int freqs_stride_s, const int freqs_stride_b,
-=======
                                           const bool interleaved, const int s_id,
                                           const int offset_block, const int offset_block_dst,
                                           const int h, const int d, const int d2,
                                           const int stride_h, const int stride_d,
->>>>>>> 98b4c0d9
                                           const int o_stride_h, const int o_stride_d) {
 int b_id = blockIdx.y;
 #pragma unroll
   for (int d_id = threadIdx.x; d_id < d2; d_id += blockDim.x) {
-<<<<<<< HEAD
-    float v_cos = cosf(freqs[s_id * freqs_stride_s + b_id * freqs_stride_b + d_id]);
-    float v_sin = (d_id + d2 / 2 < d2) ? sinf(freqs[s_id * freqs_stride_s + b_id * freqs_stride_b + d_id + d2 / 2])
-                                       : -sinf(freqs[s_id * freqs_stride_s + b_id * freqs_stride_b + d_id + d2 / 2 - d2]);
-=======
     float v_cos = cosf(freqs[s_id * d2 + d_id]);
     float v_sin;
     if (!interleaved) {
@@ -99,7 +79,6 @@
       v_sin =
           (d_id % 2 == 0) ? sinf(freqs[s_id * d2 + d_id + 1]) : -sinf(freqs[s_id * d2 + d_id - 1]);
     }
->>>>>>> 98b4c0d9
 #pragma unroll
     for (int h_id = threadIdx.y; h_id < h; h_id += blockDim.y) {
       int offset_src = offset_block + h_id * stride_h + d_id * stride_d;
@@ -136,66 +115,12 @@
 }
 
 template <typename scalar_t>
-<<<<<<< HEAD
-__global__ void fused_rope_forward_kernel(const scalar_t *src, const float *freqs, 
-                                          const int *start_positions,scalar_t *dst,
-=======
 __global__ void fused_rope_forward_kernel(const scalar_t *src, const int *cu_seqlens,
-                                          const float *freqs, scalar_t *dst, const bool interleaved,
+                                          const float *freqs, const int *start_positions, scalar_t *dst, const bool interleaved,
                                           const int cp_size, const int cp_rank, const int s,
->>>>>>> 98b4c0d9
                                           const int h, const int d, const int d2,
                                           const int stride_s_or_t, const int stride_b,
                                           const int stride_h, const int stride_d,
-<<<<<<< HEAD
-                                          const int freqs_stride_s, const int freqs_stride_b,
-                                          const int o_stride_s, const int o_stride_b,
-                                          const int o_stride_h, const int o_stride_d) {
-  int s_id = blockIdx.x, b_id = blockIdx.y;
-  int begin_offset = (start_positions == 0) ? 0 : start_positions[b_id];
-  int offset_block = s_id * stride_s + b_id * stride_b;
-  int offset_block_dst = s_id * o_stride_s + b_id * o_stride_b;
-
-  s_id = s_id + begin_offset;
-  fused_rope_block_forward(src, freqs, dst, s_id, offset_block, offset_block_dst, h, d, d2,
-                           stride_h, stride_d, freqs_stride_s, freqs_stride_b, o_stride_h, o_stride_d);
-}
-
-template <typename scalar_t>
-__global__ void fused_rope_backward_kernel(const scalar_t *src, const float *freqs,
-                                          const int *start_positions, scalar_t *dst,
-                                           const int h, const int d, const int d2,
-                                           const int stride_s, const int stride_b,
-                                           const int stride_h, const int stride_d,
-                                           const int freqs_stride_s, const int freqs_stride_b,
-                                           const int o_stride_s, const int o_stride_b,
-                                           const int o_stride_h, const int o_stride_d) {
-  int s_id = blockIdx.x, b_id = blockIdx.y;
-  int begin_offset = (start_positions == 0) ? 0 : start_positions[b_id];
-  int offset_block = s_id * stride_s + b_id * stride_b;
-  int offset_block_dst = s_id * o_stride_s + b_id * o_stride_b;
-
-  s_id = s_id + begin_offset;
-  fused_rope_block_backward(src, freqs, dst, s_id, offset_block, offset_block_dst, h, d, d2,
-                            stride_h, stride_d, freqs_stride_s, freqs_stride_b, o_stride_h, o_stride_d);
-}
-
-template <typename scalar_t>
-__global__ void fused_rope_thd_forward_kernel(const scalar_t *src, const int *cu_seqlens,
-                                              const float *freqs, const int *start_positions, 
-                                              scalar_t *dst, const int cp_size,
-                                              const int cp_rank, const int h, const int d,
-                                              const int d2, const int stride_t, const int stride_h,
-                                              const int stride_d, const int o_stride_t,
-                                              const int o_stride_h, const int o_stride_d) {
-  int s_id = blockIdx.x, b_id = blockIdx.y;
-  int start = cu_seqlens[b_id] / cp_size;
-  int end = cu_seqlens[b_id + 1] / cp_size;
-  int t_id = s_id + start;
-  if (t_id >= end) return;
-  int offset_block = t_id * stride_t;
-  int offset_block_dst = t_id * o_stride_t;
-=======
                                           const int o_stride_s_or_t, const int o_stride_b,
                                           const int o_stride_h, const int o_stride_d) {
   int s_id = blockIdx.x, b_id = blockIdx.y;
@@ -214,7 +139,6 @@
     offset_block_dst = s_id * o_stride_s_or_t + b_id * o_stride_b;
     cur_seqlens = s;
   }
->>>>>>> 98b4c0d9
 
   int s_id_for_freqs;
   if (cp_size > 1) {
@@ -229,20 +153,6 @@
     int begin_offset = (start_positions == 0) ? 0 : start_positions[b_id];
     s_id_for_freqs = s_id + begin_offset;
   }
-<<<<<<< HEAD
-  fused_rope_block_forward(src, freqs, dst, s_id_for_freqs, offset_block, offset_block_dst, h, d,
-                           d2, stride_h, stride_d, d2, 0, o_stride_h, o_stride_d);
-}
-
-template <typename scalar_t>
-__global__ void fused_rope_thd_backward_kernel(const scalar_t *src, const int *cu_seqlens,
-                                               const float *freqs, const int *start_positions,
-                                               scalar_t *dst, const int cp_size,
-                                               const int cp_rank, const int h, const int d,
-                                               const int d2, const int stride_t, const int stride_h,
-                                               const int stride_d, const int o_stride_t,
-                                               const int o_stride_h, const int o_stride_d) {
-=======
 
   fused_rope_block_forward(src, freqs, dst, interleaved, s_id_for_freqs, offset_block,
                            offset_block_dst, h, d, d2, stride_h, stride_d, o_stride_h, o_stride_d);
@@ -250,12 +160,11 @@
 
 template <typename scalar_t>
 __global__ void fused_rope_backward_kernel(
-    const scalar_t *src, const int *cu_seqlens, const float *freqs, scalar_t *dst,
+    const scalar_t *src, const int *cu_seqlens, const float *freqs, const int *start_positions, scalar_t *dst,
     const bool interleaved, const int cp_size, const int cp_rank, const int s, const int h,
     const int d, const int d2, const int stride_s_or_t, const int stride_b, const int stride_h,
     const int stride_d, const int o_stride_s_or_t, const int o_stride_b, const int o_stride_h,
     const int o_stride_d) {
->>>>>>> 98b4c0d9
   int s_id = blockIdx.x, b_id = blockIdx.y;
   int offset_block, offset_block_dst;
   int cur_seqlens;
@@ -286,33 +195,18 @@
     int begin_offset = (start_positions == 0) ? 0 : start_positions[b_id];
     s_id_for_freqs = s_id + begin_offset;
   }
-<<<<<<< HEAD
-  fused_rope_block_backward(src, freqs, dst, s_id_for_freqs, offset_block, offset_block_dst, h, d,
-                            d2, stride_h, stride_d, d2, 0, o_stride_h, o_stride_d);
-}
-
-template <typename scalar_t>
-void fused_rope_forward_launcher(const scalar_t *input, const float *freqs, 
-                                 const int *start_positions, scalar_t *output,
-                                 const int s, const int b, const int h, const int d, const int d2,
-                                 const int stride_s, const int stride_b, const int stride_h,
-                                 const int stride_d, const int freqs_stride_s, const int freqs_stride_b, 
-                                 const int o_stride_s, const int o_stride_b,
-                                 const int o_stride_h, const int o_stride_d, cudaStream_t stream) {
-=======
 
   fused_rope_block_backward(src, freqs, dst, interleaved, s_id_for_freqs, offset_block,
                             offset_block_dst, h, d, d2, stride_h, stride_d, o_stride_h, o_stride_d);
 }
 
 template <typename scalar_t>
-void fused_rope_forward_launcher(const scalar_t *input, const int *cu_seqlens, const float *freqs,
+void fused_rope_forward_launcher(const scalar_t *input, const int *cu_seqlens, const float *freqs, const int *start_positions, 
                                  scalar_t *output, const NVTE_QKV_Format qkv_format,
                                  const bool interleaved, const int cp_size, const int cp_rank,
                                  const int s, const int b, const int h, const int d, const int d2,
                                  const int stride_s_or_t, const int stride_b, const int stride_h,
                                  const int stride_d, cudaStream_t stream) {
->>>>>>> 98b4c0d9
   int warps_per_block = h < 16 ? 4 : 8;
   dim3 blocks(s, b);
   dim3 threads(THREADS_PER_WARP, warps_per_block);
@@ -332,34 +226,20 @@
   const int o_stride_d = 1;
 
   fused_rope_forward_kernel<<<blocks, threads, 0, stream>>>(
-<<<<<<< HEAD
-      input, freqs, start_positions, output, h, d, d2, stride_s, stride_b, stride_h, stride_d, 
-      freqs_stride_s, freqs_stride_b, o_stride_s, o_stride_b, o_stride_h, o_stride_d);
-=======
-      input, cu_seqlens, freqs, output, interleaved, cp_size, cp_rank, s, h, d, d2, stride_s_or_t,
+      input, cu_seqlens, freqs, start_positions, output, interleaved, cp_size, cp_rank, s, h, d, d2, stride_s_or_t,
       stride_b, stride_h, stride_d, o_stride_s_or_t, o_stride_b, o_stride_h, o_stride_d);
->>>>>>> 98b4c0d9
   NVTE_CHECK_CUDA(cudaGetLastError());
 }
 
 template <typename scalar_t>
-<<<<<<< HEAD
-void fused_rope_backward_launcher(const scalar_t *output_grads, const float *freqs,
-                                  const int *start_positions, scalar_t *input_grads, const int s, const int b, const int h,
-                                  const int d, const int d2, const int stride_s, const int stride_b,
-                                  const int stride_h, const int stride_d, 
-                                  const int freqs_stride_s, const int freqs_stride_b, 
-                                  const int o_stride_s, const int o_stride_b, 
-                                  const int o_stride_h, const int o_stride_d, cudaStream_t stream) {
-=======
+
 void fused_rope_backward_launcher(const scalar_t *output_grads, const int *cu_seqlens,
-                                  const float *freqs, scalar_t *input_grads,
+                                  const float *freqs, const int *start_positions, scalar_t *input_grads,
                                   const NVTE_QKV_Format qkv_format, const bool interleaved,
                                   const int cp_size, const int cp_rank, const int s, const int b,
                                   const int h, const int d, const int d2, const int stride_s_or_t,
                                   const int stride_b, const int stride_h, const int stride_d,
                                   cudaStream_t stream) {
->>>>>>> 98b4c0d9
   int warps_per_block = h < 16 ? 4 : 8;
   dim3 blocks(s, b);
   dim3 threads(THREADS_PER_WARP, warps_per_block);
@@ -379,184 +259,49 @@
   const int o_stride_d = 1;
 
   fused_rope_backward_kernel<<<blocks, threads, 0, stream>>>(
-<<<<<<< HEAD
-      output_grads, freqs, start_positions, input_grads, h, d, d2, stride_s, stride_b, stride_h, stride_d,
-      freqs_stride_s, freqs_stride_b, o_stride_s, o_stride_b, o_stride_h, o_stride_d);
-  NVTE_CHECK_CUDA(cudaGetLastError());
-}
-
-template <typename scalar_t>
-void fused_rope_thd_forward_launcher(const scalar_t *input, const int *cu_seqlens,
-                                     const float *freqs, const int *start_positions,
-                                     scalar_t *output, const int cp_size,
-                                     const int cp_rank, const int max_s, const int b, const int h,
-                                     const int d, const int d2, const int stride_t,
-                                     const int stride_h, const int stride_d, const int o_stride_t,
-                                     const int o_stride_h, const int o_stride_d,
-                                     cudaStream_t stream) {
-  int warps_per_block = h < 16 ? 4 : 8;
-  dim3 blocks(max_s, b);
-  dim3 threads(THREADS_PER_WARP, warps_per_block);
-
-  fused_rope_thd_forward_kernel<<<blocks, threads, 0, stream>>>(
-      input, cu_seqlens, freqs, start_positions, output, cp_size, cp_rank, h, d, d2, stride_t, stride_h, stride_d,
-      o_stride_t, o_stride_h, o_stride_d);
-  NVTE_CHECK_CUDA(cudaGetLastError());
-}
-
-template <typename scalar_t>
-void fused_rope_thd_backward_launcher(const scalar_t *output_grads, const int *cu_seqlens,
-                                      const float *freqs, const int *start_positions,
-                                      scalar_t *input_grads, const int cp_size,
-                                      const int cp_rank, const int max_s, const int b, const int h,
-                                      const int d, const int d2, const int stride_t,
-                                      const int stride_h, const int stride_d, const int o_stride_t,
-                                      const int o_stride_h, const int o_stride_d,
-                                      cudaStream_t stream) {
-  int warps_per_block = h < 16 ? 4 : 8;
-  dim3 blocks(max_s, b);
-  dim3 threads(THREADS_PER_WARP, warps_per_block);
-
-  fused_rope_thd_backward_kernel<<<blocks, threads, 0, stream>>>(
-      output_grads, cu_seqlens, freqs, start_positions, input_grads, cp_size, cp_rank, h, d, d2, stride_t, stride_h,
-      stride_d, o_stride_t, o_stride_h, o_stride_d);
-  NVTE_CHECK_CUDA(cudaGetLastError());
-}
-
-void fused_rope_forward(const Tensor &input, const Tensor &freqs, const Tensor &start_positions,
-                        Tensor *output, const int s, const int b, const int h, 
-                        const int d, const int d2, const int stride_s,
-                        const int stride_b, const int stride_h, const int stride_d,
-                        const int freqs_stride_s, const int freqs_stride_b, 
-                        const int o_stride_s, const int o_stride_b, const int o_stride_h,
-                        const int o_stride_d, cudaStream_t stream) {
-=======
-      output_grads, cu_seqlens, freqs, input_grads, interleaved, cp_size, cp_rank, s, h, d, d2,
+      output_grads, cu_seqlens, freqs, start_positions, input_grads, interleaved, cp_size, cp_rank, s, h, d, d2,
       stride_s_or_t, stride_b, stride_h, stride_d, o_stride_s_or_t, o_stride_b, o_stride_h,
       o_stride_d);
   NVTE_CHECK_CUDA(cudaGetLastError());
 }
 
-void fused_rope_forward(const Tensor &input, const Tensor &cu_seqlens, const Tensor &freqs,
+void fused_rope_forward(const Tensor &input, const Tensor &cu_seqlens, const Tensor &freqs, const Tensor &start_positions,
                         Tensor *output, const NVTE_QKV_Format qkv_format, const bool interleaved,
                         const int cp_size, const int cp_rank, const int s, const int b, const int h,
                         const int d, const int d2, const int stride_s_or_t, const int stride_b,
                         const int stride_h, const int stride_d, cudaStream_t stream) {
->>>>>>> 98b4c0d9
   TRANSFORMER_ENGINE_TYPE_SWITCH_INPUT(
       input.data.dtype, scalar_t,
       fused_rope_forward_launcher(reinterpret_cast<const scalar_t *>(input.data.dptr),
                                   reinterpret_cast<const int *>(cu_seqlens.data.dptr),
                                   reinterpret_cast<const float *>(freqs.data.dptr),
-<<<<<<< HEAD
                                   reinterpret_cast<const int *>(start_positions.data.dptr),
-                                  reinterpret_cast<scalar_t *>(output->data.dptr), s, b, h, d, d2,
-                                  stride_s, stride_b, stride_h, stride_d, freqs_stride_s, freqs_stride_b, o_stride_s, o_stride_b,
-                                  o_stride_h, o_stride_d, stream););
-}
-
-void fused_rope_backward(const Tensor &output_grads, const Tensor &freqs, 
-                         const Tensor &start_positions,Tensor *input_grads,
-                         const int s, const int b, const int h, const int d, const int d2,
-                         const int stride_s, const int stride_b, const int stride_h,
-                         const int stride_d, const int freqs_stride_s, const int freqs_stride_b, 
-                         const int o_stride_s, const int o_stride_b,
-                         const int o_stride_h, const int o_stride_d, cudaStream_t stream) {
-=======
                                   reinterpret_cast<scalar_t *>(output->data.dptr), qkv_format,
                                   interleaved, cp_size, cp_rank, s, b, h, d, d2, stride_s_or_t,
                                   stride_b, stride_h, stride_d, stream););
 }
 
-void fused_rope_backward(const Tensor &output_grads, const Tensor &cu_seqlens, const Tensor &freqs,
+void fused_rope_backward(const Tensor &output_grads, const Tensor &cu_seqlens, const Tensor &freqs, const Tensor &start_positions,
                          Tensor *input_grads, const NVTE_QKV_Format qkv_format,
                          const bool interleaved, const int cp_size, const int cp_rank, const int s,
                          const int b, const int h, const int d, const int d2,
                          const int stride_s_or_t, const int stride_b, const int stride_h,
                          const int stride_d, cudaStream_t stream) {
->>>>>>> 98b4c0d9
   TRANSFORMER_ENGINE_TYPE_SWITCH_INPUT(
       output_grads.data.dtype, scalar_t,
       fused_rope_backward_launcher(reinterpret_cast<const scalar_t *>(output_grads.data.dptr),
                                    reinterpret_cast<const int *>(cu_seqlens.data.dptr),
                                    reinterpret_cast<const float *>(freqs.data.dptr),
-<<<<<<< HEAD
                                    reinterpret_cast<const int *>(start_positions.data.dptr),
-                                   reinterpret_cast<scalar_t *>(input_grads->data.dptr), s, b, h, d,
-                                   d2, stride_s, stride_b, stride_h, stride_d, freqs_stride_s, freqs_stride_b, 
-                                   o_stride_s, o_stride_b, o_stride_h, o_stride_d, stream););
-}
-
-void fused_rope_thd_forward(const Tensor &input, const Tensor &cu_seqlens, const Tensor &freqs,
-                            const Tensor &start_positions, Tensor *output, const int cp_size, 
-                            const int cp_rank, const int max_s,
-                            const int b, const int h, const int d, const int d2, const int stride_t,
-                            const int stride_h, const int stride_d, const int o_stride_t,
-                            const int o_stride_h, const int o_stride_d, cudaStream_t stream) {
-  TRANSFORMER_ENGINE_TYPE_SWITCH_INPUT(
-      input.data.dtype, scalar_t,
-      fused_rope_thd_forward_launcher(reinterpret_cast<const scalar_t *>(input.data.dptr),
-                                      reinterpret_cast<const int *>(cu_seqlens.data.dptr),
-                                      reinterpret_cast<const float *>(freqs.data.dptr),
-                                      reinterpret_cast<const int *>(start_positions.data.dptr),
-                                      reinterpret_cast<scalar_t *>(output->data.dptr), cp_size,
-                                      cp_rank, max_s, b, h, d, d2, stride_t, stride_h, stride_d,
-                                      o_stride_t, o_stride_h, o_stride_d, stream););
-}
-
-void fused_rope_thd_backward(const Tensor &output_grads, const Tensor &cu_seqlens,
-                             const Tensor &freqs, const Tensor &start_positions,
-                             Tensor *input_grads, const int cp_size,
-                             const int cp_rank, const int max_s, const int b, const int h,
-                             const int d, const int d2, const int stride_t, const int stride_h,
-                             const int stride_d, const int o_stride_t, const int o_stride_h,
-                             const int o_stride_d, cudaStream_t stream) {
-  TRANSFORMER_ENGINE_TYPE_SWITCH_INPUT(
-      output_grads.data.dtype, scalar_t,
-      fused_rope_thd_backward_launcher(reinterpret_cast<const scalar_t *>(output_grads.data.dptr),
-                                       reinterpret_cast<const int *>(cu_seqlens.data.dptr),
-                                       reinterpret_cast<const float *>(freqs.data.dptr),
-                                       reinterpret_cast<const int *>(start_positions.data.dptr),
-                                       reinterpret_cast<scalar_t *>(input_grads->data.dptr),
-                                       cp_size, cp_rank, max_s, b, h, d, d2, stride_t, stride_h,
-                                       stride_d, o_stride_t, o_stride_h, o_stride_d, stream););
-=======
                                    reinterpret_cast<scalar_t *>(input_grads->data.dptr), qkv_format,
                                    interleaved, cp_size, cp_rank, s, b, h, d, d2, stride_s_or_t,
                                    stride_b, stride_h, stride_d, stream););
->>>>>>> 98b4c0d9
 }
 
 }  // end namespace transformer_engine
 
-<<<<<<< HEAD
-void nvte_fused_rope_forward(const NVTETensor input, const NVTETensor freqs,
-                             const NVTETensor start_positions, NVTETensor output, const int s,
-                             const int b, const int h, const int d, const int d2,
-                             const int stride_s, const int stride_b, const int stride_h,
-                             const int stride_d, const int freqs_stride_s, const int freqs_stride_b, 
-                             const int o_stride_s, const int o_stride_b,
-                             const int o_stride_h, const int o_stride_d, cudaStream_t stream) {
-  NVTE_API_CALL(nvte_fused_rope_forward);
-  using namespace transformer_engine;
-  fused_rope_forward(*reinterpret_cast<const Tensor *>(input),
-                     *reinterpret_cast<const Tensor *>(freqs), 
-                     *reinterpret_cast<const Tensor *>(start_positions),
-                     reinterpret_cast<Tensor *>(output), s, b, h, d, d2, stride_s, stride_b, 
-                     stride_h, stride_d, freqs_stride_s, freqs_stride_b,
-                     o_stride_s, o_stride_b, o_stride_h, o_stride_d, stream);
-}
-
-void nvte_fused_rope_backward(const NVTETensor output_grads, const NVTETensor freqs,
-                              const NVTETensor start_positions, NVTETensor input_grads, 
-                              const int s, const int b, const int h,
-                              const int d, const int d2, const int stride_s, const int stride_b,
-                              const int stride_h, const int stride_d, const int freqs_stride_s, const int freqs_stride_b, 
-                              const int o_stride_s, const int o_stride_b, 
-                              const int o_stride_h, const int o_stride_d, cudaStream_t stream) {
-=======
 void nvte_fused_rope_forward(const NVTETensor input, const NVTETensor cu_seqlens,
-                             const NVTETensor freqs, NVTETensor output,
+                             const NVTETensor freqs, const NVTETensor start_positions, NVTETensor output,
                              const NVTE_QKV_Format qkv_format, const bool interleaved,
                              const int cp_size, const int cp_rank, const int s, const int b,
                              const int h, const int d, const int d2, const int stride_s_or_t,
@@ -566,64 +311,26 @@
   using namespace transformer_engine;
   fused_rope_forward(*reinterpret_cast<const Tensor *>(input),
                      *reinterpret_cast<const Tensor *>(cu_seqlens),
-                     *reinterpret_cast<const Tensor *>(freqs), reinterpret_cast<Tensor *>(output),
+                     *reinterpret_cast<const Tensor *>(freqs), 
+                     *reinterpret_cast<const Tensor *>(start_positions),
+                     reinterpret_cast<Tensor *>(output),
                      qkv_format, interleaved, cp_size, cp_rank, s, b, h, d, d2, stride_s_or_t,
                      stride_b, stride_h, stride_d, stream);
 }
 
 void nvte_fused_rope_backward(const NVTETensor output_grads, const NVTETensor cu_seqlens,
-                              const NVTETensor freqs, NVTETensor input_grads,
+                              const NVTETensor freqs, const NVTETensor start_positions, NVTETensor input_grads,
                               const NVTE_QKV_Format qkv_format, const bool interleaved,
                               const int cp_size, const int cp_rank, const int s, const int b,
                               const int h, const int d, const int d2, const int stride_s_or_t,
                               const int stride_b, const int stride_h, const int stride_d,
                               cudaStream_t stream) {
->>>>>>> 98b4c0d9
   NVTE_API_CALL(nvte_fused_rope_backward);
   using namespace transformer_engine;
   fused_rope_backward(*reinterpret_cast<const Tensor *>(output_grads),
                       *reinterpret_cast<const Tensor *>(cu_seqlens),
                       *reinterpret_cast<const Tensor *>(freqs),
-<<<<<<< HEAD
                       *reinterpret_cast<const Tensor *>(start_positions),
-                      reinterpret_cast<Tensor *>(input_grads), s, b, h, d, d2, stride_s, stride_b,
-                      stride_h, stride_d, freqs_stride_s, freqs_stride_b, o_stride_s, o_stride_b, o_stride_h, o_stride_d, stream);
-}
-
-void nvte_fused_rope_thd_forward(const NVTETensor input, const NVTETensor cu_seqlens,
-                                 const NVTETensor freqs, const NVTETensor start_positions,
-                                 NVTETensor output, const int cp_size,
-                                 const int cp_rank, const int max_s, const int b, const int h,
-                                 const int d, const int d2, const int stride_t, const int stride_h,
-                                 const int stride_d, const int o_stride_t, const int o_stride_h,
-                                 const int o_stride_d, cudaStream_t stream) {
-  NVTE_API_CALL(nvte_fused_rope_thd_forward);
-  using namespace transformer_engine;
-  fused_rope_thd_forward(*reinterpret_cast<const Tensor *>(input),
-                         *reinterpret_cast<const Tensor *>(cu_seqlens),
-                         *reinterpret_cast<const Tensor *>(freqs),
-                         *reinterpret_cast<const Tensor *>(start_positions),
-                         reinterpret_cast<Tensor *>(output), cp_size, cp_rank, max_s, b, h, d, d2,
-                         stride_t, stride_h, stride_d, o_stride_t, o_stride_h, o_stride_d, stream);
-}
-
-void nvte_fused_rope_thd_backward(const NVTETensor output_grads, const NVTETensor cu_seqlens,
-                                  const NVTETensor freqs, const NVTETensor start_positions,
-                                  NVTETensor input_grads, const int cp_size,
-                                  const int cp_rank, const int max_s, const int b, const int h,
-                                  const int d, const int d2, const int stride_t, const int stride_h,
-                                  const int stride_d, const int o_stride_t, const int o_stride_h,
-                                  const int o_stride_d, cudaStream_t stream) {
-  NVTE_API_CALL(nvte_fused_rope_thd_backward);
-  using namespace transformer_engine;
-  fused_rope_thd_backward(
-      *reinterpret_cast<const Tensor *>(output_grads),
-      *reinterpret_cast<const Tensor *>(cu_seqlens), *reinterpret_cast<const Tensor *>(freqs),
-      *reinterpret_cast<const Tensor *>(start_positions), reinterpret_cast<Tensor *>(input_grads), 
-      cp_size, cp_rank, max_s, b, h, d, d2, stride_t,
-      stride_h, stride_d, o_stride_t, o_stride_h, o_stride_d, stream);
-=======
                       reinterpret_cast<Tensor *>(input_grads), qkv_format, interleaved, cp_size,
                       cp_rank, s, b, h, d, d2, stride_s_or_t, stride_b, stride_h, stride_d, stream);
->>>>>>> 98b4c0d9
 }