/*************************************************************************
 * Copyright (c) 2022-2024, NVIDIA CORPORATION & AFFILIATES. All rights reserved.
 *
 * See LICENSE for license information.
 ************************************************************************/

#include <cuda_runtime.h>
#include <transformer_engine/fused_rope.h>

#include "../common.h"
#include "../util/logging.h"
#include "../utils.cuh"

namespace transformer_engine {

template <typename scalar_t>
<<<<<<< HEAD
__device__ void fused_rope_block_forward(
    const scalar_t *src, const float *freqs, scalar_t *dst, const int begin_offset,
    const int offset_block, const int offset_block_dst, const int h,
    const int d, const int d2, const int stride_h, const int stride_d,
    const int o_stride_h, const int o_stride_d) {
  int s_id = blockIdx.x + begin_offset;
=======
__device__ void fused_rope_block_forward(const scalar_t *src, const float *freqs, scalar_t *dst,
                                         const int offset_block, const int offset_block_dst,
                                         const int h, const int d, const int d2, const int stride_h,
                                         const int stride_d, const int o_stride_h,
                                         const int o_stride_d) {
  int s_id = blockIdx.x;
>>>>>>> 70117306
#pragma unroll
  for (int d_id = threadIdx.x; d_id < d2; d_id += blockDim.x) {
    float v_cos, v_sin;
    sincosf(freqs[s_id * d2 + d_id], &v_sin, &v_cos);
#pragma unroll
    for (int h_id = threadIdx.y; h_id < h; h_id += blockDim.y) {
      int offset_src = offset_block + h_id * stride_h + d_id * stride_d;
      int offset_dst = offset_block_dst + h_id * o_stride_h + d_id * o_stride_d;
      float v_src = src[offset_src];
      float v_src_rotate = (d_id + d2 / 2 < d2)
                               ? -static_cast<float>(src[offset_src + (d2 / 2) * stride_d])
                               : static_cast<float>(src[offset_src + (d2 / 2 - d2) * stride_d]);
      dst[offset_dst] = v_src * v_cos + v_src_rotate * v_sin;
    }
  }

  // copy the rest
  if (d > d2) {
#pragma unroll
    for (int h_id = threadIdx.y; h_id < h; h_id += blockDim.y) {
      int offset_head = offset_block + h_id * stride_h;
      int offset_head_dst = offset_block_dst + h_id * o_stride_h;
#pragma unroll
      for (int d_id = d2 + threadIdx.x; d_id < d; d_id += blockDim.x) {
        dst[offset_head_dst + d_id * o_stride_d] = src[offset_head + d_id * stride_d];
      }
    }
  }
}

template <typename scalar_t>
<<<<<<< HEAD
__device__ void fused_rope_block_backward(
    const scalar_t *src, const float *freqs, scalar_t *dst, const int begin_offset,
    const int offset_block, const int offset_block_dst, const int h,
    const int d, const int d2, const int stride_h, const int stride_d,
    const int o_stride_h, const int o_stride_d) {
  int s_id = blockIdx.x + begin_offset;
=======
__device__ void fused_rope_block_backward(const scalar_t *src, const float *freqs, scalar_t *dst,
                                          const int offset_block, const int offset_block_dst,
                                          const int h, const int d, const int d2,
                                          const int stride_h, const int stride_d,
                                          const int o_stride_h, const int o_stride_d) {
  int s_id = blockIdx.x;
>>>>>>> 70117306
#pragma unroll
  for (int d_id = threadIdx.x; d_id < d2; d_id += blockDim.x) {
    float v_cos = cosf(freqs[s_id * d2 + d_id]);
    float v_sin = (d_id + d2 / 2 < d2) ? sinf(freqs[s_id * d2 + d_id + d2 / 2])
                                       : -sinf(freqs[s_id * d2 + d_id + d2 / 2 - d2]);
#pragma unroll
    for (int h_id = threadIdx.y; h_id < h; h_id += blockDim.y) {
      int offset_src = offset_block + h_id * stride_h + d_id * stride_d;
      int offset_dst = offset_block_dst + h_id * o_stride_h + d_id * o_stride_d;
      float v_src = src[offset_src];
      float v_src_rotate = (d_id + d2 / 2 < d2) ? src[offset_src + (d2 / 2) * stride_d]
                                                : src[offset_src + (d2 / 2 - d2) * stride_d];
      dst[offset_dst] = v_src * v_cos + v_src_rotate * v_sin;
    }
  }

  // handle the tail
  if (d > d2) {
#pragma unroll
    for (int h_id = threadIdx.y; h_id < h; h_id += blockDim.y) {
      int offset_head = offset_block + h_id * stride_h;
      int offset_head_dst = offset_block_dst + h_id * o_stride_h;
#pragma unroll
      for (int d_id = d2 + threadIdx.x; d_id < d; d_id += blockDim.x) {
        dst[offset_head_dst + d_id * o_stride_d] = src[offset_head + d_id * stride_d];
      }
    }
  }
}

template <typename scalar_t>
<<<<<<< HEAD
__global__ void fused_rope_forward_kernel(
    const scalar_t *src, const float *freqs, const int *start_positions,
    scalar_t *dst, const int h,
    const int d, const int d2, const int stride_s, const int stride_b,
    const int stride_h, const int stride_d, const int o_stride_s,
    const int o_stride_b, const int o_stride_h, const int o_stride_d) {
=======
__global__ void fused_rope_forward_kernel(const scalar_t *src, const float *freqs, scalar_t *dst,
                                          const int h, const int d, const int d2,
                                          const int stride_s, const int stride_b,
                                          const int stride_h, const int stride_d,
                                          const int o_stride_s, const int o_stride_b,
                                          const int o_stride_h, const int o_stride_d) {
>>>>>>> 70117306
  int s_id = blockIdx.x, b_id = blockIdx.y;
  int begin_offset = (start_positions == 0) ? 0 : start_positions[b_id];
  int offset_block = s_id * stride_s + b_id * stride_b;
  int offset_block_dst = s_id * o_stride_s + b_id * o_stride_b;
<<<<<<< HEAD
  fused_rope_block_forward(src, freqs, dst, begin_offset, offset_block, offset_block_dst, h,
                           d, d2, stride_h, stride_d, o_stride_h, o_stride_d);
}

template <typename scalar_t>
__global__ void fused_rope_backward_kernel(
    const scalar_t *src, const float *freqs, const int *start_positions,
    scalar_t *dst, const int h,
    const int d, const int d2, const int stride_s, const int stride_b,
    const int stride_h, const int stride_d, const int o_stride_s,
    const int o_stride_b, const int o_stride_h, const int o_stride_d) {
=======
  fused_rope_block_forward(src, freqs, dst, offset_block, offset_block_dst, h, d, d2, stride_h,
                           stride_d, o_stride_h, o_stride_d);
}

template <typename scalar_t>
__global__ void fused_rope_backward_kernel(const scalar_t *src, const float *freqs, scalar_t *dst,
                                           const int h, const int d, const int d2,
                                           const int stride_s, const int stride_b,
                                           const int stride_h, const int stride_d,
                                           const int o_stride_s, const int o_stride_b,
                                           const int o_stride_h, const int o_stride_d) {
>>>>>>> 70117306
  int s_id = blockIdx.x, b_id = blockIdx.y;
  int begin_offset = (start_positions == 0) ? 0 : start_positions[b_id];
  int offset_block = s_id * stride_s + b_id * stride_b;
  int offset_block_dst = s_id * o_stride_s + b_id * o_stride_b;
<<<<<<< HEAD
  fused_rope_block_backward(src, freqs, dst, begin_offset, offset_block, offset_block_dst, h,
                            d, d2, stride_h, stride_d, o_stride_h, o_stride_d);
}

template <typename scalar_t>
__global__ void fused_rope_thd_forward_kernel(
    const scalar_t *src, const int *cu_seqlens, const float *freqs, const int *start_positions,
    scalar_t *dst, const int h, const int d, const int d2, const int stride_t,
    const int stride_h, const int stride_d, const int o_stride_t,
    const int o_stride_h, const int o_stride_d) {
=======
  fused_rope_block_backward(src, freqs, dst, offset_block, offset_block_dst, h, d, d2, stride_h,
                            stride_d, o_stride_h, o_stride_d);
}

template <typename scalar_t>
__global__ void fused_rope_thd_forward_kernel(const scalar_t *src, const int *cu_seqlens,
                                              const float *freqs, scalar_t *dst, const int h,
                                              const int d, const int d2, const int stride_t,
                                              const int stride_h, const int stride_d,
                                              const int o_stride_t, const int o_stride_h,
                                              const int o_stride_d) {
>>>>>>> 70117306
  int s_id = blockIdx.x, b_id = blockIdx.y;
  int t_id = s_id + cu_seqlens[b_id];
  if (t_id >= cu_seqlens[b_id + 1]) return;
  int offset_block = t_id * stride_t;
  int offset_block_dst = t_id * o_stride_t;
<<<<<<< HEAD
  int begin_offset = (start_positions == 0) ? 0 : start_positions[b_id];
  fused_rope_block_forward(src, freqs, dst, begin_offset, offset_block, offset_block_dst, h,
                           d, d2, stride_h, stride_d, o_stride_h, o_stride_d);
}

template <typename scalar_t>
__global__ void fused_rope_thd_backward_kernel(
    const scalar_t *src, const int *cu_seqlens, const float *freqs, const int *start_positions,
    scalar_t *dst, const int h, const int d, const int d2, const int stride_t,
    const int stride_h, const int stride_d, const int o_stride_t,
    const int o_stride_h, const int o_stride_d) {
=======
  fused_rope_block_forward(src, freqs, dst, offset_block, offset_block_dst, h, d, d2, stride_h,
                           stride_d, o_stride_h, o_stride_d);
}

template <typename scalar_t>
__global__ void fused_rope_thd_backward_kernel(const scalar_t *src, const int *cu_seqlens,
                                               const float *freqs, scalar_t *dst, const int h,
                                               const int d, const int d2, const int stride_t,
                                               const int stride_h, const int stride_d,
                                               const int o_stride_t, const int o_stride_h,
                                               const int o_stride_d) {
>>>>>>> 70117306
  int s_id = blockIdx.x, b_id = blockIdx.y;
  int t_id = s_id + cu_seqlens[b_id];
  if (t_id >= cu_seqlens[b_id + 1]) return;
  int offset_block = t_id * stride_t;
  int offset_block_dst = t_id * o_stride_t;
<<<<<<< HEAD
  int begin_offset = (start_positions == 0) ? 0 : start_positions[b_id];
  fused_rope_block_backward(src, freqs, dst, begin_offset, offset_block, offset_block_dst, h,
                            d, d2, stride_h, stride_d, o_stride_h, o_stride_d);
}

template <typename scalar_t>
void fused_rope_forward_launcher(const scalar_t *input, const float *freqs,
                                 const int *start_positions, scalar_t *output,
                                 const int s, const int b,
                                 const int h, const int d, const int d2,
                                 const int stride_s, const int stride_b,
                                 const int stride_h, const int stride_d,
                                 const int o_stride_s, const int o_stride_b,
                                 const int o_stride_h, const int o_stride_d,
                                 cudaStream_t stream) {
=======
  fused_rope_block_backward(src, freqs, dst, offset_block, offset_block_dst, h, d, d2, stride_h,
                            stride_d, o_stride_h, o_stride_d);
}

template <typename scalar_t>
void fused_rope_forward_launcher(const scalar_t *input, const float *freqs, scalar_t *output,
                                 const int s, const int b, const int h, const int d, const int d2,
                                 const int stride_s, const int stride_b, const int stride_h,
                                 const int stride_d, const int o_stride_s, const int o_stride_b,
                                 const int o_stride_h, const int o_stride_d, cudaStream_t stream) {
>>>>>>> 70117306
  int warps_per_block = h < 16 ? 4 : 8;
  dim3 blocks(s, b);
  dim3 threads(THREADS_PER_WARP, warps_per_block);

  fused_rope_forward_kernel<<<blocks, threads, 0, stream>>>(
<<<<<<< HEAD
      input, freqs, start_positions, output, h, d, d2, stride_s, stride_b, stride_h, stride_d,
      o_stride_s, o_stride_b, o_stride_h, o_stride_d);
=======
      input, freqs, output, h, d, d2, stride_s, stride_b, stride_h, stride_d, o_stride_s,
      o_stride_b, o_stride_h, o_stride_d);
>>>>>>> 70117306
  NVTE_CHECK_CUDA(cudaGetLastError());
}

template <typename scalar_t>
void fused_rope_backward_launcher(const scalar_t *output_grads, const float *freqs,
<<<<<<< HEAD
                                  const int *start_positions, scalar_t *input_grads,
                                  const int s, const int b, const int h,
                                  const int d, const int d2, const int stride_s,
                                  const int stride_b, const int stride_h,
                                  const int stride_d, const int o_stride_s,
                                  const int o_stride_b, const int o_stride_h,
                                  const int o_stride_d, cudaStream_t stream) {
=======
                                  scalar_t *input_grads, const int s, const int b, const int h,
                                  const int d, const int d2, const int stride_s, const int stride_b,
                                  const int stride_h, const int stride_d, const int o_stride_s,
                                  const int o_stride_b, const int o_stride_h, const int o_stride_d,
                                  cudaStream_t stream) {
>>>>>>> 70117306
  int warps_per_block = h < 16 ? 4 : 8;
  dim3 blocks(s, b);
  dim3 threads(THREADS_PER_WARP, warps_per_block);

  fused_rope_backward_kernel<<<blocks, threads, 0, stream>>>(
<<<<<<< HEAD
      output_grads, freqs, start_positions, input_grads, h, d, d2, stride_s, stride_b, stride_h,
      stride_d, o_stride_s, o_stride_b, o_stride_h, o_stride_d);
=======
      output_grads, freqs, input_grads, h, d, d2, stride_s, stride_b, stride_h, stride_d,
      o_stride_s, o_stride_b, o_stride_h, o_stride_d);
>>>>>>> 70117306
  NVTE_CHECK_CUDA(cudaGetLastError());
}

template <typename scalar_t>
<<<<<<< HEAD
void fused_rope_thd_forward_launcher(
    const scalar_t *input, const int *cu_seqlens, const float *freqs, const int *start_positions,
    scalar_t *output, const int max_s, const int b, const int h, const int d,
    const int d2, const int stride_t, const int stride_h, const int stride_d,
    const int o_stride_t, const int o_stride_h, const int o_stride_d,
    cudaStream_t stream) {
=======
void fused_rope_thd_forward_launcher(const scalar_t *input, const int *cu_seqlens,
                                     const float *freqs, scalar_t *output, const int max_s,
                                     const int b, const int h, const int d, const int d2,
                                     const int stride_t, const int stride_h, const int stride_d,
                                     const int o_stride_t, const int o_stride_h,
                                     const int o_stride_d, cudaStream_t stream) {
>>>>>>> 70117306
  int warps_per_block = h < 16 ? 4 : 8;
  dim3 blocks(max_s, b);
  dim3 threads(THREADS_PER_WARP, warps_per_block);

<<<<<<< HEAD
  fused_rope_thd_forward_kernel<<<blocks, threads, 0, stream>>>(
      input, cu_seqlens, freqs, start_positions, output, h, d, d2, stride_t, stride_h, stride_d,
      o_stride_t, o_stride_h, o_stride_d);
=======
  fused_rope_thd_forward_kernel<<<blocks, threads, 0, stream>>>(input, cu_seqlens, freqs, output, h,
                                                                d, d2, stride_t, stride_h, stride_d,
                                                                o_stride_t, o_stride_h, o_stride_d);
>>>>>>> 70117306
  NVTE_CHECK_CUDA(cudaGetLastError());
}

template <typename scalar_t>
<<<<<<< HEAD
void fused_rope_thd_backward_launcher(
    const scalar_t *output_grads, const int *cu_seqlens,
    const float *freqs,  const int *start_positions,
    scalar_t *input_grads, const int max_s, const int b, const int h,
    const int d, const int d2, const int stride_t, const int stride_h,
    const int stride_d, const int o_stride_t, const int o_stride_h,
    const int o_stride_d, cudaStream_t stream) {
=======
void fused_rope_thd_backward_launcher(const scalar_t *output_grads, const int *cu_seqlens,
                                      const float *freqs, scalar_t *input_grads, const int max_s,
                                      const int b, const int h, const int d, const int d2,
                                      const int stride_t, const int stride_h, const int stride_d,
                                      const int o_stride_t, const int o_stride_h,
                                      const int o_stride_d, cudaStream_t stream) {
>>>>>>> 70117306
  int warps_per_block = h < 16 ? 4 : 8;
  dim3 blocks(max_s, b);
  dim3 threads(THREADS_PER_WARP, warps_per_block);

  fused_rope_thd_backward_kernel<<<blocks, threads, 0, stream>>>(
<<<<<<< HEAD
      output_grads, cu_seqlens, freqs, start_positions, input_grads, h, d, d2, stride_t,
      stride_h, stride_d, o_stride_t, o_stride_h, o_stride_d);
  NVTE_CHECK_CUDA(cudaGetLastError());
}

void fused_rope_forward(const Tensor &input, const Tensor &freqs, const Tensor &start_positions,
                        Tensor *output, const int s, const int b, const int h,
                        const int d, const int d2, const int stride_s,
                        const int stride_b, const int stride_h,
                        const int stride_d, const int o_stride_s,
                        const int o_stride_b, const int o_stride_h,
                        const int o_stride_d, cudaStream_t stream) {
  TRANSFORMER_ENGINE_TYPE_SWITCH_INPUT(
      input.data.dtype, scalar_t,
      fused_rope_forward_launcher(
          reinterpret_cast<const scalar_t *>(input.data.dptr),
          reinterpret_cast<const float *>(freqs.data.dptr),
          reinterpret_cast<const int *>(start_positions.data.dptr),
          reinterpret_cast<scalar_t *>(output->data.dptr), s, b, h, d, d2,
          stride_s, stride_b, stride_h, stride_d, o_stride_s, o_stride_b,
          o_stride_h, o_stride_d, stream););
}

void fused_rope_backward(const Tensor &output_grads, const Tensor &freqs,
                         const Tensor &start_positions, Tensor *input_grads,
                         const int s, const int b,
                         const int h, const int d, const int d2,
                         const int stride_s, const int stride_b,
                         const int stride_h, const int stride_d,
                         const int o_stride_s, const int o_stride_b,
                         const int o_stride_h, const int o_stride_d,
                         cudaStream_t stream) {
  TRANSFORMER_ENGINE_TYPE_SWITCH_INPUT(
      output_grads.data.dtype, scalar_t,
      fused_rope_backward_launcher(
          reinterpret_cast<const scalar_t *>(output_grads.data.dptr),
          reinterpret_cast<const float *>(freqs.data.dptr),
          reinterpret_cast<const int *>(start_positions.data.dptr),
          reinterpret_cast<scalar_t *>(input_grads->data.dptr), s, b, h, d, d2,
          stride_s, stride_b, stride_h, stride_d, o_stride_s, o_stride_b,
          o_stride_h, o_stride_d, stream););
}

void fused_rope_thd_forward(const Tensor &input, const Tensor &cu_seqlens,
                            const Tensor &freqs, const Tensor &start_positions, Tensor *output,
                            const int max_s, const int b, const int h,
                            const int d, const int d2, const int stride_t,
                            const int stride_h, const int stride_d,
                            const int o_stride_t, const int o_stride_h,
                            const int o_stride_d, cudaStream_t stream) {
  TRANSFORMER_ENGINE_TYPE_SWITCH_INPUT(
      input.data.dtype, scalar_t,
      fused_rope_thd_forward_launcher(
          reinterpret_cast<const scalar_t *>(input.data.dptr),
          reinterpret_cast<const int *>(cu_seqlens.data.dptr),
          reinterpret_cast<const float *>(freqs.data.dptr),
          reinterpret_cast<const int *>(start_positions.data.dptr),
          reinterpret_cast<scalar_t *>(output->data.dptr), max_s, b, h, d, d2,
          stride_t, stride_h, stride_d, o_stride_t, o_stride_h, o_stride_d,
          stream););
}

void fused_rope_thd_backward(const Tensor &output_grads, const Tensor &cu_seqlens,
                             const Tensor &freqs, const Tensor &start_positions,
                             Tensor *input_grads, const int max_s, const int b,
                             const int h, const int d, const int d2,
                             const int stride_t, const int stride_h,
                             const int stride_d, const int o_stride_t,
                             const int o_stride_h, const int o_stride_d,
                             cudaStream_t stream) {
  TRANSFORMER_ENGINE_TYPE_SWITCH_INPUT(
      output_grads.data.dtype, scalar_t,
      fused_rope_thd_backward_launcher(
          reinterpret_cast<const scalar_t *>(output_grads.data.dptr),
          reinterpret_cast<const int *>(cu_seqlens.data.dptr),
          reinterpret_cast<const float *>(freqs.data.dptr),
          reinterpret_cast<const int *>(start_positions.data.dptr),
          reinterpret_cast<scalar_t *>(input_grads->data.dptr), max_s, b, h, d,
          d2, stride_t, stride_h, stride_d, o_stride_t, o_stride_h, o_stride_d,
          stream););
=======
      output_grads, cu_seqlens, freqs, input_grads, h, d, d2, stride_t, stride_h, stride_d,
      o_stride_t, o_stride_h, o_stride_d);
  NVTE_CHECK_CUDA(cudaGetLastError());
}

void fused_rope_forward(const Tensor &input, const Tensor &freqs, Tensor *output, const int s,
                        const int b, const int h, const int d, const int d2, const int stride_s,
                        const int stride_b, const int stride_h, const int stride_d,
                        const int o_stride_s, const int o_stride_b, const int o_stride_h,
                        const int o_stride_d, cudaStream_t stream) {
  TRANSFORMER_ENGINE_TYPE_SWITCH_INPUT(
      input.data.dtype, scalar_t,
      fused_rope_forward_launcher(reinterpret_cast<const scalar_t *>(input.data.dptr),
                                  reinterpret_cast<const float *>(freqs.data.dptr),
                                  reinterpret_cast<scalar_t *>(output->data.dptr), s, b, h, d, d2,
                                  stride_s, stride_b, stride_h, stride_d, o_stride_s, o_stride_b,
                                  o_stride_h, o_stride_d, stream););
}

void fused_rope_backward(const Tensor &output_grads, const Tensor &freqs, Tensor *input_grads,
                         const int s, const int b, const int h, const int d, const int d2,
                         const int stride_s, const int stride_b, const int stride_h,
                         const int stride_d, const int o_stride_s, const int o_stride_b,
                         const int o_stride_h, const int o_stride_d, cudaStream_t stream) {
  TRANSFORMER_ENGINE_TYPE_SWITCH_INPUT(
      output_grads.data.dtype, scalar_t,
      fused_rope_backward_launcher(reinterpret_cast<const scalar_t *>(output_grads.data.dptr),
                                   reinterpret_cast<const float *>(freqs.data.dptr),
                                   reinterpret_cast<scalar_t *>(input_grads->data.dptr), s, b, h, d,
                                   d2, stride_s, stride_b, stride_h, stride_d, o_stride_s,
                                   o_stride_b, o_stride_h, o_stride_d, stream););
}

void fused_rope_thd_forward(const Tensor &input, const Tensor &cu_seqlens, const Tensor &freqs,
                            Tensor *output, const int max_s, const int b, const int h, const int d,
                            const int d2, const int stride_t, const int stride_h,
                            const int stride_d, const int o_stride_t, const int o_stride_h,
                            const int o_stride_d, cudaStream_t stream) {
  TRANSFORMER_ENGINE_TYPE_SWITCH_INPUT(
      input.data.dtype, scalar_t,
      fused_rope_thd_forward_launcher(reinterpret_cast<const scalar_t *>(input.data.dptr),
                                      reinterpret_cast<const int *>(cu_seqlens.data.dptr),
                                      reinterpret_cast<const float *>(freqs.data.dptr),
                                      reinterpret_cast<scalar_t *>(output->data.dptr), max_s, b, h,
                                      d, d2, stride_t, stride_h, stride_d, o_stride_t, o_stride_h,
                                      o_stride_d, stream););
}

void fused_rope_thd_backward(const Tensor &output_grads, const Tensor &cu_seqlens,
                             const Tensor &freqs, Tensor *input_grads, const int max_s, const int b,
                             const int h, const int d, const int d2, const int stride_t,
                             const int stride_h, const int stride_d, const int o_stride_t,
                             const int o_stride_h, const int o_stride_d, cudaStream_t stream) {
  TRANSFORMER_ENGINE_TYPE_SWITCH_INPUT(
      output_grads.data.dtype, scalar_t,
      fused_rope_thd_backward_launcher(reinterpret_cast<const scalar_t *>(output_grads.data.dptr),
                                       reinterpret_cast<const int *>(cu_seqlens.data.dptr),
                                       reinterpret_cast<const float *>(freqs.data.dptr),
                                       reinterpret_cast<scalar_t *>(input_grads->data.dptr), max_s,
                                       b, h, d, d2, stride_t, stride_h, stride_d, o_stride_t,
                                       o_stride_h, o_stride_d, stream););
>>>>>>> 70117306
}

}  // end namespace transformer_engine

<<<<<<< HEAD
void nvte_fused_rope_forward(const NVTETensor input, const NVTETensor freqs,
                             const NVTETensor start_positions, NVTETensor output,
                             const int s, const int b,
                             const int h, const int d, const int d2,
                             const int stride_s, const int stride_b,
                             const int stride_h, const int stride_d,
                             const int o_stride_s, const int o_stride_b,
                             const int o_stride_h, const int o_stride_d,
                             cudaStream_t stream) {
  NVTE_API_CALL(nvte_fused_rope_forward);
  using namespace transformer_engine;
  fused_rope_forward(*reinterpret_cast<const Tensor *>(input),
                     *reinterpret_cast<const Tensor *>(freqs),
                     *reinterpret_cast<const Tensor *>(start_positions),
                     reinterpret_cast<Tensor *>(output), s, b, h, d, d2,
                     stride_s, stride_b, stride_h, stride_d, o_stride_s,
                     o_stride_b, o_stride_h, o_stride_d, stream);
}

void nvte_fused_rope_backward(const NVTETensor output_grads, const NVTETensor freqs,
                              const NVTETensor start_positions, NVTETensor input_grads,
                              const int s, const int b, const int h,
                              const int d, const int d2, const int stride_s,
                              const int stride_b, const int stride_h,
                              const int stride_d, const int o_stride_s,
                              const int o_stride_b, const int o_stride_h,
                              const int o_stride_d, cudaStream_t stream) {
=======
void nvte_fused_rope_forward(const NVTETensor input, const NVTETensor freqs, NVTETensor output,
                             const int s, const int b, const int h, const int d, const int d2,
                             const int stride_s, const int stride_b, const int stride_h,
                             const int stride_d, const int o_stride_s, const int o_stride_b,
                             const int o_stride_h, const int o_stride_d, cudaStream_t stream) {
  NVTE_API_CALL(nvte_fused_rope_forward);
  using namespace transformer_engine;
  fused_rope_forward(*reinterpret_cast<const Tensor *>(input),
                     *reinterpret_cast<const Tensor *>(freqs), reinterpret_cast<Tensor *>(output),
                     s, b, h, d, d2, stride_s, stride_b, stride_h, stride_d, o_stride_s, o_stride_b,
                     o_stride_h, o_stride_d, stream);
}

void nvte_fused_rope_backward(const NVTETensor output_grads, const NVTETensor freqs,
                              NVTETensor input_grads, const int s, const int b, const int h,
                              const int d, const int d2, const int stride_s, const int stride_b,
                              const int stride_h, const int stride_d, const int o_stride_s,
                              const int o_stride_b, const int o_stride_h, const int o_stride_d,
                              cudaStream_t stream) {
>>>>>>> 70117306
  NVTE_API_CALL(nvte_fused_rope_backward);
  using namespace transformer_engine;
  fused_rope_backward(*reinterpret_cast<const Tensor *>(output_grads),
                      *reinterpret_cast<const Tensor *>(freqs),
<<<<<<< HEAD
                      *reinterpret_cast<const Tensor *>(start_positions),
                      reinterpret_cast<Tensor *>(input_grads), s, b, h, d, d2,
                      stride_s, stride_b, stride_h, stride_d, o_stride_s,
                      o_stride_b, o_stride_h, o_stride_d, stream);
}

void nvte_fused_rope_thd_forward(const NVTETensor input,
                                 const NVTETensor cu_seqlens,
                                 const NVTETensor freqs,
                                 const NVTETensor start_positions, NVTETensor output,
                                 const int max_s, const int b, const int h,
                                 const int d, const int d2, const int stride_t,
                                 const int stride_h, const int stride_d,
                                 const int o_stride_t, const int o_stride_h,
                                 const int o_stride_d, cudaStream_t stream) {
  NVTE_API_CALL(nvte_fused_rope_thd_forward);
  using namespace transformer_engine;
  fused_rope_thd_forward(*reinterpret_cast<const Tensor *>(input),
                         *reinterpret_cast<const Tensor *>(cu_seqlens),
                         *reinterpret_cast<const Tensor *>(freqs),
                         *reinterpret_cast<const Tensor *>(start_positions),
                         reinterpret_cast<Tensor *>(output), max_s, b, h, d, d2,
                         stride_t, stride_h, stride_d, o_stride_t, o_stride_h,
                         o_stride_d, stream);
}

void nvte_fused_rope_thd_backward(
    const NVTETensor output_grads, const NVTETensor cu_seqlens,
    const NVTETensor freqs, const NVTETensor start_positions,
    NVTETensor input_grads, const int max_s,
    const int b, const int h, const int d, const int d2, const int stride_t,
    const int stride_h, const int stride_d, const int o_stride_t,
    const int o_stride_h, const int o_stride_d, cudaStream_t stream) {
=======
                      reinterpret_cast<Tensor *>(input_grads), s, b, h, d, d2, stride_s, stride_b,
                      stride_h, stride_d, o_stride_s, o_stride_b, o_stride_h, o_stride_d, stream);
}

void nvte_fused_rope_thd_forward(const NVTETensor input, const NVTETensor cu_seqlens,
                                 const NVTETensor freqs, NVTETensor output, const int max_s,
                                 const int b, const int h, const int d, const int d2,
                                 const int stride_t, const int stride_h, const int stride_d,
                                 const int o_stride_t, const int o_stride_h, const int o_stride_d,
                                 cudaStream_t stream) {
  NVTE_API_CALL(nvte_fused_rope_thd_forward);
  using namespace transformer_engine;
  fused_rope_thd_forward(
      *reinterpret_cast<const Tensor *>(input), *reinterpret_cast<const Tensor *>(cu_seqlens),
      *reinterpret_cast<const Tensor *>(freqs), reinterpret_cast<Tensor *>(output), max_s, b, h, d,
      d2, stride_t, stride_h, stride_d, o_stride_t, o_stride_h, o_stride_d, stream);
}

void nvte_fused_rope_thd_backward(const NVTETensor output_grads, const NVTETensor cu_seqlens,
                                  const NVTETensor freqs, NVTETensor input_grads, const int max_s,
                                  const int b, const int h, const int d, const int d2,
                                  const int stride_t, const int stride_h, const int stride_d,
                                  const int o_stride_t, const int o_stride_h, const int o_stride_d,
                                  cudaStream_t stream) {
>>>>>>> 70117306
  NVTE_API_CALL(nvte_fused_rope_thd_backward);
  using namespace transformer_engine;
  fused_rope_thd_backward(*reinterpret_cast<const Tensor *>(output_grads),
                          *reinterpret_cast<const Tensor *>(cu_seqlens),
                          *reinterpret_cast<const Tensor *>(freqs),
<<<<<<< HEAD
                         *reinterpret_cast<const Tensor *>(start_positions),
                          reinterpret_cast<Tensor *>(input_grads), max_s, b, h,
                          d, d2, stride_t, stride_h, stride_d, o_stride_t,
                          o_stride_h, o_stride_d, stream);
=======
                          reinterpret_cast<Tensor *>(input_grads), max_s, b, h, d, d2, stride_t,
                          stride_h, stride_d, o_stride_t, o_stride_h, o_stride_d, stream);
>>>>>>> 70117306
}<|MERGE_RESOLUTION|>--- conflicted
+++ resolved
@@ -14,21 +14,12 @@
 namespace transformer_engine {
 
 template <typename scalar_t>
-<<<<<<< HEAD
 __device__ void fused_rope_block_forward(
     const scalar_t *src, const float *freqs, scalar_t *dst, const int begin_offset,
     const int offset_block, const int offset_block_dst, const int h,
     const int d, const int d2, const int stride_h, const int stride_d,
     const int o_stride_h, const int o_stride_d) {
   int s_id = blockIdx.x + begin_offset;
-=======
-__device__ void fused_rope_block_forward(const scalar_t *src, const float *freqs, scalar_t *dst,
-                                         const int offset_block, const int offset_block_dst,
-                                         const int h, const int d, const int d2, const int stride_h,
-                                         const int stride_d, const int o_stride_h,
-                                         const int o_stride_d) {
-  int s_id = blockIdx.x;
->>>>>>> 70117306
 #pragma unroll
   for (int d_id = threadIdx.x; d_id < d2; d_id += blockDim.x) {
     float v_cos, v_sin;
@@ -60,21 +51,12 @@
 }
 
 template <typename scalar_t>
-<<<<<<< HEAD
 __device__ void fused_rope_block_backward(
     const scalar_t *src, const float *freqs, scalar_t *dst, const int begin_offset,
     const int offset_block, const int offset_block_dst, const int h,
     const int d, const int d2, const int stride_h, const int stride_d,
     const int o_stride_h, const int o_stride_d) {
   int s_id = blockIdx.x + begin_offset;
-=======
-__device__ void fused_rope_block_backward(const scalar_t *src, const float *freqs, scalar_t *dst,
-                                          const int offset_block, const int offset_block_dst,
-                                          const int h, const int d, const int d2,
-                                          const int stride_h, const int stride_d,
-                                          const int o_stride_h, const int o_stride_d) {
-  int s_id = blockIdx.x;
->>>>>>> 70117306
 #pragma unroll
   for (int d_id = threadIdx.x; d_id < d2; d_id += blockDim.x) {
     float v_cos = cosf(freqs[s_id * d2 + d_id]);
@@ -106,26 +88,16 @@
 }
 
 template <typename scalar_t>
-<<<<<<< HEAD
 __global__ void fused_rope_forward_kernel(
     const scalar_t *src, const float *freqs, const int *start_positions,
     scalar_t *dst, const int h,
     const int d, const int d2, const int stride_s, const int stride_b,
     const int stride_h, const int stride_d, const int o_stride_s,
     const int o_stride_b, const int o_stride_h, const int o_stride_d) {
-=======
-__global__ void fused_rope_forward_kernel(const scalar_t *src, const float *freqs, scalar_t *dst,
-                                          const int h, const int d, const int d2,
-                                          const int stride_s, const int stride_b,
-                                          const int stride_h, const int stride_d,
-                                          const int o_stride_s, const int o_stride_b,
-                                          const int o_stride_h, const int o_stride_d) {
->>>>>>> 70117306
   int s_id = blockIdx.x, b_id = blockIdx.y;
   int begin_offset = (start_positions == 0) ? 0 : start_positions[b_id];
   int offset_block = s_id * stride_s + b_id * stride_b;
   int offset_block_dst = s_id * o_stride_s + b_id * o_stride_b;
-<<<<<<< HEAD
   fused_rope_block_forward(src, freqs, dst, begin_offset, offset_block, offset_block_dst, h,
                            d, d2, stride_h, stride_d, o_stride_h, o_stride_d);
 }
@@ -137,24 +109,10 @@
     const int d, const int d2, const int stride_s, const int stride_b,
     const int stride_h, const int stride_d, const int o_stride_s,
     const int o_stride_b, const int o_stride_h, const int o_stride_d) {
-=======
-  fused_rope_block_forward(src, freqs, dst, offset_block, offset_block_dst, h, d, d2, stride_h,
-                           stride_d, o_stride_h, o_stride_d);
-}
-
-template <typename scalar_t>
-__global__ void fused_rope_backward_kernel(const scalar_t *src, const float *freqs, scalar_t *dst,
-                                           const int h, const int d, const int d2,
-                                           const int stride_s, const int stride_b,
-                                           const int stride_h, const int stride_d,
-                                           const int o_stride_s, const int o_stride_b,
-                                           const int o_stride_h, const int o_stride_d) {
->>>>>>> 70117306
   int s_id = blockIdx.x, b_id = blockIdx.y;
   int begin_offset = (start_positions == 0) ? 0 : start_positions[b_id];
   int offset_block = s_id * stride_s + b_id * stride_b;
   int offset_block_dst = s_id * o_stride_s + b_id * o_stride_b;
-<<<<<<< HEAD
   fused_rope_block_backward(src, freqs, dst, begin_offset, offset_block, offset_block_dst, h,
                             d, d2, stride_h, stride_d, o_stride_h, o_stride_d);
 }
@@ -165,25 +123,11 @@
     scalar_t *dst, const int h, const int d, const int d2, const int stride_t,
     const int stride_h, const int stride_d, const int o_stride_t,
     const int o_stride_h, const int o_stride_d) {
-=======
-  fused_rope_block_backward(src, freqs, dst, offset_block, offset_block_dst, h, d, d2, stride_h,
-                            stride_d, o_stride_h, o_stride_d);
-}
-
-template <typename scalar_t>
-__global__ void fused_rope_thd_forward_kernel(const scalar_t *src, const int *cu_seqlens,
-                                              const float *freqs, scalar_t *dst, const int h,
-                                              const int d, const int d2, const int stride_t,
-                                              const int stride_h, const int stride_d,
-                                              const int o_stride_t, const int o_stride_h,
-                                              const int o_stride_d) {
->>>>>>> 70117306
   int s_id = blockIdx.x, b_id = blockIdx.y;
   int t_id = s_id + cu_seqlens[b_id];
   if (t_id >= cu_seqlens[b_id + 1]) return;
   int offset_block = t_id * stride_t;
   int offset_block_dst = t_id * o_stride_t;
-<<<<<<< HEAD
   int begin_offset = (start_positions == 0) ? 0 : start_positions[b_id];
   fused_rope_block_forward(src, freqs, dst, begin_offset, offset_block, offset_block_dst, h,
                            d, d2, stride_h, stride_d, o_stride_h, o_stride_d);
@@ -195,25 +139,11 @@
     scalar_t *dst, const int h, const int d, const int d2, const int stride_t,
     const int stride_h, const int stride_d, const int o_stride_t,
     const int o_stride_h, const int o_stride_d) {
-=======
-  fused_rope_block_forward(src, freqs, dst, offset_block, offset_block_dst, h, d, d2, stride_h,
-                           stride_d, o_stride_h, o_stride_d);
-}
-
-template <typename scalar_t>
-__global__ void fused_rope_thd_backward_kernel(const scalar_t *src, const int *cu_seqlens,
-                                               const float *freqs, scalar_t *dst, const int h,
-                                               const int d, const int d2, const int stride_t,
-                                               const int stride_h, const int stride_d,
-                                               const int o_stride_t, const int o_stride_h,
-                                               const int o_stride_d) {
->>>>>>> 70117306
   int s_id = blockIdx.x, b_id = blockIdx.y;
   int t_id = s_id + cu_seqlens[b_id];
   if (t_id >= cu_seqlens[b_id + 1]) return;
   int offset_block = t_id * stride_t;
   int offset_block_dst = t_id * o_stride_t;
-<<<<<<< HEAD
   int begin_offset = (start_positions == 0) ? 0 : start_positions[b_id];
   fused_rope_block_backward(src, freqs, dst, begin_offset, offset_block, offset_block_dst, h,
                             d, d2, stride_h, stride_d, o_stride_h, o_stride_d);
@@ -229,36 +159,18 @@
                                  const int o_stride_s, const int o_stride_b,
                                  const int o_stride_h, const int o_stride_d,
                                  cudaStream_t stream) {
-=======
-  fused_rope_block_backward(src, freqs, dst, offset_block, offset_block_dst, h, d, d2, stride_h,
-                            stride_d, o_stride_h, o_stride_d);
-}
-
-template <typename scalar_t>
-void fused_rope_forward_launcher(const scalar_t *input, const float *freqs, scalar_t *output,
-                                 const int s, const int b, const int h, const int d, const int d2,
-                                 const int stride_s, const int stride_b, const int stride_h,
-                                 const int stride_d, const int o_stride_s, const int o_stride_b,
-                                 const int o_stride_h, const int o_stride_d, cudaStream_t stream) {
->>>>>>> 70117306
   int warps_per_block = h < 16 ? 4 : 8;
   dim3 blocks(s, b);
   dim3 threads(THREADS_PER_WARP, warps_per_block);
 
   fused_rope_forward_kernel<<<blocks, threads, 0, stream>>>(
-<<<<<<< HEAD
       input, freqs, start_positions, output, h, d, d2, stride_s, stride_b, stride_h, stride_d,
       o_stride_s, o_stride_b, o_stride_h, o_stride_d);
-=======
-      input, freqs, output, h, d, d2, stride_s, stride_b, stride_h, stride_d, o_stride_s,
-      o_stride_b, o_stride_h, o_stride_d);
->>>>>>> 70117306
   NVTE_CHECK_CUDA(cudaGetLastError());
 }
 
 template <typename scalar_t>
 void fused_rope_backward_launcher(const scalar_t *output_grads, const float *freqs,
-<<<<<<< HEAD
                                   const int *start_positions, scalar_t *input_grads,
                                   const int s, const int b, const int h,
                                   const int d, const int d2, const int stride_s,
@@ -266,62 +178,34 @@
                                   const int stride_d, const int o_stride_s,
                                   const int o_stride_b, const int o_stride_h,
                                   const int o_stride_d, cudaStream_t stream) {
-=======
-                                  scalar_t *input_grads, const int s, const int b, const int h,
-                                  const int d, const int d2, const int stride_s, const int stride_b,
-                                  const int stride_h, const int stride_d, const int o_stride_s,
-                                  const int o_stride_b, const int o_stride_h, const int o_stride_d,
-                                  cudaStream_t stream) {
->>>>>>> 70117306
   int warps_per_block = h < 16 ? 4 : 8;
   dim3 blocks(s, b);
   dim3 threads(THREADS_PER_WARP, warps_per_block);
 
   fused_rope_backward_kernel<<<blocks, threads, 0, stream>>>(
-<<<<<<< HEAD
       output_grads, freqs, start_positions, input_grads, h, d, d2, stride_s, stride_b, stride_h,
       stride_d, o_stride_s, o_stride_b, o_stride_h, o_stride_d);
-=======
-      output_grads, freqs, input_grads, h, d, d2, stride_s, stride_b, stride_h, stride_d,
-      o_stride_s, o_stride_b, o_stride_h, o_stride_d);
->>>>>>> 70117306
   NVTE_CHECK_CUDA(cudaGetLastError());
 }
 
 template <typename scalar_t>
-<<<<<<< HEAD
 void fused_rope_thd_forward_launcher(
     const scalar_t *input, const int *cu_seqlens, const float *freqs, const int *start_positions,
     scalar_t *output, const int max_s, const int b, const int h, const int d,
     const int d2, const int stride_t, const int stride_h, const int stride_d,
     const int o_stride_t, const int o_stride_h, const int o_stride_d,
     cudaStream_t stream) {
-=======
-void fused_rope_thd_forward_launcher(const scalar_t *input, const int *cu_seqlens,
-                                     const float *freqs, scalar_t *output, const int max_s,
-                                     const int b, const int h, const int d, const int d2,
-                                     const int stride_t, const int stride_h, const int stride_d,
-                                     const int o_stride_t, const int o_stride_h,
-                                     const int o_stride_d, cudaStream_t stream) {
->>>>>>> 70117306
   int warps_per_block = h < 16 ? 4 : 8;
   dim3 blocks(max_s, b);
   dim3 threads(THREADS_PER_WARP, warps_per_block);
 
-<<<<<<< HEAD
   fused_rope_thd_forward_kernel<<<blocks, threads, 0, stream>>>(
       input, cu_seqlens, freqs, start_positions, output, h, d, d2, stride_t, stride_h, stride_d,
       o_stride_t, o_stride_h, o_stride_d);
-=======
-  fused_rope_thd_forward_kernel<<<blocks, threads, 0, stream>>>(input, cu_seqlens, freqs, output, h,
-                                                                d, d2, stride_t, stride_h, stride_d,
-                                                                o_stride_t, o_stride_h, o_stride_d);
->>>>>>> 70117306
   NVTE_CHECK_CUDA(cudaGetLastError());
 }
 
 template <typename scalar_t>
-<<<<<<< HEAD
 void fused_rope_thd_backward_launcher(
     const scalar_t *output_grads, const int *cu_seqlens,
     const float *freqs,  const int *start_positions,
@@ -329,20 +213,11 @@
     const int d, const int d2, const int stride_t, const int stride_h,
     const int stride_d, const int o_stride_t, const int o_stride_h,
     const int o_stride_d, cudaStream_t stream) {
-=======
-void fused_rope_thd_backward_launcher(const scalar_t *output_grads, const int *cu_seqlens,
-                                      const float *freqs, scalar_t *input_grads, const int max_s,
-                                      const int b, const int h, const int d, const int d2,
-                                      const int stride_t, const int stride_h, const int stride_d,
-                                      const int o_stride_t, const int o_stride_h,
-                                      const int o_stride_d, cudaStream_t stream) {
->>>>>>> 70117306
   int warps_per_block = h < 16 ? 4 : 8;
   dim3 blocks(max_s, b);
   dim3 threads(THREADS_PER_WARP, warps_per_block);
 
   fused_rope_thd_backward_kernel<<<blocks, threads, 0, stream>>>(
-<<<<<<< HEAD
       output_grads, cu_seqlens, freqs, start_positions, input_grads, h, d, d2, stride_t,
       stride_h, stride_d, o_stride_t, o_stride_h, o_stride_d);
   NVTE_CHECK_CUDA(cudaGetLastError());
@@ -423,74 +298,10 @@
           reinterpret_cast<scalar_t *>(input_grads->data.dptr), max_s, b, h, d,
           d2, stride_t, stride_h, stride_d, o_stride_t, o_stride_h, o_stride_d,
           stream););
-=======
-      output_grads, cu_seqlens, freqs, input_grads, h, d, d2, stride_t, stride_h, stride_d,
-      o_stride_t, o_stride_h, o_stride_d);
-  NVTE_CHECK_CUDA(cudaGetLastError());
-}
-
-void fused_rope_forward(const Tensor &input, const Tensor &freqs, Tensor *output, const int s,
-                        const int b, const int h, const int d, const int d2, const int stride_s,
-                        const int stride_b, const int stride_h, const int stride_d,
-                        const int o_stride_s, const int o_stride_b, const int o_stride_h,
-                        const int o_stride_d, cudaStream_t stream) {
-  TRANSFORMER_ENGINE_TYPE_SWITCH_INPUT(
-      input.data.dtype, scalar_t,
-      fused_rope_forward_launcher(reinterpret_cast<const scalar_t *>(input.data.dptr),
-                                  reinterpret_cast<const float *>(freqs.data.dptr),
-                                  reinterpret_cast<scalar_t *>(output->data.dptr), s, b, h, d, d2,
-                                  stride_s, stride_b, stride_h, stride_d, o_stride_s, o_stride_b,
-                                  o_stride_h, o_stride_d, stream););
-}
-
-void fused_rope_backward(const Tensor &output_grads, const Tensor &freqs, Tensor *input_grads,
-                         const int s, const int b, const int h, const int d, const int d2,
-                         const int stride_s, const int stride_b, const int stride_h,
-                         const int stride_d, const int o_stride_s, const int o_stride_b,
-                         const int o_stride_h, const int o_stride_d, cudaStream_t stream) {
-  TRANSFORMER_ENGINE_TYPE_SWITCH_INPUT(
-      output_grads.data.dtype, scalar_t,
-      fused_rope_backward_launcher(reinterpret_cast<const scalar_t *>(output_grads.data.dptr),
-                                   reinterpret_cast<const float *>(freqs.data.dptr),
-                                   reinterpret_cast<scalar_t *>(input_grads->data.dptr), s, b, h, d,
-                                   d2, stride_s, stride_b, stride_h, stride_d, o_stride_s,
-                                   o_stride_b, o_stride_h, o_stride_d, stream););
-}
-
-void fused_rope_thd_forward(const Tensor &input, const Tensor &cu_seqlens, const Tensor &freqs,
-                            Tensor *output, const int max_s, const int b, const int h, const int d,
-                            const int d2, const int stride_t, const int stride_h,
-                            const int stride_d, const int o_stride_t, const int o_stride_h,
-                            const int o_stride_d, cudaStream_t stream) {
-  TRANSFORMER_ENGINE_TYPE_SWITCH_INPUT(
-      input.data.dtype, scalar_t,
-      fused_rope_thd_forward_launcher(reinterpret_cast<const scalar_t *>(input.data.dptr),
-                                      reinterpret_cast<const int *>(cu_seqlens.data.dptr),
-                                      reinterpret_cast<const float *>(freqs.data.dptr),
-                                      reinterpret_cast<scalar_t *>(output->data.dptr), max_s, b, h,
-                                      d, d2, stride_t, stride_h, stride_d, o_stride_t, o_stride_h,
-                                      o_stride_d, stream););
-}
-
-void fused_rope_thd_backward(const Tensor &output_grads, const Tensor &cu_seqlens,
-                             const Tensor &freqs, Tensor *input_grads, const int max_s, const int b,
-                             const int h, const int d, const int d2, const int stride_t,
-                             const int stride_h, const int stride_d, const int o_stride_t,
-                             const int o_stride_h, const int o_stride_d, cudaStream_t stream) {
-  TRANSFORMER_ENGINE_TYPE_SWITCH_INPUT(
-      output_grads.data.dtype, scalar_t,
-      fused_rope_thd_backward_launcher(reinterpret_cast<const scalar_t *>(output_grads.data.dptr),
-                                       reinterpret_cast<const int *>(cu_seqlens.data.dptr),
-                                       reinterpret_cast<const float *>(freqs.data.dptr),
-                                       reinterpret_cast<scalar_t *>(input_grads->data.dptr), max_s,
-                                       b, h, d, d2, stride_t, stride_h, stride_d, o_stride_t,
-                                       o_stride_h, o_stride_d, stream););
->>>>>>> 70117306
 }
 
 }  // end namespace transformer_engine
 
-<<<<<<< HEAD
 void nvte_fused_rope_forward(const NVTETensor input, const NVTETensor freqs,
                              const NVTETensor start_positions, NVTETensor output,
                              const int s, const int b,
@@ -518,32 +329,10 @@
                               const int stride_d, const int o_stride_s,
                               const int o_stride_b, const int o_stride_h,
                               const int o_stride_d, cudaStream_t stream) {
-=======
-void nvte_fused_rope_forward(const NVTETensor input, const NVTETensor freqs, NVTETensor output,
-                             const int s, const int b, const int h, const int d, const int d2,
-                             const int stride_s, const int stride_b, const int stride_h,
-                             const int stride_d, const int o_stride_s, const int o_stride_b,
-                             const int o_stride_h, const int o_stride_d, cudaStream_t stream) {
-  NVTE_API_CALL(nvte_fused_rope_forward);
-  using namespace transformer_engine;
-  fused_rope_forward(*reinterpret_cast<const Tensor *>(input),
-                     *reinterpret_cast<const Tensor *>(freqs), reinterpret_cast<Tensor *>(output),
-                     s, b, h, d, d2, stride_s, stride_b, stride_h, stride_d, o_stride_s, o_stride_b,
-                     o_stride_h, o_stride_d, stream);
-}
-
-void nvte_fused_rope_backward(const NVTETensor output_grads, const NVTETensor freqs,
-                              NVTETensor input_grads, const int s, const int b, const int h,
-                              const int d, const int d2, const int stride_s, const int stride_b,
-                              const int stride_h, const int stride_d, const int o_stride_s,
-                              const int o_stride_b, const int o_stride_h, const int o_stride_d,
-                              cudaStream_t stream) {
->>>>>>> 70117306
   NVTE_API_CALL(nvte_fused_rope_backward);
   using namespace transformer_engine;
   fused_rope_backward(*reinterpret_cast<const Tensor *>(output_grads),
                       *reinterpret_cast<const Tensor *>(freqs),
-<<<<<<< HEAD
                       *reinterpret_cast<const Tensor *>(start_positions),
                       reinterpret_cast<Tensor *>(input_grads), s, b, h, d, d2,
                       stride_s, stride_b, stride_h, stride_d, o_stride_s,
@@ -577,44 +366,13 @@
     const int b, const int h, const int d, const int d2, const int stride_t,
     const int stride_h, const int stride_d, const int o_stride_t,
     const int o_stride_h, const int o_stride_d, cudaStream_t stream) {
-=======
-                      reinterpret_cast<Tensor *>(input_grads), s, b, h, d, d2, stride_s, stride_b,
-                      stride_h, stride_d, o_stride_s, o_stride_b, o_stride_h, o_stride_d, stream);
-}
-
-void nvte_fused_rope_thd_forward(const NVTETensor input, const NVTETensor cu_seqlens,
-                                 const NVTETensor freqs, NVTETensor output, const int max_s,
-                                 const int b, const int h, const int d, const int d2,
-                                 const int stride_t, const int stride_h, const int stride_d,
-                                 const int o_stride_t, const int o_stride_h, const int o_stride_d,
-                                 cudaStream_t stream) {
-  NVTE_API_CALL(nvte_fused_rope_thd_forward);
-  using namespace transformer_engine;
-  fused_rope_thd_forward(
-      *reinterpret_cast<const Tensor *>(input), *reinterpret_cast<const Tensor *>(cu_seqlens),
-      *reinterpret_cast<const Tensor *>(freqs), reinterpret_cast<Tensor *>(output), max_s, b, h, d,
-      d2, stride_t, stride_h, stride_d, o_stride_t, o_stride_h, o_stride_d, stream);
-}
-
-void nvte_fused_rope_thd_backward(const NVTETensor output_grads, const NVTETensor cu_seqlens,
-                                  const NVTETensor freqs, NVTETensor input_grads, const int max_s,
-                                  const int b, const int h, const int d, const int d2,
-                                  const int stride_t, const int stride_h, const int stride_d,
-                                  const int o_stride_t, const int o_stride_h, const int o_stride_d,
-                                  cudaStream_t stream) {
->>>>>>> 70117306
   NVTE_API_CALL(nvte_fused_rope_thd_backward);
   using namespace transformer_engine;
   fused_rope_thd_backward(*reinterpret_cast<const Tensor *>(output_grads),
                           *reinterpret_cast<const Tensor *>(cu_seqlens),
                           *reinterpret_cast<const Tensor *>(freqs),
-<<<<<<< HEAD
                          *reinterpret_cast<const Tensor *>(start_positions),
                           reinterpret_cast<Tensor *>(input_grads), max_s, b, h,
                           d, d2, stride_t, stride_h, stride_d, o_stride_t,
                           o_stride_h, o_stride_d, stream);
-=======
-                          reinterpret_cast<Tensor *>(input_grads), max_s, b, h, d, d2, stride_t,
-                          stride_h, stride_d, o_stride_t, o_stride_h, o_stride_d, stream);
->>>>>>> 70117306
 }