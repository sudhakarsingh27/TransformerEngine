/*************************************************************************
 * Copyright (c) 2022-2025, NVIDIA CORPORATION & AFFILIATES. All rights reserved.
 *
 * See LICENSE for license information.
 ************************************************************************/

#ifndef TRANSFORMER_ENGINE_FUSED_ROPE_H_
#define TRANSFORMER_ENGINE_FUSED_ROPE_H_

#include "fused_attn.h"
#include "transformer_engine.h"

#ifdef __cplusplus
extern "C" {
#endif

/*! \brief Apply rotary positional embedding to the input tensor.
 *
 *  \param[in]     input           Input tensor for fused rope.
 *  \param[in]     cu_seqlens      The cumulative sum of sequence lengths tensor.
 *                                 (Required for the thd format, empty tensor for other formats)
 *  \param[in]     freqs           The freqs tensor.
 *  \param[in]     start_positions The beginning offsets.
 *  \param[out]    output          Output tensor.
 *  \param[in]     qkv_format      QKV format.
 *  \param[in]     interleaved     Whether to use interleaved rotary position embedding.
 *  \param[in]     cp_size         Context parallel world size.
 *  \param[in]     cp_rank         Context parallel rank.
 *  \param[in]     s               Length of the s dimension of input.
 *  \param[in]     b               Length of the b dimension of input.
 *  \param[in]     h               Length of the h dimension of input.
 *  \param[in]     d               Length of the d dimension of input.
 *  \param[in]     d2              Length of the d dimension of freqs.
 *  \param[in]     stride_s_or_t   Stride of the s (sbhd/bshd)/t (thd) dimension of input.
 *  \param[in]     stride_b        Stride of the b dimension of input. (0 for thd).
 *  \param[in]     stride_h        Stride of the h dimension of input.
 *  \param[in]     stride_d        Stride of the d dimension of input.
 *  \param[in]     stream          CUDA stream used for the operation.
 */
<<<<<<< HEAD
void nvte_fused_rope_forward(const NVTETensor input, const NVTETensor freqs,
                             const NVTETensor start_positions, NVTETensor output, const int s,
                             const int b, const int h, const int d, const int d2,
                             const int stride_s, const int stride_b, const int stride_h,
                             const int stride_d, const int freqs_stride_s, const int freqs_stride_b, 
                             const int o_stride_s, const int o_stride_b,
                             const int o_stride_h, const int o_stride_d, cudaStream_t stream);
=======
void nvte_fused_rope_forward(const NVTETensor input, const NVTETensor cu_seqlens,
                             const NVTETensor freqs, NVTETensor output,
                             const NVTE_QKV_Format qkv_format, const bool interleaved,
                             const int cp_size, const int cp_rank, const int s, const int b,
                             const int h, const int d, const int d2, const int stride_s_or_t,
                             const int stride_b, const int stride_h, const int stride_d,
                             cudaStream_t stream);
>>>>>>> 98b4c0d9

/*! \brief Compute the backward of the fused rope.
 *
 *  \param[in]     output_grads    Incoming gradient tensor for backward.
 *  \param[in]     cu_seqlens      The cumulative sum of sequence lengths tensor.
 *                                 (Required for the thd format, empty tensor for other formats)
 *  \param[in]     freqs           The freqs tensor.
 *  \param[in]     start_positions The tensor with positions of first tokens in sequences.
 *  \param[out]    input_grads     Input gradient tensor to calculate.
 *  \param[in]     qkv_format      QKV format.
 *  \param[in]     interleaved     Whether to use interleaved rotary position embedding.
 *  \param[in]     cp_size         Context parallel world size.
 *  \param[in]     cp_rank         Context parallel rank.
 *  \param[in]     s               Length of the s dimension of output_grads.
 *  \param[in]     b               Length of the b dimension of output_grads.
 *  \param[in]     h               Length of the h dimension of output_grads.
 *  \param[in]     d               Length of the d dimension of output_grads.
 *  \param[in]     d2              Length of the d dimension of freqs.
 *  \param[in]     stride_s_or_t   Stride of the s (sbhd/bshd)/t (thd) dimension of output_grads.
 *  \param[in]     stride_b        Stride of the b dimension of output_grads. (0 for thd).
 *  \param[in]     stride_h        Stride of the h dimension of output_grads.
 *  \param[in]     stride_d        Stride of the d dimension of output_grads.
 *  \param[in]     stream          CUDA stream used for the operation.
 */
<<<<<<< HEAD
void nvte_fused_rope_backward(const NVTETensor output_grads, const NVTETensor freqs,
                              const NVTETensor start_positions, NVTETensor input_grads, 
                              const int s, const int b, const int h,
                              const int d, const int d2, const int stride_s, const int stride_b,
                              const int stride_h, const int stride_d, const int freqs_stride_s, const int freqs_stride_b, 
                              const int o_stride_s, const int o_stride_b, const int o_stride_h, const int o_stride_d,
                              cudaStream_t stream);

/*! \brief Apply rotary positional embedding to the input tensor in thd format.
 *
 *  \param[in]     input         Input tensor for fused rope.
 *  \param[in]     cu_seqlens    The cumulative sum of sequence lengths tensor.
 *  \param[in]     freqs         The freqs tensor.
 *  \param[in]     start_positions The tensor with positions of first tokens in sequences.
 *  \param[out]    output        Output tensor.
 *  \param[in]     cp_size       Context parallel world size.
 *  \param[in]     cp_rank       Context parallel rank.
 *  \param[in]     max_s         Max sequence length.
 *  \param[in]     b             Batch size.
 *  \param[in]     h             Length of the h dimension of input.
 *  \param[in]     d             Length of the d dimension of input.
 *  \param[in]     d2            Length of the d dimension of freqs.
 *  \param[in]     stride_t      Stride of the t dimension of input.
 *  \param[in]     stride_h      Stride of the h dimension of input.
 *  \param[in]     stride_d      Stride of the d dimension of input.
 *  \param[in]     o_stride_t    Stride of the t dimension of output.
 *  \param[in]     o_stride_h    Stride of the h dimension of output.
 *  \param[in]     o_stride_d    Stride of the d dimension of output.
 *  \param[in]     stream        CUDA stream used for the operation.
 */
void nvte_fused_rope_thd_forward(const NVTETensor input, const NVTETensor cu_seqlens,
                                 const NVTETensor freqs, NVTETensor start_positions, 
                                 NVTETensor output, const int cp_size,
                                 const int cp_rank, const int max_s, const int b, const int h,
                                 const int d, const int d2, const int stride_t, const int stride_h,
                                 const int stride_d, const int o_stride_t, const int o_stride_h,
                                 const int o_stride_d, cudaStream_t stream);

/*! \brief Compute the backward of the fused rope in thd format.
 *
 *  \param[in]     output_grads  Incoming gradient tensor for backward.
 *  \param[in]     cu_seqlens    The cumulative sum of sequence lengths tensor.
 *  \param[in]     freqs         The freqs tensor.
 *  \param[in]     start_positions          The beginning offsets.
 *  \param[out]    input_grads   Input gradient to calculate.
 *  \param[in]     cp_size       Context parallel world size.
 *  \param[in]     cp_rank       Context parallel rank.
 *  \param[in]     max_s         Max sequence length.
 *  \param[in]     b             Batch size.
 *  \param[in]     h             Length of the h dimension of output_grads.
 *  \param[in]     d             Length of the d dimension of output_grads.
 *  \param[in]     d2            Length of the d dimension of freqs.
 *  \param[in]     stride_t      Stride of the t dimension of output_grads.
 *  \param[in]     stride_h      Stride of the h dimension of output_grads.
 *  \param[in]     stride_d      Stride of the d dimension of output_grads.
 *  \param[in]     o_stride_t    Stride of the t dimension of input_grads.
 *  \param[in]     o_stride_h    Stride of the h dimension of input_grads.
 *  \param[in]     o_stride_d    Stride of the d dimension of input_grads.
 *  \param[in]     stream        CUDA stream used for the operation.
 */
void nvte_fused_rope_thd_backward(const NVTETensor output_grads, const NVTETensor cu_seqlens,
                                  const NVTETensor freqs, NVTETensor start_positions, 
                                  NVTETensor input_grads, const int cp_size,
                                  const int cp_rank, const int max_s, const int b, const int h,
                                  const int d, const int d2, const int stride_t, const int stride_h,
                                  const int stride_d, const int o_stride_t, const int o_stride_h,
                                  const int o_stride_d, cudaStream_t stream);

=======
void nvte_fused_rope_backward(const NVTETensor output_grads, const NVTETensor cu_seqlens,
                              const NVTETensor freqs, NVTETensor input_grads,
                              const NVTE_QKV_Format qkv_format, const bool interleaved,
                              const int cp_size, const int cp_rank, const int s, const int b,
                              const int h, const int d, const int d2, const int stride_s_or_t,
                              const int stride_b, const int stride_h, const int stride_d,
                              cudaStream_t stream);

>>>>>>> 98b4c0d9
#ifdef __cplusplus
}  // extern "C"
#endif

#endif  // TRANSFORMER_ENGINE_FUSED_ROPE_H_<|MERGE_RESOLUTION|>--- conflicted
+++ resolved
@@ -37,23 +37,13 @@
  *  \param[in]     stride_d        Stride of the d dimension of input.
  *  \param[in]     stream          CUDA stream used for the operation.
  */
-<<<<<<< HEAD
-void nvte_fused_rope_forward(const NVTETensor input, const NVTETensor freqs,
-                             const NVTETensor start_positions, NVTETensor output, const int s,
-                             const int b, const int h, const int d, const int d2,
-                             const int stride_s, const int stride_b, const int stride_h,
-                             const int stride_d, const int freqs_stride_s, const int freqs_stride_b, 
-                             const int o_stride_s, const int o_stride_b,
-                             const int o_stride_h, const int o_stride_d, cudaStream_t stream);
-=======
 void nvte_fused_rope_forward(const NVTETensor input, const NVTETensor cu_seqlens,
-                             const NVTETensor freqs, NVTETensor output,
+                             const NVTETensor freqs, const NVTETensor start_positions, NVTETensor output,
                              const NVTE_QKV_Format qkv_format, const bool interleaved,
                              const int cp_size, const int cp_rank, const int s, const int b,
                              const int h, const int d, const int d2, const int stride_s_or_t,
                              const int stride_b, const int stride_h, const int stride_d,
                              cudaStream_t stream);
->>>>>>> 98b4c0d9
 
 /*! \brief Compute the backward of the fused rope.
  *
@@ -78,85 +68,14 @@
  *  \param[in]     stride_d        Stride of the d dimension of output_grads.
  *  \param[in]     stream          CUDA stream used for the operation.
  */
-<<<<<<< HEAD
-void nvte_fused_rope_backward(const NVTETensor output_grads, const NVTETensor freqs,
-                              const NVTETensor start_positions, NVTETensor input_grads, 
-                              const int s, const int b, const int h,
-                              const int d, const int d2, const int stride_s, const int stride_b,
-                              const int stride_h, const int stride_d, const int freqs_stride_s, const int freqs_stride_b, 
-                              const int o_stride_s, const int o_stride_b, const int o_stride_h, const int o_stride_d,
-                              cudaStream_t stream);
-
-/*! \brief Apply rotary positional embedding to the input tensor in thd format.
- *
- *  \param[in]     input         Input tensor for fused rope.
- *  \param[in]     cu_seqlens    The cumulative sum of sequence lengths tensor.
- *  \param[in]     freqs         The freqs tensor.
- *  \param[in]     start_positions The tensor with positions of first tokens in sequences.
- *  \param[out]    output        Output tensor.
- *  \param[in]     cp_size       Context parallel world size.
- *  \param[in]     cp_rank       Context parallel rank.
- *  \param[in]     max_s         Max sequence length.
- *  \param[in]     b             Batch size.
- *  \param[in]     h             Length of the h dimension of input.
- *  \param[in]     d             Length of the d dimension of input.
- *  \param[in]     d2            Length of the d dimension of freqs.
- *  \param[in]     stride_t      Stride of the t dimension of input.
- *  \param[in]     stride_h      Stride of the h dimension of input.
- *  \param[in]     stride_d      Stride of the d dimension of input.
- *  \param[in]     o_stride_t    Stride of the t dimension of output.
- *  \param[in]     o_stride_h    Stride of the h dimension of output.
- *  \param[in]     o_stride_d    Stride of the d dimension of output.
- *  \param[in]     stream        CUDA stream used for the operation.
- */
-void nvte_fused_rope_thd_forward(const NVTETensor input, const NVTETensor cu_seqlens,
-                                 const NVTETensor freqs, NVTETensor start_positions, 
-                                 NVTETensor output, const int cp_size,
-                                 const int cp_rank, const int max_s, const int b, const int h,
-                                 const int d, const int d2, const int stride_t, const int stride_h,
-                                 const int stride_d, const int o_stride_t, const int o_stride_h,
-                                 const int o_stride_d, cudaStream_t stream);
-
-/*! \brief Compute the backward of the fused rope in thd format.
- *
- *  \param[in]     output_grads  Incoming gradient tensor for backward.
- *  \param[in]     cu_seqlens    The cumulative sum of sequence lengths tensor.
- *  \param[in]     freqs         The freqs tensor.
- *  \param[in]     start_positions          The beginning offsets.
- *  \param[out]    input_grads   Input gradient to calculate.
- *  \param[in]     cp_size       Context parallel world size.
- *  \param[in]     cp_rank       Context parallel rank.
- *  \param[in]     max_s         Max sequence length.
- *  \param[in]     b             Batch size.
- *  \param[in]     h             Length of the h dimension of output_grads.
- *  \param[in]     d             Length of the d dimension of output_grads.
- *  \param[in]     d2            Length of the d dimension of freqs.
- *  \param[in]     stride_t      Stride of the t dimension of output_grads.
- *  \param[in]     stride_h      Stride of the h dimension of output_grads.
- *  \param[in]     stride_d      Stride of the d dimension of output_grads.
- *  \param[in]     o_stride_t    Stride of the t dimension of input_grads.
- *  \param[in]     o_stride_h    Stride of the h dimension of input_grads.
- *  \param[in]     o_stride_d    Stride of the d dimension of input_grads.
- *  \param[in]     stream        CUDA stream used for the operation.
- */
-void nvte_fused_rope_thd_backward(const NVTETensor output_grads, const NVTETensor cu_seqlens,
-                                  const NVTETensor freqs, NVTETensor start_positions, 
-                                  NVTETensor input_grads, const int cp_size,
-                                  const int cp_rank, const int max_s, const int b, const int h,
-                                  const int d, const int d2, const int stride_t, const int stride_h,
-                                  const int stride_d, const int o_stride_t, const int o_stride_h,
-                                  const int o_stride_d, cudaStream_t stream);
-
-=======
 void nvte_fused_rope_backward(const NVTETensor output_grads, const NVTETensor cu_seqlens,
-                              const NVTETensor freqs, NVTETensor input_grads,
+                              const NVTETensor freqs, const NVTETensor start_positions, NVTETensor input_grads,
                               const NVTE_QKV_Format qkv_format, const bool interleaved,
                               const int cp_size, const int cp_rank, const int s, const int b,
                               const int h, const int d, const int d2, const int stride_s_or_t,
                               const int stride_b, const int stride_h, const int stride_d,
                               cudaStream_t stream);
 
->>>>>>> 98b4c0d9
 #ifdef __cplusplus
 }  // extern "C"
 #endif
