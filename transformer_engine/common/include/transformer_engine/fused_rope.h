/*************************************************************************
 * Copyright (c) 2022-2024, NVIDIA CORPORATION & AFFILIATES. All rights reserved.
 *
 * See LICENSE for license information.
 ************************************************************************/

#ifndef TRANSFORMER_ENGINE_FUSED_ROPE_H_
#define TRANSFORMER_ENGINE_FUSED_ROPE_H_

#include "transformer_engine.h"

#ifdef __cplusplus
extern "C" {
#endif

/*! \brief Apply rotary positional embedding to the input tensor.
 *
 *  \param[in]     input           Input tensor for fused rope.
 *  \param[in]     freqs           The freqs tensor.
 *  \param[in]     start_positions          The beginning offsets.
 *  \param[out]    output          Output tensor.
 *  \param[in]     s               Length of the s dimension of input.
 *  \param[in]     b               Length of the b dimension of input.
 *  \param[in]     h               Length of the h dimension of input.
 *  \param[in]     d               Length of the d dimension of input.
 *  \param[in]     d2              Length of the d dimension of freqs.
 *  \param[in]     stride_s        Stride of the s dimension of input.
 *  \param[in]     stride_b        Stride of the b dimension of input.
 *  \param[in]     stride_h        Stride of the h dimension of input.
 *  \param[in]     stride_d        Stride of the d dimension of input.
 *  \param[in]     o_stride_s      Stride of the s dimension of output.
 *  \param[in]     o_stride_b      Stride of the b dimension of output.
 *  \param[in]     o_stride_h      Stride of the h dimension of output.
 *  \param[in]     o_stride_d      Stride of the d dimension of output.
 *  \param[in]     stream          CUDA stream used for the operation.
 */
void nvte_fused_rope_forward(const NVTETensor input, const NVTETensor freqs,
                             const NVTETensor start_positions, NVTETensor output, const int s,
                             const int b, const int h, const int d, const int d2,
                             const int stride_s, const int stride_b, const int stride_h,
                             const int stride_d, const int o_stride_s, const int o_stride_b,
                             const int o_stride_h, const int o_stride_d, cudaStream_t stream);

/*! \brief Compute the backward of the fused rope.
 *
 *  \param[in]     output_grads    Incoming gradient tensor for backward.
 *  \param[in]     freqs           The freqs tensor.
 *  \param[in]     start_positions The tensor with positions of first tokens in sequences.
 *  \param[out]    input_grads     Input gradient tensor to calculate.
 *  \param[in]     s               Length of the s dimension of output_grads.
 *  \param[in]     b               Length of the b dimension of output_grads.
 *  \param[in]     h               Length of the h dimension of output_grads.
 *  \param[in]     d               Length of the d dimension of output_grads.
 *  \param[in]     d2              Length of the d dimension of freqs.
 *  \param[in]     stride_s        Stride of the s dimension of output_grads.
 *  \param[in]     stride_b        Stride of the b dimension of output_grads.
 *  \param[in]     stride_h        Stride of the h dimension of output_grads.
 *  \param[in]     stride_d        Stride of the d dimension of output_grads.
 *  \param[in]     o_stride_s      Stride of the s dimension of input_grads.
 *  \param[in]     o_stride_b      Stride of the b dimension of input_grads.
 *  \param[in]     o_stride_h      Stride of the h dimension of input_grads.
 *  \param[in]     o_stride_d      Stride of the d dimension of input_grads.
 *  \param[in]     stream          CUDA stream used for the operation.
 */
void nvte_fused_rope_backward(const NVTETensor output_grads, const NVTETensor freqs,
                              const NVTETensor start_positions, NVTETensor input_grads, const int s,
                              const int b, const int h, const int d, const int d2,
                              const int stride_s, const int stride_b, const int stride_h,
                              const int stride_d, const int o_stride_s, const int o_stride_b,
                              const int o_stride_h, const int o_stride_d, cudaStream_t stream);

/*! \brief Apply rotary positional embedding to the input tensor in thd format.
 *
<<<<<<< HEAD
 *  \param[in]     input           Input tensor for fused rope.
 *  \param[in]     cu_seqlens      The cumulative sum of sequence lengths tensor.
 *  \param[in]     freqs           The freqs tensor.
 *  \param[in]     start_positions The tensor with positions of first tokens in sequences.
 *  \param[out]    output          Output tensor.
 *  \param[in]     max_s           Max sequence length.
 *  \param[in]     b               Batch size.
 *  \param[in]     h               Length of the h dimension of input.
 *  \param[in]     d               Length of the d dimension of input.
 *  \param[in]     d2              Length of the d dimension of freqs.
 *  \param[in]     stride_t        Stride of the t dimension of input.
 *  \param[in]     stride_h        Stride of the h dimension of input.
 *  \param[in]     stride_d        Stride of the d dimension of input.
 *  \param[in]     o_stride_t      Stride of the t dimension of output.
 *  \param[in]     o_stride_h      Stride of the h dimension of output.
 *  \param[in]     o_stride_d      Stride of the d dimension of output.
 *  \param[in]     stream          CUDA stream used for the operation.
 */
void nvte_fused_rope_thd_forward(const NVTETensor input, const NVTETensor cu_seqlens,
                                 const NVTETensor freqs, NVTETensor start_positions,
                                 NVTETensor output, const int max_s, const int b, const int h,
=======
 *  \param[in]     input         Input tensor for fused rope.
 *  \param[in]     cu_seqlens    The cumulative sum of sequence lengths tensor.
 *  \param[in]     freqs         The freqs tensor.
 *  \param[out]    output        Output tensor.
 *  \param[in]     cp_size       Context parallel world size.
 *  \param[in]     cp_rank       Context parallel rank.
 *  \param[in]     max_s         Max sequence length.
 *  \param[in]     b             Batch size.
 *  \param[in]     h             Length of the h dimension of input.
 *  \param[in]     d             Length of the d dimension of input.
 *  \param[in]     d2            Length of the d dimension of freqs.
 *  \param[in]     stride_t      Stride of the t dimension of input.
 *  \param[in]     stride_h      Stride of the h dimension of input.
 *  \param[in]     stride_d      Stride of the d dimension of input.
 *  \param[in]     o_stride_t    Stride of the t dimension of output.
 *  \param[in]     o_stride_h    Stride of the h dimension of output.
 *  \param[in]     o_stride_d    Stride of the d dimension of output.
 *  \param[in]     stream        CUDA stream used for the operation.
 */
void nvte_fused_rope_thd_forward(const NVTETensor input, const NVTETensor cu_seqlens,
                                 const NVTETensor freqs, NVTETensor output, const int cp_size,
                                 const int cp_rank, const int max_s, const int b, const int h,
>>>>>>> 237b4930
                                 const int d, const int d2, const int stride_t, const int stride_h,
                                 const int stride_d, const int o_stride_t, const int o_stride_h,
                                 const int o_stride_d, cudaStream_t stream);

/*! \brief Compute the backward of the fused rope in thd format.
 *
 *  \param[in]     output_grads  Incoming gradient tensor for backward.
 *  \param[in]     cu_seqlens    The cumulative sum of sequence lengths tensor.
 *  \param[in]     freqs         The freqs tensor.
 *  \param[in]     start_positions          The beginning offsets.
 *  \param[out]    input_grads   Input gradient to calculate.
 *  \param[in]     cp_size       Context parallel world size.
 *  \param[in]     cp_rank       Context parallel rank.
 *  \param[in]     max_s         Max sequence length.
 *  \param[in]     b             Batch size.
 *  \param[in]     h             Length of the h dimension of output_grads.
 *  \param[in]     d             Length of the d dimension of output_grads.
 *  \param[in]     d2            Length of the d dimension of freqs.
 *  \param[in]     stride_t      Stride of the t dimension of output_grads.
 *  \param[in]     stride_h      Stride of the h dimension of output_grads.
 *  \param[in]     stride_d      Stride of the d dimension of output_grads.
 *  \param[in]     o_stride_t    Stride of the t dimension of input_grads.
 *  \param[in]     o_stride_h    Stride of the h dimension of input_grads.
 *  \param[in]     o_stride_d    Stride of the d dimension of input_grads.
 *  \param[in]     stream        CUDA stream used for the operation.
 */
void nvte_fused_rope_thd_backward(const NVTETensor output_grads, const NVTETensor cu_seqlens,
<<<<<<< HEAD
                                  const NVTETensor freqs, NVTETensor start_positions,
                                  NVTETensor input_grads, const int max_s, const int b, const int h,
=======
                                  const NVTETensor freqs, NVTETensor input_grads, const int cp_size,
                                  const int cp_rank, const int max_s, const int b, const int h,
>>>>>>> 237b4930
                                  const int d, const int d2, const int stride_t, const int stride_h,
                                  const int stride_d, const int o_stride_t, const int o_stride_h,
                                  const int o_stride_d, cudaStream_t stream);

#ifdef __cplusplus
}  // extern "C"
#endif

#endif  // TRANSFORMER_ENGINE_FUSED_ROPE_H_<|MERGE_RESOLUTION|>--- conflicted
+++ resolved
@@ -17,7 +17,7 @@
  *
  *  \param[in]     input           Input tensor for fused rope.
  *  \param[in]     freqs           The freqs tensor.
- *  \param[in]     start_positions          The beginning offsets.
+ *  \param[in]     start_positions The beginning offsets.
  *  \param[out]    output          Output tensor.
  *  \param[in]     s               Length of the s dimension of input.
  *  \param[in]     b               Length of the b dimension of input.
@@ -71,32 +71,10 @@
 
 /*! \brief Apply rotary positional embedding to the input tensor in thd format.
  *
-<<<<<<< HEAD
- *  \param[in]     input           Input tensor for fused rope.
- *  \param[in]     cu_seqlens      The cumulative sum of sequence lengths tensor.
- *  \param[in]     freqs           The freqs tensor.
- *  \param[in]     start_positions The tensor with positions of first tokens in sequences.
- *  \param[out]    output          Output tensor.
- *  \param[in]     max_s           Max sequence length.
- *  \param[in]     b               Batch size.
- *  \param[in]     h               Length of the h dimension of input.
- *  \param[in]     d               Length of the d dimension of input.
- *  \param[in]     d2              Length of the d dimension of freqs.
- *  \param[in]     stride_t        Stride of the t dimension of input.
- *  \param[in]     stride_h        Stride of the h dimension of input.
- *  \param[in]     stride_d        Stride of the d dimension of input.
- *  \param[in]     o_stride_t      Stride of the t dimension of output.
- *  \param[in]     o_stride_h      Stride of the h dimension of output.
- *  \param[in]     o_stride_d      Stride of the d dimension of output.
- *  \param[in]     stream          CUDA stream used for the operation.
- */
-void nvte_fused_rope_thd_forward(const NVTETensor input, const NVTETensor cu_seqlens,
-                                 const NVTETensor freqs, NVTETensor start_positions,
-                                 NVTETensor output, const int max_s, const int b, const int h,
-=======
  *  \param[in]     input         Input tensor for fused rope.
  *  \param[in]     cu_seqlens    The cumulative sum of sequence lengths tensor.
  *  \param[in]     freqs         The freqs tensor.
+ *  \param[in]     start_positions The tensor with positions of first tokens in sequences.
  *  \param[out]    output        Output tensor.
  *  \param[in]     cp_size       Context parallel world size.
  *  \param[in]     cp_rank       Context parallel rank.
@@ -114,9 +92,9 @@
  *  \param[in]     stream        CUDA stream used for the operation.
  */
 void nvte_fused_rope_thd_forward(const NVTETensor input, const NVTETensor cu_seqlens,
-                                 const NVTETensor freqs, NVTETensor output, const int cp_size,
+                                 const NVTETensor freqs, NVTETensor start_positions, 
+                                 NVTETensor output, const int cp_size,
                                  const int cp_rank, const int max_s, const int b, const int h,
->>>>>>> 237b4930
                                  const int d, const int d2, const int stride_t, const int stride_h,
                                  const int stride_d, const int o_stride_t, const int o_stride_h,
                                  const int o_stride_d, cudaStream_t stream);
@@ -144,13 +122,9 @@
  *  \param[in]     stream        CUDA stream used for the operation.
  */
 void nvte_fused_rope_thd_backward(const NVTETensor output_grads, const NVTETensor cu_seqlens,
-<<<<<<< HEAD
-                                  const NVTETensor freqs, NVTETensor start_positions,
-                                  NVTETensor input_grads, const int max_s, const int b, const int h,
-=======
-                                  const NVTETensor freqs, NVTETensor input_grads, const int cp_size,
+                                  const NVTETensor freqs, NVTETensor start_positions, 
+                                  NVTETensor input_grads, const int cp_size,
                                   const int cp_rank, const int max_s, const int b, const int h,
->>>>>>> 237b4930
                                   const int d, const int d2, const int stride_t, const int stride_h,
                                   const int stride_d, const int o_stride_t, const int o_stride_h,
                                   const int o_stride_d, cudaStream_t stream);
