/*************************************************************************
 * Copyright (c) 2022-2024, NVIDIA CORPORATION & AFFILIATES. All rights reserved.
 *
 * See LICENSE for license information.
 ************************************************************************/

#include <cuda_bf16.h>
#include <cuda_fp16.h>
#include <cudnn_frontend.h>
#include <cudnn_frontend_utils.h>

#include <map>
#include <vector>

#include "../common.h"
#include "../cudnn_utils.h"
#include "../util/cuda_runtime.h"
#include "../util/system.h"
#include "fused_attn_f16_arbitrary_seqlen.h"
#include "utils.h"

#if (CUDNN_VERSION >= 8900)
#define Q_ID 1
#define K_ID 2
#define V_ID 3
#define O_ID 4
#define S_ID 5
#define B_ID 6
#define D_CONST_ID 7
#define S_CONST_ID 8
#define Q_SEQLEN_ID 9
#define K_SEQLEN_ID 10
#define dQ_ID 11
#define dK_ID 12
#define dV_ID 13
#define dO_ID 14
#define MASK_VAL_ID 15
#define dS_ID 16
#define D_SEED_ID 17
#define D_OFFSET_ID 18
#define S_STATS_ID 19
#define S_SUM_ID 20
#define SCALE_PROB 21
#define K_TRANSPOSE_ID 22
#define dQ_ACCUM_ID 23

#define VIRTUAL_ID 30

namespace transformer_engine {
namespace fused_attn {
void fused_attn_arbitrary_seqlen_fwd_impl(
    int64_t b, int64_t h, int64_t hg, int64_t s_q, int64_t s_kv, int64_t d_qk, int64_t d_v,
    int64_t max_b, int64_t max_t_q, int64_t max_t_kv, int64_t num_pages_k, int64_t num_pages_v,
    int64_t page_size_k, int64_t page_size_v, int64_t max_pages_per_seq_k,
    int64_t max_pages_per_seq_v, int64_t bias_b, int64_t bias_h, bool is_training,
    float scaling_factor, float dropout_probability, NVTE_QKV_Layout layout,
    NVTE_Bias_Type bias_type, NVTE_Mask_Type mask_type, int64_t window_size_left,
    int64_t window_size_right, void *devPtrQ, void *devPtrK, void *devPtrV, void *devPtrBias,
    void *devPtrSoftmaxStats, void *devPtrO, void *devPtrDropoutSeed, void *devPtrDropoutOffset,
    void *devPtrCuSeqlensQ, void *devPtrCuSeqlensKV, void *devPtrPageTableK, void *devPtrPageTableV,
    void *devPtrSeqOffsetsQ, void *devPtrSeqOffsetsKV, cudnn_frontend::DataType_t tensorType,
    void *workspace, size_t *workspace_size, cudaStream_t stream, cudnnHandle_t handle) {
  using namespace transformer_engine;

  bool is_bias = (bias_type == NVTE_Bias_Type::NVTE_POST_SCALE_BIAS);
  bool is_alibi = (bias_type == NVTE_Bias_Type::NVTE_ALIBI);
  bool is_causal = ((mask_type == NVTE_Mask_Type::NVTE_CAUSAL_MASK) ||
                    (mask_type == NVTE_Mask_Type::NVTE_PADDING_CAUSAL_MASK));
  bool is_bottom_right = ((mask_type == NVTE_Mask_Type::NVTE_CAUSAL_BOTTOM_RIGHT_MASK) ||
                          (mask_type == NVTE_Mask_Type::NVTE_PADDING_CAUSAL_BOTTOM_RIGHT_MASK));
  bool is_padding = ((mask_type == NVTE_Mask_Type::NVTE_PADDING_MASK) ||
                     (mask_type == NVTE_Mask_Type::NVTE_PADDING_CAUSAL_MASK) ||
                     (mask_type == NVTE_Mask_Type::NVTE_PADDING_CAUSAL_BOTTOM_RIGHT_MASK));
  if (is_bottom_right && s_q == s_kv && !is_padding) {
    is_causal = true;
    is_bottom_right = false;
  }
<<<<<<< HEAD
=======
  bool is_padding = ((mask_type == NVTE_Mask_Type::NVTE_PADDING_MASK) ||
                     (mask_type == NVTE_Mask_Type::NVTE_PADDING_CAUSAL_MASK) ||
                     (mask_type == NVTE_Mask_Type::NVTE_PADDING_CAUSAL_BOTTOM_RIGHT_MASK));
>>>>>>> 838345eb
  bool is_dropout = (is_training && dropout_probability != 0.0f);
  bool is_ragged = (nvte_get_qkv_format(layout) == NVTE_QKV_Format::NVTE_THD);
  const auto cudnn_runtime_version = cudnnGetVersion();

  NVTE_QKV_Layout_Group layout_group = nvte_get_qkv_layout_group(layout);
  bool is_paged_kv = (layout_group == NVTE_QKV_Layout_Group::NVTE_Paged_KV_2BSHD ||
                      layout_group == NVTE_QKV_Layout_Group::NVTE_Paged_KV_2SBHD);
  if (is_paged_kv) {
    NVTE_CHECK(is_padding, "Paged attention requires padding masks!");
  }

  // keep original batch size because cu_seqlens are created with [b+1] shape
  int64_t actual_b = b;
  if (is_ragged && cudnn_runtime_version >= 90600) {
    NVTE_CHECK(is_padding, "Ragged QKV input requires padding or padding_causal mask!");
    // replace batch size and maximum sequence lengths with maximum token counts
    // for query and key/value so the graph is static within each quantization bucket
    b = max_b;
    s_q = max_t_q;
    s_kv = max_t_kv;
  }
  const DType ragged_offset_type = cudnn_runtime_version >= 90500 ? DType::kInt64 : DType::kInt32;

  try {
    FADescriptor_v1 descriptor{b,
                               h,
                               hg,
                               s_q,
                               s_kv,
                               d_qk,
                               d_v,
                               num_pages_k,
                               num_pages_v,
                               page_size_k,
                               page_size_v,
                               max_pages_per_seq_k,
                               max_pages_per_seq_v,
                               bias_b,
                               bias_h,
                               scaling_factor,
                               is_training,
                               dropout_probability,
                               layout,
                               bias_type,
                               mask_type,
                               window_size_left,
                               window_size_right,
                               true,
                               tensorType,
                               tensorType};

    namespace fe = cudnn_frontend;
    using graph_and_tensors =
        std::tuple<std::shared_ptr<fe::graph::Graph>,
                   std::shared_ptr<fe::graph::Tensor_attributes>,   // Q
                   std::shared_ptr<fe::graph::Tensor_attributes>,   // K
                   std::shared_ptr<fe::graph::Tensor_attributes>,   // V
                   std::shared_ptr<fe::graph::Tensor_attributes>,   // attn_scale
                   std::shared_ptr<fe::graph::Tensor_attributes>,   // O
                   std::shared_ptr<fe::graph::Tensor_attributes>,   // Stats
                   std::shared_ptr<fe::graph::Tensor_attributes>,   // bias
                   std::shared_ptr<fe::graph::Tensor_attributes>,   // seq_q
                   std::shared_ptr<fe::graph::Tensor_attributes>,   // seq_kv
                   std::shared_ptr<fe::graph::Tensor_attributes>,   // page_table_k
                   std::shared_ptr<fe::graph::Tensor_attributes>,   // page_table_v
                   std::shared_ptr<fe::graph::Tensor_attributes>,   // offset_q
                   std::shared_ptr<fe::graph::Tensor_attributes>,   // offset_k
                   std::shared_ptr<fe::graph::Tensor_attributes>,   // offset_v
                   std::shared_ptr<fe::graph::Tensor_attributes>,   // offset_o
                   std::shared_ptr<fe::graph::Tensor_attributes>,   // offset_stats
                   std::shared_ptr<fe::graph::Tensor_attributes>,   // dropout_seed
                   std::shared_ptr<fe::graph::Tensor_attributes>>;  // dropout_offset

    using CacheType = std::map<FADescriptor_v1, graph_and_tensors>;
    static thread_local CacheType sdpa_f16_fprop_cache;

    // Get plan from cache if cache is available, otherwise create one
    auto get_graph = [&](CacheType &cache, const FADescriptor_v1 &descriptor) -> graph_and_tensors {
      // if hit, return
      auto it = cache.find(descriptor);
      if (it != cache.end()) {
        auto graph = it->second;
        return graph;
      }

      // otherwise, build the op_graph and the plan. Then update cache
      auto mha_graph = std::make_shared<fe::graph::Graph>();
      mha_graph->set_io_data_type(tensorType)
          .set_intermediate_data_type(fe::DataType_t::FLOAT)
          .set_compute_data_type(fe::DataType_t::FLOAT);

      std::shared_ptr<fe::graph::Tensor_attributes> Q, K, V, attn_scale;
      std::shared_ptr<fe::graph::Tensor_attributes> bias, seq_q, seq_kv;
      std::shared_ptr<fe::graph::Tensor_attributes> page_table_k, page_table_v;
      std::shared_ptr<fe::graph::Tensor_attributes> offset_q, offset_k, offset_v, offset_o,
          offset_stats;
      std::shared_ptr<fe::graph::Tensor_attributes> dropout_seed, dropout_offset;

      std::vector<int64_t> q_stride(4);
      std::vector<int64_t> k_stride(4);
      std::vector<int64_t> v_stride(4);
      generateMatrixStrides(b, h, s_q, s_kv, d_qk, q_stride.data(), layout,
                            NVTE_QKV_Matrix::NVTE_Q_Matrix);
      if (is_paged_kv) {
        generateMatrixStrides(num_pages_k, hg, page_size_k, page_size_v, d_qk, k_stride.data(),
                              layout, NVTE_QKV_Matrix::NVTE_K_Matrix);
        generateMatrixStrides(num_pages_v, hg, page_size_k, page_size_v, d_v, v_stride.data(),
                              layout, NVTE_QKV_Matrix::NVTE_V_Matrix);
      } else {
        generateMatrixStrides(b, hg, s_q, s_kv, d_qk, k_stride.data(), layout,
                              NVTE_QKV_Matrix::NVTE_K_Matrix);
        generateMatrixStrides(b, hg, s_q, s_kv, d_v, v_stride.data(), layout,
                              NVTE_QKV_Matrix::NVTE_V_Matrix);
      }

      Q = mha_graph->tensor(fe::graph::Tensor_attributes()
                                .set_name("Q")
                                .set_dim({b, h, s_q, d_qk})
                                .set_stride(q_stride));
      if (is_ragged) {
        offset_q = mha_graph->tensor(fe::graph::Tensor_attributes()
                                         .set_name("offset_q")
                                         .set_dim({b + 1, 1, 1, 1})
                                         .set_stride({1, 1, 1, 1})
                                         .set_data_type(get_cudnn_fe_dtype(ragged_offset_type)));
        Q->set_ragged_offset(offset_q);
      }
      K = mha_graph->tensor(fe::graph::Tensor_attributes().set_name("K").set_stride(k_stride));
      V = mha_graph->tensor(fe::graph::Tensor_attributes().set_name("V").set_stride(v_stride));
      if (is_paged_kv) {
        K->set_dim({num_pages_k, hg, page_size_k, d_qk});
        V->set_dim({num_pages_v, hg, page_size_v, d_v});
      } else if (is_ragged) {
        offset_k = mha_graph->tensor(fe::graph::Tensor_attributes()
                                         .set_name("offset_k")
                                         .set_dim({b + 1, 1, 1, 1})
                                         .set_stride({1, 1, 1, 1})
                                         .set_data_type(get_cudnn_fe_dtype(ragged_offset_type)));
        offset_v = mha_graph->tensor(fe::graph::Tensor_attributes()
                                         .set_name("offset_v")
                                         .set_dim({b + 1, 1, 1, 1})
                                         .set_stride({1, 1, 1, 1})
                                         .set_data_type(get_cudnn_fe_dtype(ragged_offset_type)));
        K->set_dim({b, hg, s_kv, d_qk}).set_ragged_offset(offset_k);
        V->set_dim({b, hg, s_kv, d_v}).set_ragged_offset(offset_v);
      } else {
        K->set_dim({b, hg, s_kv, d_qk});
        V->set_dim({b, hg, s_kv, d_v});
      }

      attn_scale = mha_graph->tensor(fe::graph::Tensor_attributes()
                                         .set_name("attn_scale")
                                         .set_dim({1, 1, 1, 1})
                                         .set_stride({1, 1, 1, 1})
                                         .set_is_pass_by_value(true)
                                         .set_data_type(fe::DataType_t::FLOAT));

      fe::graph::SDPA_attributes sdpa_options;
      sdpa_options = fe::graph::SDPA_attributes()
                         .set_name("flash_attention")
                         .set_is_inference(false)
                         .set_causal_mask(is_causal)
                         .set_causal_mask_bottom_right(is_bottom_right)
                         .set_attn_scale(attn_scale);

      if (cudnn_runtime_version >= 90200 && window_size_left != -1) {
        sdpa_options.set_sliding_window_length(window_size_left + 1);
      }

      sdpa_options.set_alibi_mask(is_alibi);

      if (is_bias) {
        bias = mha_graph->tensor(fe::graph::Tensor_attributes()
                                     .set_name("bias")
                                     .set_dim({bias_b, bias_h, s_q, s_kv})
                                     .set_stride({bias_h * s_q * s_kv, s_q * s_kv, s_kv, 1}));
        sdpa_options.set_bias(bias);
      }

      if (is_padding) {
        seq_q = mha_graph->tensor(fe::graph::Tensor_attributes()
                                      .set_name("seq_q")
                                      .set_dim({b, 1, 1, 1})
                                      .set_stride({1, 1, 1, 1})
                                      .set_data_type(fe::DataType_t::INT32));
        seq_kv = mha_graph->tensor(fe::graph::Tensor_attributes()
                                       .set_name("seq_kv")
                                       .set_dim({b, 1, 1, 1})
                                       .set_stride({1, 1, 1, 1})
                                       .set_data_type(fe::DataType_t::INT32));
        sdpa_options.set_padding_mask(is_padding).set_seq_len_q(seq_q).set_seq_len_kv(seq_kv);
      }

      if (is_paged_kv) {
        page_table_k =
            mha_graph->tensor(fe::graph::Tensor_attributes()
                                  .set_name("page_table_k")
                                  .set_dim({b, 1, max_pages_per_seq_k, 1})
                                  .set_stride({{max_pages_per_seq_k, max_pages_per_seq_v, 1, 1}})
                                  .set_data_type(fe::DataType_t::INT32));
        page_table_v =
            mha_graph->tensor(fe::graph::Tensor_attributes()
                                  .set_name("page_table_v")
                                  .set_dim({b, 1, max_pages_per_seq_v, 1})
                                  .set_stride({{max_pages_per_seq_v, max_pages_per_seq_v, 1, 1}})
                                  .set_data_type(fe::DataType_t::INT32));
        sdpa_options.set_paged_attention_k_table(page_table_k);
        sdpa_options.set_paged_attention_v_table(page_table_v);
        sdpa_options.set_paged_attention_max_seq_len_kv(static_cast<int32_t>(s_kv));
      }

      if (is_dropout) {
        dropout_seed = mha_graph->tensor(fe::graph::Tensor_attributes()
                                             .set_name("Seed")
                                             .set_dim({1, 1, 1, 1})
                                             .set_stride({1, 1, 1, 1})
                                             .set_data_type(fe::DataType_t::INT64));
        dropout_offset = mha_graph->tensor(fe::graph::Tensor_attributes()
                                               .set_name("Offset")
                                               .set_dim({1, 1, 1, 1})
                                               .set_stride({1, 1, 1, 1})
                                               .set_data_type(fe::DataType_t::INT64));
        sdpa_options.set_dropout(dropout_probability, dropout_seed, dropout_offset);
      }

      auto [O, Stats] = mha_graph->sdpa(Q, K, V, sdpa_options);

      std::vector<int64_t> o_stride(4);
      generateMatrixStrides(b, h, s_q, s_kv, d_v, o_stride.data(), layout,
                            NVTE_QKV_Matrix::NVTE_O_Matrix);
      O->set_output(true).set_dim({b, h, s_q, d_v}).set_stride(o_stride);
      if (is_ragged) {
        offset_o = mha_graph->tensor(fe::graph::Tensor_attributes()
                                         .set_name("offset_o")
                                         .set_dim({b + 1, 1, 1, 1})
                                         .set_stride({1, 1, 1, 1})
                                         .set_data_type(get_cudnn_fe_dtype(ragged_offset_type)));
        O->set_ragged_offset(offset_o);
      }

      Stats->set_output(true).set_data_type(fe::DataType_t::FLOAT).set_dim({b, h, s_q, 1});
      if (is_ragged && cudnn_runtime_version >= 90600) {
        offset_stats =
            mha_graph->tensor(fe::graph::Tensor_attributes()
                                  .set_name("offset_stats")
                                  .set_dim({b + 1, 1, 1, 1})
                                  .set_stride({1, 1, 1, 1})
                                  .set_data_type(get_cudnn_fe_dtype(ragged_offset_type)));
        Stats->set_stride({h * s_q, 1, h, 1}).set_ragged_offset(offset_stats);
      } else {
        Stats->set_stride({h * s_q, s_q, 1, 1});
      }

      std::tuple<std::shared_ptr<fe::graph::Tensor_attributes>,  // Q
                 std::shared_ptr<fe::graph::Tensor_attributes>,  // K
                 std::shared_ptr<fe::graph::Tensor_attributes>,  // V
                 std::shared_ptr<fe::graph::Tensor_attributes>,  // attn_scale
                 std::shared_ptr<fe::graph::Tensor_attributes>>  // O
          key_tensors_tuple = std::make_tuple(Q, K, V, attn_scale, O);
      auto Stats_tuple = std::make_tuple(Stats);
      auto bias_tuple = is_bias ? std::make_tuple(bias) : std::make_tuple(nullptr);
      auto padding_tuple =
          is_padding ? std::make_tuple(seq_q, seq_kv) : std::make_tuple(nullptr, nullptr);
      auto page_table_tuple = is_paged_kv ? std::make_tuple(page_table_k, page_table_v)
                                          : std::make_tuple(nullptr, nullptr);
      auto offset_qkvo_tuple = is_ragged ? std::make_tuple(offset_q, offset_k, offset_v, offset_o)
                                         : std::make_tuple(nullptr, nullptr, nullptr, nullptr);
      auto offset_s_tuple = (is_ragged && cudnn_runtime_version >= 90600)
                                ? std::make_tuple(offset_stats)
                                : std::make_tuple(nullptr);
      auto dropout_tuple = is_dropout ? std::make_tuple(dropout_seed, dropout_offset)
                                      : std::make_tuple(nullptr, nullptr);

      NVTE_CHECK_CUDNN_FE(mha_graph->validate());
      NVTE_CHECK_CUDNN_FE(mha_graph->build_operation_graph(handle));
      NVTE_CHECK_CUDNN_FE(mha_graph->create_execution_plans({fe::HeurMode_t::A}));
      NVTE_CHECK_CUDNN_FE(mha_graph->check_support(handle));
      NVTE_CHECK_CUDNN_FE(mha_graph->build_plans(handle));

      auto return_tuple = std::tuple_cat(std::make_tuple(mha_graph), key_tensors_tuple, Stats_tuple,
                                         bias_tuple, padding_tuple, page_table_tuple,
                                         offset_qkvo_tuple, offset_s_tuple, dropout_tuple);
      cache.insert({descriptor, return_tuple});

      return return_tuple;
    };

    auto [mha_graph, Q, K, V, attn_scale, O, Stats, bias, seq_q, seq_kv, page_table_k, page_table_v,
          offset_q, offset_k, offset_v, offset_o, offset_stats, dropout_seed, dropout_offset] =
        get_graph(sdpa_f16_fprop_cache, descriptor);

    // Exit to request upper level API to allocate memory if needed
    // n.b. Care should be taken to align each of the added worksapce tensors to their type.
    // We do this by adding padding at the end of each separate allocation.
    auto plan_workspace_size = alignTo<16>(mha_graph->get_workspace_size());
    const size_t num_bytes_per_seqlen = alignTo<16>(b * sizeof(int32_t));
    const size_t actual_seqlen_workspace_size = is_padding ? 2 * num_bytes_per_seqlen : 0;
    const size_t num_bytes_per_ragged_offset =
        alignTo<16>((b + 1) * typeToSize(ragged_offset_type));
    size_t seqlen_offsets_workspace_size = 0;
    if (is_ragged) {
      if (cudnn_runtime_version >= 90600) {
        seqlen_offsets_workspace_size = 5 * num_bytes_per_ragged_offset;
      } else {
        seqlen_offsets_workspace_size = 4 * num_bytes_per_ragged_offset;
      }
    }
    if (workspace == nullptr) {
      *workspace_size =
          plan_workspace_size + actual_seqlen_workspace_size + seqlen_offsets_workspace_size;
      return;
    }

    // cuDNN stream check needs to be moved here to support dummy kernel calls with
    // null streams for sizing the cuDNN workspace.
    NVTE_CHECK_CUDNN(cudnnSetStream(handle, stream));

    // Build variant pack
    std::unordered_map<std::shared_ptr<fe::graph::Tensor_attributes>, void *> variant_pack = {
        {Q, devPtrQ}, {K, devPtrK},
        {V, devPtrV}, {attn_scale, &scaling_factor},
        {O, devPtrO}, {Stats, devPtrSoftmaxStats}};

    if (is_bias) {
      variant_pack[bias] = devPtrBias;
    }

    if (is_padding) {
      constexpr size_t nthreads_per_block = 128;
      const size_t grid = (b + nthreads_per_block - 1) / nthreads_per_block;
      void *devActualSeqlenQ = static_cast<int8_t *>(workspace) + plan_workspace_size;
      void *devActualSeqlenKV = static_cast<int8_t *>(devActualSeqlenQ) + num_bytes_per_seqlen;
      cu_seqlens_to_actual_seqlens<<<grid, nthreads_per_block, 0, stream>>>(
          actual_b, b, static_cast<const int32_t *>(devPtrCuSeqlensQ),
          static_cast<const int32_t *>(devPtrCuSeqlensKV), static_cast<int32_t *>(devActualSeqlenQ),
          static_cast<int32_t *>(devActualSeqlenKV));
      variant_pack[seq_q] = devActualSeqlenQ;
      variant_pack[seq_kv] = devActualSeqlenKV;
    }

    if (is_paged_kv) {
      variant_pack[page_table_k] = devPtrPageTableK;
      variant_pack[page_table_v] = devPtrPageTableV;
    }

    if (is_ragged) {
      constexpr size_t nthreads_per_block = 128;
      const size_t grid = (b + nthreads_per_block) / nthreads_per_block;
      void *devOffsetsQ =
          static_cast<int8_t *>(workspace) + plan_workspace_size + actual_seqlen_workspace_size;
      void *devOffsetsK = static_cast<int8_t *>(devOffsetsQ) + num_bytes_per_ragged_offset;
      void *devOffsetsV = static_cast<int8_t *>(devOffsetsK) + num_bytes_per_ragged_offset;
      void *devOffsetsO = static_cast<int8_t *>(devOffsetsV) + num_bytes_per_ragged_offset;
      void *devOffsetsS = nullptr;
      if (cudnn_runtime_version >= 90600) {
        devOffsetsS = static_cast<int8_t *>(devOffsetsO) + num_bytes_per_ragged_offset;
      }
      const NVTE_QKV_Layout_Group layout_group = nvte_get_qkv_layout_group(layout);
      cu_seqlens_padded_to_offsets<<<grid, nthreads_per_block, 0, stream>>>(
          layout_group, actual_b, b, h, hg, d_qk, d_v, static_cast<int32_t *>(devPtrSeqOffsetsQ),
          static_cast<int32_t *>(devPtrSeqOffsetsKV), ragged_offset_type, devOffsetsQ, devOffsetsK,
          devOffsetsV, devOffsetsO, devOffsetsS);
      variant_pack[offset_q] = devOffsetsQ;
      variant_pack[offset_k] = devOffsetsK;
      variant_pack[offset_v] = devOffsetsV;
      variant_pack[offset_o] = devOffsetsO;
      if (cudnn_runtime_version >= 90600) {
        variant_pack[offset_stats] = devOffsetsS;
      }
    }

    if (is_dropout) {
      variant_pack[dropout_seed] = devPtrDropoutSeed;
      variant_pack[dropout_offset] = devPtrDropoutOffset;
    }
    NVTE_CHECK_CUDNN_FE(mha_graph->execute(handle, variant_pack, workspace));
  } catch (cudnn_frontend::cudnnException &e) {
    NVTE_ERROR(e.what());
  }
}

void fused_attn_arbitrary_seqlen_bwd_impl(
    int64_t b, int64_t h, int64_t hg, int64_t s_q, int64_t s_kv, int64_t d_qk, int64_t d_v,
    int64_t max_b, int64_t max_t_q, int64_t max_t_kv, int64_t bias_b, int64_t bias_h,
    float scaling_factor, float dropout_probability, NVTE_QKV_Layout layout,
    NVTE_Bias_Type bias_type, NVTE_Mask_Type mask_type, int64_t window_size_left,
    int64_t window_size_right, bool deterministic, void *devPtrQ, void *devPtrKTranspose,
    void *devPtrVTranspose, void *devPtrO, void *devPtrSoftmaxStats, void *devPtrBias,
    void *devPtrdQ, void *devPtrdK, void *devPtrdV, void *devPtrdO, void *devPtrdBias,
    void *devPtrDropoutSeed, void *devPtrDropoutOffset, void *devPtrCuSeqlensQ,
    void *devPtrCuSeqlensKV, void *devPtrSeqOffsetsQ, void *devPtrSeqOffsetsKV,
    cudnn_frontend::DataType_t tensorType, void *workspace, size_t *workspace_size,
    cudaStream_t stream, cudnnHandle_t handle) {
  using namespace transformer_engine;

  bool is_bias = (bias_type == NVTE_Bias_Type::NVTE_POST_SCALE_BIAS);
  bool is_alibi = (bias_type == NVTE_Bias_Type::NVTE_ALIBI);
  bool is_causal = ((mask_type == NVTE_Mask_Type::NVTE_CAUSAL_MASK) ||
                    (mask_type == NVTE_Mask_Type::NVTE_PADDING_CAUSAL_MASK));
  bool is_bottom_right = ((mask_type == NVTE_Mask_Type::NVTE_CAUSAL_BOTTOM_RIGHT_MASK) ||
                          (mask_type == NVTE_Mask_Type::NVTE_PADDING_CAUSAL_BOTTOM_RIGHT_MASK));
  bool is_padding = ((mask_type == NVTE_Mask_Type::NVTE_PADDING_MASK) ||
                     (mask_type == NVTE_Mask_Type::NVTE_PADDING_CAUSAL_MASK) ||
                     (mask_type == NVTE_Mask_Type::NVTE_PADDING_CAUSAL_BOTTOM_RIGHT_MASK));
  if (is_bottom_right && s_q == s_kv && !is_padding) {
    is_causal = true;
    is_bottom_right = false;
  }
<<<<<<< HEAD
=======
  bool is_padding = ((mask_type == NVTE_Mask_Type::NVTE_PADDING_MASK) ||
                     (mask_type == NVTE_Mask_Type::NVTE_PADDING_CAUSAL_MASK) ||
                     (mask_type == NVTE_Mask_Type::NVTE_PADDING_CAUSAL_BOTTOM_RIGHT_MASK));
>>>>>>> 838345eb
  bool is_dropout = (dropout_probability != 0.0f);
  bool is_ragged = (nvte_get_qkv_format(layout) == NVTE_QKV_Format::NVTE_THD);
  const auto cudnn_runtime_version = cudnnGetVersion();
  const int device_id = cuda::current_device();
  const int sm_arch_ = cuda::sm_arch(device_id);

  NVTE_QKV_Layout_Group layout_group = nvte_get_qkv_layout_group(layout);
  bool is_paged_kv = (layout_group == NVTE_QKV_Layout_Group::NVTE_Paged_KV_2BSHD ||
                      layout_group == NVTE_QKV_Layout_Group::NVTE_Paged_KV_2SBHD);
  if (is_paged_kv) {
    NVTE_CHECK(is_padding, "Paged attention requires padding masks!");
  }

  // keep original batch size because cu_seqlens are created with [b+1] shape
  int64_t actual_b = b;
  if (is_ragged && cudnn_runtime_version >= 90600) {
    NVTE_CHECK(is_padding, "Ragged QKV input requires padding or padding_causal mask!");
    // replace batch size and maximum sequence lengths with maximum token counts
    // for query and key/value so the graph is static within each quantization bucket
    b = max_b;
    s_q = max_t_q;
    s_kv = max_t_kv;
  }

  // We choose between 32-bit and 64-bit offsets depending on need.
  // This allows us to support older cuDNN runtimes gracefully.
  const DType ragged_offset_type = cudnn_runtime_version >= 90500 ? DType::kInt64 : DType::kInt32;

  try {
    FADescriptor_v1 descriptor{b,
                               h,
                               hg,
                               s_q,
                               s_kv,
                               d_qk,
                               d_v,
                               0,
                               0,
                               0,
                               0,
                               0,
                               0,
                               bias_b,
                               bias_h,
                               scaling_factor,
                               true,
                               dropout_probability,
                               layout,
                               bias_type,
                               mask_type,
                               window_size_left,
                               window_size_right,
                               deterministic,
                               tensorType,
                               tensorType};

    namespace fe = cudnn_frontend;
    using graph_and_tensors =
        std::tuple<std::shared_ptr<fe::graph::Graph>,
                   std::shared_ptr<fe::graph::Tensor_attributes>,   // q
                   std::shared_ptr<fe::graph::Tensor_attributes>,   // k
                   std::shared_ptr<fe::graph::Tensor_attributes>,   // v
                   std::shared_ptr<fe::graph::Tensor_attributes>,   // o
                   std::shared_ptr<fe::graph::Tensor_attributes>,   // dO
                   std::shared_ptr<fe::graph::Tensor_attributes>,   // stats
                   std::shared_ptr<fe::graph::Tensor_attributes>,   // attn_scale
                   std::shared_ptr<fe::graph::Tensor_attributes>,   // dQ
                   std::shared_ptr<fe::graph::Tensor_attributes>,   // dK
                   std::shared_ptr<fe::graph::Tensor_attributes>,   // dV
                   std::shared_ptr<fe::graph::Tensor_attributes>,   // bias
                   std::shared_ptr<fe::graph::Tensor_attributes>,   // dBias
                   std::shared_ptr<fe::graph::Tensor_attributes>,   // seq_q
                   std::shared_ptr<fe::graph::Tensor_attributes>,   // seq_kv
                   std::shared_ptr<fe::graph::Tensor_attributes>,   // offset_q
                   std::shared_ptr<fe::graph::Tensor_attributes>,   // offset_k
                   std::shared_ptr<fe::graph::Tensor_attributes>,   // offset_v
                   std::shared_ptr<fe::graph::Tensor_attributes>,   // offset_o
                   std::shared_ptr<fe::graph::Tensor_attributes>,   // offset_stats
                   std::shared_ptr<fe::graph::Tensor_attributes>,   // dropout_seed
                   std::shared_ptr<fe::graph::Tensor_attributes>>;  // dropout_offset

    using CacheType = std::map<FADescriptor_v1, graph_and_tensors>;
    static thread_local CacheType sdpa_f16_bprop_cache;

    // Get plan from cache if cache is available, otherwise create one
    auto get_graph = [&](CacheType &cache, const FADescriptor_v1 &descriptor) -> graph_and_tensors {
      // if hit, return
      auto it = cache.find(descriptor);
      if (it != cache.end()) {
        auto graph = it->second;
        return graph;
      }

      // otherwise, build the op_graph and the plan. Then update cache
      auto mha_graph = std::make_shared<fe::graph::Graph>();
      mha_graph->set_io_data_type(tensorType)
          .set_intermediate_data_type(fe::DataType_t::FLOAT)
          .set_compute_data_type(fe::DataType_t::FLOAT);

      std::shared_ptr<fe::graph::Tensor_attributes> q, k, v, o, dO, stats, attn_scale;
      std::shared_ptr<fe::graph::Tensor_attributes> bias, dBias, seq_q, seq_kv;
      std::shared_ptr<fe::graph::Tensor_attributes> offset_q, offset_k, offset_v, offset_o,
          offset_stats;
      std::shared_ptr<fe::graph::Tensor_attributes> dropout_seed, dropout_offset;

      std::vector<int64_t> q_stride(4);
      std::vector<int64_t> k_stride(4);
      std::vector<int64_t> v_stride(4);
      std::vector<int64_t> o_stride(4);
      generateMatrixStrides(b, h, s_q, s_kv, d_qk, q_stride.data(), layout,
                            NVTE_QKV_Matrix::NVTE_Q_Matrix);
      generateMatrixStrides(b, hg, s_q, s_kv, d_qk, k_stride.data(), layout,
                            NVTE_QKV_Matrix::NVTE_K_Matrix);
      generateMatrixStrides(b, hg, s_q, s_kv, d_v, v_stride.data(), layout,
                            NVTE_QKV_Matrix::NVTE_V_Matrix);
      generateMatrixStrides(b, h, s_q, s_kv, d_v, o_stride.data(), layout,
                            NVTE_QKV_Matrix::NVTE_O_Matrix);

      q = mha_graph->tensor(fe::graph::Tensor_attributes()
                                .set_name("Q")
                                .set_dim({b, h, s_q, d_qk})
                                .set_stride(q_stride));
      k = mha_graph->tensor(fe::graph::Tensor_attributes()
                                .set_name("K")
                                .set_dim({b, hg, s_kv, d_qk})
                                .set_stride(k_stride));
      v = mha_graph->tensor(fe::graph::Tensor_attributes()
                                .set_name("V")
                                .set_dim({b, hg, s_kv, d_v})
                                .set_stride(v_stride));
      o = mha_graph->tensor(fe::graph::Tensor_attributes()
                                .set_name("O")
                                .set_dim({b, h, s_q, d_v})
                                .set_stride(o_stride));
      dO = mha_graph->tensor(fe::graph::Tensor_attributes()
                                 .set_name("dO")
                                 .set_dim({b, h, s_q, d_v})
                                 .set_stride(o_stride));
      if (is_ragged) {
        offset_q = mha_graph->tensor(fe::graph::Tensor_attributes()
                                         .set_name("offset_q")
                                         .set_dim({b + 1, 1, 1, 1})
                                         .set_stride({1, 1, 1, 1})
                                         .set_data_type(get_cudnn_fe_dtype(ragged_offset_type)));
        offset_k = mha_graph->tensor(fe::graph::Tensor_attributes()
                                         .set_name("offset_k")
                                         .set_dim({b + 1, 1, 1, 1})
                                         .set_stride({1, 1, 1, 1})
                                         .set_data_type(get_cudnn_fe_dtype(ragged_offset_type)));
        offset_v = mha_graph->tensor(fe::graph::Tensor_attributes()
                                         .set_name("offset_v")
                                         .set_dim({b + 1, 1, 1, 1})
                                         .set_stride({1, 1, 1, 1})
                                         .set_data_type(get_cudnn_fe_dtype(ragged_offset_type)));
        offset_o = mha_graph->tensor(fe::graph::Tensor_attributes()
                                         .set_name("offset_o")
                                         .set_dim({b + 1, 1, 1, 1})
                                         .set_stride({1, 1, 1, 1})
                                         .set_data_type(get_cudnn_fe_dtype(ragged_offset_type)));
        q->set_ragged_offset(offset_q);
        k->set_ragged_offset(offset_k);
        v->set_ragged_offset(offset_v);
        o->set_ragged_offset(offset_o);
        dO->set_ragged_offset(offset_o);
      }

      stats = mha_graph->tensor(fe::graph::Tensor_attributes()
                                    .set_name("stats")
                                    .set_dim({b, h, s_q, 1})
                                    .set_data_type(fe::DataType_t::FLOAT));
      if (is_ragged && cudnn_runtime_version >= 90600) {
        offset_stats =
            mha_graph->tensor(fe::graph::Tensor_attributes()
                                  .set_name("offset_stats")
                                  .set_dim({b + 1, 1, 1, 1})
                                  .set_stride({1, 1, 1, 1})
                                  .set_data_type(get_cudnn_fe_dtype(ragged_offset_type)));
        stats->set_stride({h * s_q, 1, h, 1}).set_ragged_offset(offset_stats);
      } else {
        stats->set_stride({h * s_q, s_q, 1, 1});
      }

      attn_scale = mha_graph->tensor(fe::graph::Tensor_attributes()
                                         .set_name("attn_scale")
                                         .set_dim({1, 1, 1, 1})
                                         .set_stride({1, 1, 1, 1})
                                         .set_is_pass_by_value(true)
                                         .set_data_type(fe::DataType_t::FLOAT));

      fe::graph::SDPA_backward_attributes sdpa_backward_options;
      sdpa_backward_options = fe::graph::SDPA_backward_attributes()
                                  .set_name("flash_attention_backward")
                                  .set_causal_mask(is_causal)
                                  .set_causal_mask_bottom_right(is_bottom_right)
                                  .set_attn_scale(attn_scale);

      if (is_ragged && cudnn_runtime_version >= 90600) {
        sdpa_backward_options.set_max_total_seq_len_q(s_q);
<<<<<<< HEAD
        sdpa_backward_options.set_max_total_seq_len_q(s_kv);
=======
        sdpa_backward_options.set_max_total_seq_len_kv(s_kv);
>>>>>>> 838345eb
      }

      if (cudnn_runtime_version >= 90200 && window_size_left != -1) {
        sdpa_backward_options.set_sliding_window_length(window_size_left + 1);
      }

      if (cudnn_runtime_version >= 90000) {
        sdpa_backward_options.set_deterministic_algorithm(deterministic);
      }

      sdpa_backward_options.set_alibi_mask(is_alibi);

      if (is_bias) {
        bias = mha_graph->tensor(fe::graph::Tensor_attributes()
                                     .set_name("bias")
                                     .set_dim({bias_b, bias_h, s_q, s_kv})
                                     .set_stride({bias_h * s_q * s_kv, s_q * s_kv, s_kv, 1}));
        dBias = mha_graph->tensor(fe::graph::Tensor_attributes()
                                      .set_name("dBias")
                                      .set_dim({bias_b, bias_h, s_q, s_kv})
                                      .set_stride({bias_h * s_q * s_kv, s_q * s_kv, s_kv, 1}));
        sdpa_backward_options.set_bias(bias);
        // shapes [1, 1, s, s], [b, 1, s, s], [b, h, s, s]
        // are not supported for dbias calculation but they are
        // supported for forward bias calculation
        if ((bias_b == 1) && (bias_h == h)) {
          sdpa_backward_options.set_dbias(dBias);
        }
      }

      if (is_padding) {
        seq_q = mha_graph->tensor(fe::graph::Tensor_attributes()
                                      .set_name("seq_q")
                                      .set_dim({b, 1, 1, 1})
                                      .set_stride({1, 1, 1, 1})
                                      .set_data_type(fe::DataType_t::INT32));
        seq_kv = mha_graph->tensor(fe::graph::Tensor_attributes()
                                       .set_name("seq_kv")
                                       .set_dim({b, 1, 1, 1})
                                       .set_stride({1, 1, 1, 1})
                                       .set_data_type(fe::DataType_t::INT32));
        sdpa_backward_options.set_padding_mask(is_padding)
            .set_seq_len_q(seq_q)
            .set_seq_len_kv(seq_kv);
      }

      if (is_dropout) {
        dropout_seed = mha_graph->tensor(fe::graph::Tensor_attributes()
                                             .set_name("Seed")
                                             .set_dim({1, 1, 1, 1})
                                             .set_stride({1, 1, 1, 1})
                                             .set_data_type(fe::DataType_t::INT64));
        dropout_offset = mha_graph->tensor(fe::graph::Tensor_attributes()
                                               .set_name("Offset")
                                               .set_dim({1, 1, 1, 1})
                                               .set_stride({1, 1, 1, 1})
                                               .set_data_type(fe::DataType_t::INT64));
        sdpa_backward_options.set_dropout(dropout_probability, dropout_seed, dropout_offset);
      }

      auto [dQ, dK, dV] = mha_graph->sdpa_backward(q, k, v, o, dO, stats, sdpa_backward_options);

      dQ->set_output(true).set_dim({b, h, s_q, d_qk}).set_stride(q_stride);
      dK->set_output(true).set_dim({b, hg, s_kv, d_qk}).set_stride(k_stride);
      dV->set_output(true).set_dim({b, hg, s_kv, d_v}).set_stride(v_stride);
      if (is_ragged) {
        dQ->set_ragged_offset(offset_q);
        dK->set_ragged_offset(offset_k);
        dV->set_ragged_offset(offset_v);
      }

      std::tuple<std::shared_ptr<fe::graph::Tensor_attributes>,  // q
                 std::shared_ptr<fe::graph::Tensor_attributes>,  // k
                 std::shared_ptr<fe::graph::Tensor_attributes>,  // v
                 std::shared_ptr<fe::graph::Tensor_attributes>,  // o
                 std::shared_ptr<fe::graph::Tensor_attributes>,  // dO
                 std::shared_ptr<fe::graph::Tensor_attributes>,  // stats
                 std::shared_ptr<fe::graph::Tensor_attributes>,  // attn_scale
                 std::shared_ptr<fe::graph::Tensor_attributes>,  // dQ
                 std::shared_ptr<fe::graph::Tensor_attributes>,  // dK
                 std::shared_ptr<fe::graph::Tensor_attributes>>  // dV
          key_tensors_tuple = std::make_tuple(q, k, v, o, dO, stats, attn_scale, dQ, dK, dV);
      auto bias_tuple = is_bias ? std::make_tuple(bias, dBias) : std::make_tuple(nullptr, nullptr);
      auto padding_tuple =
          is_padding ? std::make_tuple(seq_q, seq_kv) : std::make_tuple(nullptr, nullptr);
      auto offset_qkvo_tuple = is_ragged ? std::make_tuple(offset_q, offset_k, offset_v, offset_o)
                                         : std::make_tuple(nullptr, nullptr, nullptr, nullptr);
      auto offset_s_tuple = (is_ragged && cudnn_runtime_version >= 90600)
                                ? std::make_tuple(offset_stats)
                                : std::make_tuple(nullptr);
      auto dropout_tuple = is_dropout ? std::make_tuple(dropout_seed, dropout_offset)
                                      : std::make_tuple(nullptr, nullptr);

      NVTE_CHECK_CUDNN_FE(mha_graph->validate());
      NVTE_CHECK_CUDNN_FE(mha_graph->build_operation_graph(handle));
      NVTE_CHECK_CUDNN_FE(mha_graph->create_execution_plans({fe::HeurMode_t::A}));
      NVTE_CHECK_CUDNN_FE(mha_graph->check_support(handle));
      NVTE_CHECK_CUDNN_FE(mha_graph->build_plans(handle));

      auto return_tuple =
          std::tuple_cat(std::make_tuple(mha_graph), key_tensors_tuple, bias_tuple, padding_tuple,
                         offset_qkvo_tuple, offset_s_tuple, dropout_tuple);
      cache.insert({descriptor, return_tuple});

      return return_tuple;
    };

    auto [mha_graph, q, k, v, o, dO, stats, attn_scale, dQ, dK, dV, bias, dBias, seq_q, seq_kv,
          offset_q, offset_k, offset_v, offset_o, offset_stats, dropout_seed, dropout_offset] =
        get_graph(sdpa_f16_bprop_cache, descriptor);

    // Exit to request upper level API to allocate memory if needed
    // n.b. Care should be taken to align each of the added worksapce tensors to their type.
    // We do this by adding padding at the end of each separate allocation.
    auto plan_workspace_size = alignTo<16>(mha_graph->get_workspace_size());
    const size_t num_bytes_per_seqlen = alignTo<16>(b * sizeof(int32_t));
    const size_t actual_seqlen_workspace_size = is_padding ? 2 * num_bytes_per_seqlen : 0;
    const size_t num_bytes_per_ragged_offset =
        alignTo<16>((b + 1) * typeToSize(ragged_offset_type));
    size_t seqlen_offsets_workspace_size = 0;
    if (is_ragged) {
      if (cudnn_runtime_version >= 90600) {
        seqlen_offsets_workspace_size = 5 * num_bytes_per_ragged_offset;
      } else {
        seqlen_offsets_workspace_size = 4 * num_bytes_per_ragged_offset;
      }
    }
    if (workspace == nullptr) {
      *workspace_size =
          plan_workspace_size + actual_seqlen_workspace_size + seqlen_offsets_workspace_size;
      return;
    }

    // cuDNN stream check needs to be moved here to support dummy kernel calls with
    // null streams for sizing the cuDNN workspace.
    NVTE_CHECK_CUDNN(cudnnSetStream(handle, stream));

    // build variant pack
    std::unordered_map<std::shared_ptr<fe::graph::Tensor_attributes>, void *> variant_pack = {
        {q, devPtrQ},
        {k, devPtrKTranspose},
        {v, devPtrVTranspose},
        {o, devPtrO},
        {dO, devPtrdO},
        {stats, devPtrSoftmaxStats},
        {attn_scale, &scaling_factor},
        {dQ, devPtrdQ},
        {dK, devPtrdK},
        {dV, devPtrdV},
    };

    if (is_bias) {
      variant_pack[bias] = devPtrBias;
      if ((bias_b == 1) && (bias_h == h)) {
        variant_pack[dBias] = devPtrdBias;
      } else {
        variant_pack[dBias] = nullptr;
      }
    }

    if (is_padding) {
      constexpr size_t nthreads_per_block = 128;
      const size_t grid = (b + nthreads_per_block - 1) / nthreads_per_block;
      void *devActualSeqlenQ = static_cast<int8_t *>(workspace) + plan_workspace_size;
      void *devActualSeqlenKV = static_cast<int8_t *>(devActualSeqlenQ) + num_bytes_per_seqlen;
      cu_seqlens_to_actual_seqlens<<<grid, nthreads_per_block, 0, stream>>>(
          actual_b, b, static_cast<const int32_t *>(devPtrCuSeqlensQ),
          static_cast<const int32_t *>(devPtrCuSeqlensKV), static_cast<int32_t *>(devActualSeqlenQ),
          static_cast<int32_t *>(devActualSeqlenKV));
      variant_pack[seq_q] = devActualSeqlenQ;
      variant_pack[seq_kv] = devActualSeqlenKV;
    }

    if (is_ragged) {
      constexpr size_t nthreads_per_block = 128;
      const size_t grid = (b + nthreads_per_block) / nthreads_per_block;
      void *devOffsetsQ =
          static_cast<int8_t *>(workspace) + plan_workspace_size + actual_seqlen_workspace_size;
      void *devOffsetsK = static_cast<int8_t *>(devOffsetsQ) + num_bytes_per_ragged_offset;
      void *devOffsetsV = static_cast<int8_t *>(devOffsetsK) + num_bytes_per_ragged_offset;
      void *devOffsetsO = static_cast<int8_t *>(devOffsetsV) + num_bytes_per_ragged_offset;
      void *devOffsetsS = nullptr;
      if (cudnn_runtime_version >= 90600) {
        devOffsetsS = static_cast<int8_t *>(devOffsetsO) + num_bytes_per_ragged_offset;
      }
      const NVTE_QKV_Layout_Group layout_group = nvte_get_qkv_layout_group(layout);
      cu_seqlens_padded_to_offsets<<<grid, nthreads_per_block, 0, stream>>>(
          layout_group, actual_b, b, h, hg, d_qk, d_v, static_cast<int32_t *>(devPtrSeqOffsetsQ),
          static_cast<int32_t *>(devPtrSeqOffsetsKV), ragged_offset_type, devOffsetsQ, devOffsetsK,
          devOffsetsV, devOffsetsO, devOffsetsS);
      variant_pack[offset_q] = devOffsetsQ;
      variant_pack[offset_k] = devOffsetsK;
      variant_pack[offset_v] = devOffsetsV;
      variant_pack[offset_o] = devOffsetsO;
      if (cudnn_runtime_version >= 90600) {
        variant_pack[offset_stats] = devOffsetsS;
      }
    }

    if (is_dropout) {
      variant_pack[dropout_seed] = devPtrDropoutSeed;
      variant_pack[dropout_offset] = devPtrDropoutOffset;
    }

    NVTE_CHECK_CUDNN_FE(mha_graph->execute(handle, variant_pack, workspace));
  } catch (cudnn_frontend::cudnnException &e) {
    NVTE_ERROR(e.what());
  }
}
}  // namespace fused_attn

using namespace transformer_engine::fused_attn;
void fused_attn_arbitrary_seqlen_fwd_qkvpacked(
    size_t batch, size_t num_attn_heads, size_t max_seqlen, size_t head_dim, size_t num_tokens,
    bool is_training, float attn_scale, float p_dropout, NVTE_QKV_Layout qkv_layout,
    NVTE_Bias_Type bias_type, NVTE_Mask_Type mask_type, int64_t window_size_left,
    int64_t window_size_right, const Tensor *input_QKV, const Tensor *input_Bias, Tensor *output_O,
    NVTETensorPack *Aux_CTX_Tensors, const Tensor *cu_seqlens, const Tensor *cu_seqlens_padded,
    const Tensor *rng_state, Tensor *workspace, cudaStream_t stream, cudnnHandle_t handle) {
  using namespace transformer_engine;

  const auto QKV_type = input_QKV->data.dtype;
  void *devPtrQKV = input_QKV->data.dptr;
  NVTE_QKV_Layout_Group layout_group = nvte_get_qkv_layout_group(qkv_layout);
  NVTE_QKV_Format qkv_format = nvte_get_qkv_format(qkv_layout);
  size_t stride = 0;
  if (layout_group == NVTE_QKV_Layout_Group::NVTE_3HD) {
    stride = typeToSize(QKV_type) * num_attn_heads * head_dim;
  } else if (layout_group == NVTE_QKV_Layout_Group::NVTE_H3D) {
    stride = typeToSize(QKV_type) * head_dim;
  }
  void *devPtrQ = static_cast<void *>(devPtrQKV);
  void *devPtrK = static_cast<void *>(static_cast<int8_t *>(devPtrQKV) + stride);
  void *devPtrV = static_cast<void *>(static_cast<int8_t *>(devPtrQKV) + 2 * stride);

  void *devPtrBias = nullptr;
  size_t bias_b = 0;
  size_t bias_h = 0;
  if ((bias_type != NVTE_Bias_Type::NVTE_NO_BIAS) && (bias_type != NVTE_Bias_Type::NVTE_ALIBI)) {
    devPtrBias = input_Bias->data.dptr;
    bias_b = input_Bias->data.shape[0];
    bias_h = input_Bias->data.shape[1];
  }

  void *devPtrO = output_O->data.dptr;
  void *devPtrS = nullptr;
  void *devPtrCuSeqlens = cu_seqlens->data.dptr;
  void *devPtrSeqOffsets = cu_seqlens_padded->data.dptr;

  size_t max_batch_size = 0;
  size_t max_tokens = 0;
  if (qkv_format == NVTE_QKV_Format::NVTE_THD) {
    max_batch_size = get_max_batch_size(batch);
    max_tokens = get_max_tokens(num_tokens);
  }

  if (Aux_CTX_Tensors->size == 0) {
    const auto cudnn_runtime_version = cudnnGetVersion();
    if ((bias_type != NVTE_NO_BIAS) && (bias_type != NVTE_ALIBI)) {
      Aux_CTX_Tensors->size = 3;
      Tensor *output_S = reinterpret_cast<Tensor *>(Aux_CTX_Tensors->tensors[0]);
      output_S->data.dptr = nullptr;
      if (qkv_format == NVTE_QKV_Format::NVTE_THD && cudnn_runtime_version >= 90600) {
        output_S->data.shape = {max_tokens, num_attn_heads, 1};
      } else {
        output_S->data.shape = {batch, num_attn_heads, max_seqlen, 1};
      }
      output_S->data.dtype = DType::kFloat32;
      Tensor *output_rng_state = reinterpret_cast<Tensor *>(Aux_CTX_Tensors->tensors[1]);
      output_rng_state->data.dptr = nullptr;
      output_rng_state->data.shape = {2};
      output_rng_state->data.dtype = DType::kInt64;
      Tensor *output_bias = reinterpret_cast<Tensor *>(Aux_CTX_Tensors->tensors[2]);
      output_bias->data.dptr = nullptr;
      output_bias->data.shape = {bias_b, bias_h, max_seqlen, max_seqlen};
      output_bias->data.dtype = QKV_type;
    } else {
      Aux_CTX_Tensors->size = 2;
      Tensor *output_S = reinterpret_cast<Tensor *>(Aux_CTX_Tensors->tensors[0]);
      output_S->data.dptr = nullptr;
      if (qkv_format == NVTE_QKV_Format::NVTE_THD && cudnn_runtime_version >= 90600) {
        output_S->data.shape = {max_tokens, num_attn_heads, 1};
      } else {
        output_S->data.shape = {batch, num_attn_heads, max_seqlen, 1};
      }
      output_S->data.dtype = DType::kFloat32;
      Tensor *output_rng_state = reinterpret_cast<Tensor *>(Aux_CTX_Tensors->tensors[1]);
      output_rng_state->data.dptr = nullptr;
      output_rng_state->data.shape = {2};
      output_rng_state->data.dtype = DType::kInt64;
    }
  } else if (Aux_CTX_Tensors->size == 2) {
    Tensor *output_S = reinterpret_cast<Tensor *>(Aux_CTX_Tensors->tensors[0]);
    devPtrS = output_S->data.dptr;
    Tensor *output_rng_state = reinterpret_cast<Tensor *>(Aux_CTX_Tensors->tensors[1]);
    output_rng_state->data.dptr = rng_state->data.dptr;
  } else if (Aux_CTX_Tensors->size == 3) {
    Tensor *output_S = reinterpret_cast<Tensor *>(Aux_CTX_Tensors->tensors[0]);
    devPtrS = output_S->data.dptr;
    Tensor *output_rng_state = reinterpret_cast<Tensor *>(Aux_CTX_Tensors->tensors[1]);
    output_rng_state->data.dptr = rng_state->data.dptr;
    Tensor *output_bias = reinterpret_cast<Tensor *>(Aux_CTX_Tensors->tensors[2]);
    output_bias->data.dptr = devPtrBias;
  } else {
    NVTE_ERROR("Unexpected Aux_CTX_Tensors->size.");
  }

  void *devPtrDropoutSeed = rng_state->data.dptr;
  void *devPtrDropoutOffset =
      reinterpret_cast<void *>(reinterpret_cast<uint64_t *>(rng_state->data.dptr) + 1);

  size_t workspace_size = 0;

  fused_attn_arbitrary_seqlen_fwd_impl(
      batch, num_attn_heads, num_attn_heads, max_seqlen, max_seqlen, head_dim, head_dim,
      max_batch_size, max_tokens, max_tokens, 0, 0, 0, 0, 0, 0, bias_b, bias_h, is_training,
      attn_scale, p_dropout, qkv_layout, bias_type, mask_type, window_size_left, window_size_right,
      devPtrQ, devPtrK, devPtrV, devPtrBias, devPtrS, devPtrO, devPtrDropoutSeed,
      devPtrDropoutOffset, devPtrCuSeqlens, devPtrCuSeqlens, nullptr, nullptr, devPtrSeqOffsets,
      devPtrSeqOffsets, get_cudnn_fe_dtype(QKV_type), workspace->data.dptr, &workspace_size, stream,
      handle);

  if (workspace_size > 0) {
    if (workspace->data.dptr == nullptr) {
      workspace->data.shape = {workspace_size};
      workspace->data.dtype = DType::kByte;
      return;
    }
  } else if (workspace_size == 0) {
    workspace->data.shape = {1};
    workspace->data.dtype = DType::kByte;
    return;
  } else {
    NVTE_ERROR("Unexpected workspace_size.");
  }
}

void fused_attn_arbitrary_seqlen_bwd_qkvpacked(
    size_t batch, size_t num_attn_heads, size_t max_seqlen, size_t head_dim, size_t num_tokens,
    float attn_scale, float p_dropout, NVTE_QKV_Layout qkv_layout, NVTE_Bias_Type bias_type,
    NVTE_Mask_Type mask_type, int64_t window_size_left, int64_t window_size_right,
    bool deterministic, const Tensor *input_QKV, const Tensor *input_O, const Tensor *input_dO,
    const Tensor *input_Bias, Tensor *output_S, Tensor *output_dQKV, Tensor *output_dBias,
    const Tensor *cu_seqlens, const Tensor *cu_seqlens_padded, const Tensor *rng_state,
    Tensor *workspace, cudaStream_t stream, cudnnHandle_t handle) {
  using namespace transformer_engine;

  const auto QKV_type = input_QKV->data.dtype;
  void *devPtrQKV = input_QKV->data.dptr;
  NVTE_QKV_Layout_Group layout_group = nvte_get_qkv_layout_group(qkv_layout);
  size_t stride = 0;
  if (layout_group == NVTE_QKV_Layout_Group::NVTE_3HD) {
    stride = typeToSize(QKV_type) * num_attn_heads * head_dim;
  } else if (layout_group == NVTE_QKV_Layout_Group::NVTE_H3D) {
    stride = typeToSize(QKV_type) * head_dim;
  }
  void *devPtrQ = devPtrQKV;
  void *devPtrK = static_cast<void *>(static_cast<int8_t *>(devPtrQKV) + stride);
  void *devPtrV = static_cast<void *>(static_cast<int8_t *>(devPtrQKV) + 2 * stride);

  void *devPtrO = input_O->data.dptr;
  void *devPtrdO = input_dO->data.dptr;
  void *devPtrBias = nullptr;
  void *devPtrdBias = nullptr;
  size_t bias_b = 0;
  size_t bias_h = 0;
  if ((bias_type != NVTE_Bias_Type::NVTE_NO_BIAS) && (bias_type != NVTE_Bias_Type::NVTE_ALIBI)) {
    devPtrBias = input_Bias->data.dptr;
    devPtrdBias = output_dBias->data.dptr;
    bias_b = output_dBias->data.shape[0];
    bias_h = output_dBias->data.shape[1];
  }

  size_t max_batch_size = 0;
  size_t max_tokens = 0;
  NVTE_QKV_Format qkv_format = nvte_get_qkv_format(qkv_layout);
  if (qkv_format == NVTE_QKV_Format::NVTE_THD) {
    max_batch_size = get_max_batch_size(batch);
    max_tokens = get_max_tokens(num_tokens);
  }

  void *devPtrdQKV = output_dQKV->data.dptr;
  void *devPtrdQ = devPtrdQKV;
  void *devPtrdK = static_cast<void *>(static_cast<int8_t *>(devPtrdQKV) + stride);
  void *devPtrdV = static_cast<void *>(static_cast<int8_t *>(devPtrdQKV) + 2 * stride);

  void *devPtrSoftmaxStats = nullptr;
  devPtrSoftmaxStats = output_S->data.dptr;

  void *devPtrCuSeqlens = cu_seqlens->data.dptr;
  void *devPtrSeqOffsets = cu_seqlens_padded->data.dptr;

  void *devPtrDropoutSeed = rng_state->data.dptr;
  void *devPtrDropoutOffset =
      reinterpret_cast<void *>(reinterpret_cast<uint64_t *>(rng_state->data.dptr) + 1);

  size_t workspace_size = 0;

  fused_attn_arbitrary_seqlen_bwd_impl(
      batch, num_attn_heads, num_attn_heads, max_seqlen, max_seqlen, head_dim, head_dim,
      max_batch_size, max_tokens, max_tokens, bias_b, bias_h, attn_scale, p_dropout, qkv_layout,
      bias_type, mask_type, window_size_left, window_size_right, deterministic, devPtrQ, devPtrK,
      devPtrV, devPtrO, devPtrSoftmaxStats, devPtrBias, devPtrdQ, devPtrdK, devPtrdV, devPtrdO,
      devPtrdBias, devPtrDropoutSeed, devPtrDropoutOffset, devPtrCuSeqlens, devPtrCuSeqlens,
      devPtrSeqOffsets, devPtrSeqOffsets, get_cudnn_fe_dtype(QKV_type), workspace->data.dptr,
      &workspace_size, stream, handle);

  if (workspace_size > 0) {
    if (workspace->data.dptr == nullptr) {
      workspace->data.shape = {workspace_size};
      workspace->data.dtype = DType::kByte;
      return;
    }
  } else if (workspace_size == 0) {
    workspace->data.shape = {1};
    workspace->data.dtype = DType::kByte;
    return;
  } else {
    NVTE_ERROR("Unexpected workspace_size.");
  }
}
void fused_attn_arbitrary_seqlen_fwd_kvpacked(
    size_t batch, size_t num_attn_heads, size_t num_gqa_groups, size_t max_seqlen_q,
    size_t max_seqlen_kv, size_t head_dim, size_t num_tokens_q, size_t num_tokens_kv,
    bool is_training, float attn_scale, float p_dropout, NVTE_QKV_Layout qkv_layout,
    NVTE_Bias_Type bias_type, NVTE_Mask_Type mask_type, int64_t window_size_left,
    int64_t window_size_right, const Tensor *input_Q, const Tensor *input_KV,
    const Tensor *input_Bias, Tensor *output_O, NVTETensorPack *Aux_CTX_Tensors,
    const Tensor *cu_seqlens_q, const Tensor *cu_seqlens_kv, const Tensor *cu_seqlens_q_padded,
    const Tensor *cu_seqlens_kv_padded, const Tensor *rng_state, Tensor *workspace,
    cudaStream_t stream, cudnnHandle_t handle) {
  using namespace transformer_engine;

  const auto QKV_type = input_Q->data.dtype;
  void *devPtrQ = input_Q->data.dptr;
  void *devPtrKV = input_KV->data.dptr;
  NVTE_QKV_Layout_Group layout_group = nvte_get_qkv_layout_group(qkv_layout);
  NVTE_QKV_Format qkv_format = nvte_get_qkv_format(qkv_layout);
  size_t stride = 0;
  if (layout_group == NVTE_QKV_Layout_Group::NVTE_HD_2HD) {
    stride = typeToSize(QKV_type) * num_gqa_groups * head_dim;
  } else if (layout_group == NVTE_QKV_Layout_Group::NVTE_HD_H2D) {
    stride = typeToSize(QKV_type) * head_dim;
  }
  void *devPtrK = devPtrKV;
  void *devPtrV = static_cast<void *>(static_cast<int8_t *>(devPtrKV) + stride);

  void *devPtrBias = nullptr;
  size_t bias_b = 0;
  size_t bias_h = 0;
  if ((bias_type != NVTE_Bias_Type::NVTE_NO_BIAS) && (bias_type != NVTE_Bias_Type::NVTE_ALIBI)) {
    devPtrBias = input_Bias->data.dptr;
    bias_b = input_Bias->data.shape[0];
    bias_h = input_Bias->data.shape[1];
  }

  void *devPtrO = output_O->data.dptr;
  void *devPtrS = nullptr;

  void *devPtrCuSeqlensQ = cu_seqlens_q->data.dptr;
  void *devPtrCuSeqlensKV = cu_seqlens_kv->data.dptr;
  void *devPtrSeqOffsetsQ = cu_seqlens_q_padded->data.dptr;
  void *devPtrSeqOffsetsKV = cu_seqlens_kv_padded->data.dptr;

  size_t max_batch_size = 0;
  size_t max_tokens_q = 0;
  size_t max_tokens_kv = 0;
  if (qkv_format == NVTE_QKV_Format::NVTE_THD) {
    max_batch_size = get_max_batch_size(batch);
    max_tokens_q = get_max_tokens(num_tokens_q);
    max_tokens_kv = get_max_tokens(num_tokens_kv);
  }

  if (Aux_CTX_Tensors->size == 0) {
    const auto cudnn_runtime_version = cudnnGetVersion();
    if ((bias_type != NVTE_NO_BIAS) && (bias_type != NVTE_ALIBI)) {
      Aux_CTX_Tensors->size = 3;
      Tensor *output_S = reinterpret_cast<Tensor *>(Aux_CTX_Tensors->tensors[0]);
      output_S->data.dptr = nullptr;
      if (qkv_format == NVTE_QKV_Format::NVTE_THD && cudnn_runtime_version >= 90600) {
        output_S->data.shape = {max_tokens_q, num_attn_heads, 1};
      } else {
        output_S->data.shape = {batch, num_attn_heads, max_seqlen_q, 1};
      }
      output_S->data.dtype = DType::kFloat32;
      Tensor *output_rng_state = reinterpret_cast<Tensor *>(Aux_CTX_Tensors->tensors[1]);
      output_rng_state->data.dptr = nullptr;
      output_rng_state->data.shape = {2};
      output_rng_state->data.dtype = DType::kInt64;
      Tensor *output_bias = reinterpret_cast<Tensor *>(Aux_CTX_Tensors->tensors[2]);
      output_bias->data.dptr = nullptr;
      output_bias->data.shape = {bias_b, bias_h, max_seqlen_q, max_seqlen_kv};
      output_bias->data.dtype = QKV_type;
    } else {
      Aux_CTX_Tensors->size = 2;
      Tensor *output_S = reinterpret_cast<Tensor *>(Aux_CTX_Tensors->tensors[0]);
      output_S->data.dptr = nullptr;
      if (qkv_format == NVTE_QKV_Format::NVTE_THD && cudnn_runtime_version >= 90600) {
        output_S->data.shape = {max_tokens_q, num_attn_heads, 1};
      } else {
        output_S->data.shape = {batch, num_attn_heads, max_seqlen_q, 1};
      }
      output_S->data.dtype = DType::kFloat32;
      Tensor *output_rng_state = reinterpret_cast<Tensor *>(Aux_CTX_Tensors->tensors[1]);
      output_rng_state->data.dptr = nullptr;
      output_rng_state->data.shape = {2};
      output_rng_state->data.dtype = DType::kInt64;
    }
  } else if (Aux_CTX_Tensors->size == 2) {
    Tensor *output_S = reinterpret_cast<Tensor *>(Aux_CTX_Tensors->tensors[0]);
    devPtrS = output_S->data.dptr;
    Tensor *output_rng_state = reinterpret_cast<Tensor *>(Aux_CTX_Tensors->tensors[1]);
    output_rng_state->data.dptr = rng_state->data.dptr;
  } else if (Aux_CTX_Tensors->size == 3) {
    Tensor *output_S = reinterpret_cast<Tensor *>(Aux_CTX_Tensors->tensors[0]);
    devPtrS = output_S->data.dptr;
    Tensor *output_rng_state = reinterpret_cast<Tensor *>(Aux_CTX_Tensors->tensors[1]);
    output_rng_state->data.dptr = rng_state->data.dptr;
    Tensor *output_bias = reinterpret_cast<Tensor *>(Aux_CTX_Tensors->tensors[2]);
    output_bias->data.dptr = devPtrBias;
  } else {
    NVTE_ERROR("Unexpected Aux_CTX_Tensors->size.");
  }

  void *devPtrDropoutSeed = rng_state->data.dptr;
  void *devPtrDropoutOffset =
      reinterpret_cast<void *>(reinterpret_cast<uint64_t *>(rng_state->data.dptr) + 1);

  size_t workspace_size = 0;

  fused_attn_arbitrary_seqlen_fwd_impl(
      batch, num_attn_heads, num_gqa_groups, max_seqlen_q, max_seqlen_kv, head_dim, head_dim,
      max_batch_size, max_tokens_q, max_tokens_kv, 0, 0, 0, 0, 0, 0, bias_b, bias_h, is_training,
      attn_scale, p_dropout, qkv_layout, bias_type, mask_type, window_size_left, window_size_right,
      devPtrQ, devPtrK, devPtrV, devPtrBias, devPtrS, devPtrO, devPtrDropoutSeed,
      devPtrDropoutOffset, devPtrCuSeqlensQ, devPtrCuSeqlensKV, nullptr, nullptr, devPtrSeqOffsetsQ,
      devPtrSeqOffsetsKV, get_cudnn_fe_dtype(QKV_type), workspace->data.dptr, &workspace_size,
      stream, handle);

  if (workspace_size > 0) {
    if (workspace->data.dptr == nullptr) {
      workspace->data.shape = {workspace_size};
      workspace->data.dtype = DType::kByte;
      return;
    }
  } else if (workspace_size == 0) {
    workspace->data.shape = {1};
    workspace->data.dtype = DType::kByte;
    return;
  } else {
    NVTE_ERROR("Unexpected workspace_size.");
  }
}

void fused_attn_arbitrary_seqlen_bwd_kvpacked(
    size_t batch, size_t num_attn_heads, size_t num_gqa_groups, size_t max_seqlen_q,
    size_t max_seqlen_kv, size_t head_dim, size_t num_tokens_q, size_t num_tokens_kv,
    float attn_scale, float p_dropout, NVTE_QKV_Layout qkv_layout, NVTE_Bias_Type bias_type,
    NVTE_Mask_Type mask_type, int64_t window_size_left, int64_t window_size_right,
    bool deterministic, const Tensor *input_Q, const Tensor *input_KV, const Tensor *input_O,
    const Tensor *input_dO, const Tensor *input_Bias, Tensor *output_S, Tensor *output_dQ,
    Tensor *output_dKV, Tensor *output_dBias, const Tensor *cu_seqlens_q,
    const Tensor *cu_seqlens_kv, const Tensor *cu_seqlens_q_padded,
    const Tensor *cu_seqlens_kv_padded, const Tensor *rng_state, Tensor *workspace,
    cudaStream_t stream, cudnnHandle_t handle) {
  using namespace transformer_engine;

  const auto QKV_type = input_Q->data.dtype;
  void *devPtrQ = input_Q->data.dptr;
  void *devPtrKV = input_KV->data.dptr;
  NVTE_QKV_Layout_Group layout_group = nvte_get_qkv_layout_group(qkv_layout);
  size_t stride = 0;
  if (layout_group == NVTE_QKV_Layout_Group::NVTE_HD_2HD) {
    stride = typeToSize(QKV_type) * num_gqa_groups * head_dim;
  } else if (layout_group == NVTE_QKV_Layout_Group::NVTE_HD_H2D) {
    stride = typeToSize(QKV_type) * head_dim;
  }
  void *devPtrK = devPtrKV;
  void *devPtrV = static_cast<void *>(static_cast<int8_t *>(devPtrKV) + stride);

  void *devPtrO = input_O->data.dptr;
  void *devPtrdO = input_dO->data.dptr;
  void *devPtrBias = nullptr;
  void *devPtrdBias = nullptr;
  size_t bias_b = 0;
  size_t bias_h = 0;
  if ((bias_type != NVTE_Bias_Type::NVTE_NO_BIAS) && (bias_type != NVTE_Bias_Type::NVTE_ALIBI)) {
    devPtrBias = input_Bias->data.dptr;
    devPtrdBias = output_dBias->data.dptr;
    bias_b = output_dBias->data.shape[0];
    bias_h = output_dBias->data.shape[1];
  }

  size_t max_batch_size = 0;
  size_t max_tokens_q = 0;
  size_t max_tokens_kv = 0;
  NVTE_QKV_Format qkv_format = nvte_get_qkv_format(qkv_layout);
  if (qkv_format == NVTE_QKV_Format::NVTE_THD) {
    max_batch_size = get_max_batch_size(batch);
    max_tokens_q = get_max_tokens(num_tokens_q);
    max_tokens_kv = get_max_tokens(num_tokens_kv);
  }

  void *devPtrdQ = output_dQ->data.dptr;
  void *devPtrdKV = output_dKV->data.dptr;
  void *devPtrdK = devPtrdKV;
  void *devPtrdV = static_cast<void *>(static_cast<int8_t *>(devPtrdKV) + stride);

  void *devPtrSoftmaxStats = nullptr;
  devPtrSoftmaxStats = output_S->data.dptr;

  void *devPtrCuSeqlensQ = cu_seqlens_q->data.dptr;
  void *devPtrCuSeqlensKV = cu_seqlens_kv->data.dptr;
  void *devPtrSeqOffsetsQ = cu_seqlens_q_padded->data.dptr;
  void *devPtrSeqOffsetsKV = cu_seqlens_kv_padded->data.dptr;

  void *devPtrDropoutSeed = rng_state->data.dptr;
  void *devPtrDropoutOffset =
      reinterpret_cast<void *>(reinterpret_cast<uint64_t *>(rng_state->data.dptr) + 1);

  size_t workspace_size = 0;

  fused_attn_arbitrary_seqlen_bwd_impl(
      batch, num_attn_heads, num_gqa_groups, max_seqlen_q, max_seqlen_kv, head_dim, head_dim,
      max_batch_size, max_tokens_q, max_tokens_kv, bias_b, bias_h, attn_scale, p_dropout,
      qkv_layout, bias_type, mask_type, window_size_left, window_size_right, deterministic, devPtrQ,
      devPtrK, devPtrV, devPtrO, devPtrSoftmaxStats, devPtrBias, devPtrdQ, devPtrdK, devPtrdV,
      devPtrdO, devPtrdBias, devPtrDropoutSeed, devPtrDropoutOffset, devPtrCuSeqlensQ,
      devPtrCuSeqlensKV, devPtrSeqOffsetsQ, devPtrSeqOffsetsKV, get_cudnn_fe_dtype(QKV_type),
      workspace->data.dptr, &workspace_size, stream, handle);

  if (workspace_size > 0) {
    if (workspace->data.dptr == nullptr) {
      workspace->data.shape = {workspace_size};
      workspace->data.dtype = DType::kByte;
      return;
    }
  } else if (workspace_size == 0) {
    workspace->data.shape = {1};
    workspace->data.dtype = DType::kByte;
    return;
  } else {
    NVTE_ERROR("Unexpected workspace_size.");
  }
}

void fused_attn_arbitrary_seqlen_fwd(
    size_t batch, size_t num_attn_heads, size_t num_gqa_groups, size_t max_seqlen_q,
    size_t max_seqlen_kv, size_t head_dim_qk, size_t head_dim_v, size_t num_tokens_q,
    size_t num_tokens_kv, size_t num_pages_k, size_t num_pages_v, size_t page_size_k,
    size_t page_size_v, size_t max_pages_per_seq_k, size_t max_pages_per_seq_v, bool is_training,
    float attn_scale, float p_dropout, NVTE_QKV_Layout qkv_layout, NVTE_Bias_Type bias_type,
    NVTE_Mask_Type mask_type, int64_t window_size_left, int64_t window_size_right,
    const Tensor *input_Q, const Tensor *input_K, const Tensor *input_V, const Tensor *input_Bias,
    Tensor *output_O, NVTETensorPack *Aux_CTX_Tensors, const Tensor *cu_seqlens_q,
    const Tensor *cu_seqlens_kv, const Tensor *cu_seqlens_q_padded,
    const Tensor *cu_seqlens_kv_padded, const Tensor *page_table_k, const Tensor *page_table_v,
    const Tensor *rng_state, Tensor *workspace, cudaStream_t stream, cudnnHandle_t handle) {
  using namespace transformer_engine;

  const auto QKV_type = input_Q->data.dtype;
  NVTE_QKV_Format qkv_format = nvte_get_qkv_format(qkv_layout);
  void *devPtrQ = input_Q->data.dptr;
  void *devPtrK = input_K->data.dptr;
  void *devPtrV = input_V->data.dptr;
  void *devPtrO = output_O->data.dptr;
  void *devPtrS = nullptr;
  void *devPtrBias = nullptr;
  size_t bias_b = 0;
  size_t bias_h = 0;
  if ((bias_type != NVTE_Bias_Type::NVTE_NO_BIAS) && (bias_type != NVTE_Bias_Type::NVTE_ALIBI)) {
    devPtrBias = input_Bias->data.dptr;
    bias_b = input_Bias->data.shape[0];
    bias_h = input_Bias->data.shape[1];
  }

  void *devPtrCuSeqlensQ = cu_seqlens_q->data.dptr;
  void *devPtrCuSeqlensKV = cu_seqlens_kv->data.dptr;
  void *devPtrSeqOffsetsQ = cu_seqlens_q_padded->data.dptr;
  void *devPtrSeqOffsetsKV = cu_seqlens_kv_padded->data.dptr;
  void *devPtrPageTableK = page_table_k->data.dptr;
  void *devPtrPageTableV = page_table_v->data.dptr;

  size_t max_batch_size = 0;
  size_t max_tokens_q = 0;
  size_t max_tokens_kv = 0;
  if (qkv_format == NVTE_QKV_Format::NVTE_THD) {
    max_batch_size = get_max_batch_size(batch);
    max_tokens_q = get_max_tokens(num_tokens_q);
    max_tokens_kv = get_max_tokens(num_tokens_kv);
  }

  if (Aux_CTX_Tensors->size == 0) {
    const auto cudnn_runtime_version = cudnnGetVersion();
    if ((bias_type != NVTE_NO_BIAS) && (bias_type != NVTE_ALIBI)) {
      Aux_CTX_Tensors->size = 3;
      Tensor *output_S = reinterpret_cast<Tensor *>(Aux_CTX_Tensors->tensors[0]);
      output_S->data.dptr = nullptr;
      if (qkv_format == NVTE_QKV_Format::NVTE_THD && cudnn_runtime_version >= 90600) {
        output_S->data.shape = {max_tokens_q, num_attn_heads, 1};
      } else {
        output_S->data.shape = {batch, num_attn_heads, max_seqlen_q, 1};
      }
      output_S->data.dtype = DType::kFloat32;
      Tensor *output_rng_state = reinterpret_cast<Tensor *>(Aux_CTX_Tensors->tensors[1]);
      output_rng_state->data.dptr = nullptr;
      output_rng_state->data.shape = {2};
      output_rng_state->data.dtype = DType::kInt64;
      Tensor *output_bias = reinterpret_cast<Tensor *>(Aux_CTX_Tensors->tensors[2]);
      output_bias->data.dptr = nullptr;
      output_bias->data.shape = {bias_b, bias_h, max_seqlen_q, max_seqlen_kv};
      output_bias->data.dtype = QKV_type;
    } else {
      Aux_CTX_Tensors->size = 2;
      Tensor *output_S = reinterpret_cast<Tensor *>(Aux_CTX_Tensors->tensors[0]);
      output_S->data.dptr = nullptr;
      if (qkv_format == NVTE_QKV_Format::NVTE_THD && cudnn_runtime_version >= 90600) {
        output_S->data.shape = {max_tokens_q, num_attn_heads, 1};
      } else {
        output_S->data.shape = {batch, num_attn_heads, max_seqlen_q, 1};
      }
      output_S->data.dtype = DType::kFloat32;
      Tensor *output_rng_state = reinterpret_cast<Tensor *>(Aux_CTX_Tensors->tensors[1]);
      output_rng_state->data.dptr = nullptr;
      output_rng_state->data.shape = {2};
      output_rng_state->data.dtype = DType::kInt64;
    }
  } else if (Aux_CTX_Tensors->size == 2) {
    Tensor *output_S = reinterpret_cast<Tensor *>(Aux_CTX_Tensors->tensors[0]);
    devPtrS = output_S->data.dptr;
    Tensor *output_rng_state = reinterpret_cast<Tensor *>(Aux_CTX_Tensors->tensors[1]);
    output_rng_state->data.dptr = rng_state->data.dptr;
  } else if (Aux_CTX_Tensors->size == 3) {
    Tensor *output_S = reinterpret_cast<Tensor *>(Aux_CTX_Tensors->tensors[0]);
    devPtrS = output_S->data.dptr;
    Tensor *output_rng_state = reinterpret_cast<Tensor *>(Aux_CTX_Tensors->tensors[1]);
    output_rng_state->data.dptr = rng_state->data.dptr;
    Tensor *output_bias = reinterpret_cast<Tensor *>(Aux_CTX_Tensors->tensors[2]);
    output_bias->data.dptr = devPtrBias;
  } else {
    NVTE_ERROR("Unexpected Aux_CTX_Tensors->size.");
  }

  void *devPtrDropoutSeed = rng_state->data.dptr;
  void *devPtrDropoutOffset =
      reinterpret_cast<void *>(reinterpret_cast<uint64_t *>(rng_state->data.dptr) + 1);

  size_t workspace_size = 0;

  fused_attn_arbitrary_seqlen_fwd_impl(
      batch, num_attn_heads, num_gqa_groups, max_seqlen_q, max_seqlen_kv, head_dim_qk, head_dim_v,
      max_batch_size, max_tokens_q, max_tokens_kv, num_pages_k, num_pages_v, page_size_k,
      page_size_v, max_pages_per_seq_k, max_pages_per_seq_v, bias_b, bias_h, is_training,
      attn_scale, p_dropout, qkv_layout, bias_type, mask_type, window_size_left, window_size_right,
      devPtrQ, devPtrK, devPtrV, devPtrBias, devPtrS, devPtrO, devPtrDropoutSeed,
      devPtrDropoutOffset, devPtrCuSeqlensQ, devPtrCuSeqlensKV, devPtrPageTableK, devPtrPageTableV,
      devPtrSeqOffsetsQ, devPtrSeqOffsetsKV, get_cudnn_fe_dtype(QKV_type), workspace->data.dptr,
      &workspace_size, stream, handle);

  if (workspace_size > 0) {
    if (workspace->data.dptr == nullptr) {
      workspace->data.shape = {workspace_size};
      workspace->data.dtype = DType::kByte;
      return;
    }
  } else if (workspace_size == 0) {
    workspace->data.shape = {1};
    workspace->data.dtype = DType::kByte;
    return;
  } else {
    NVTE_ERROR("Unexpected workspace_size.");
  }
}

void fused_attn_arbitrary_seqlen_bwd(
    size_t batch, size_t num_attn_heads, size_t num_gqa_groups, size_t max_seqlen_q,
    size_t max_seqlen_kv, size_t head_dim_qk, size_t head_dim_v, size_t num_tokens_q,
    size_t num_tokens_kv, float attn_scale, float p_dropout, NVTE_QKV_Layout qkv_layout,
    NVTE_Bias_Type bias_type, NVTE_Mask_Type mask_type, int64_t window_size_left,
    int64_t window_size_right, bool deterministic, const Tensor *input_Q, const Tensor *input_K,
    const Tensor *input_V, const Tensor *input_O, const Tensor *input_dO, const Tensor *input_Bias,
    Tensor *output_S, Tensor *output_dQ, Tensor *output_dK, Tensor *output_dV, Tensor *output_dBias,
    const Tensor *cu_seqlens_q, const Tensor *cu_seqlens_kv, const Tensor *cu_seqlens_q_padded,
    const Tensor *cu_seqlens_kv_padded, const Tensor *rng_state, Tensor *workspace,
    cudaStream_t stream, cudnnHandle_t handle) {
  using namespace transformer_engine;
  const auto QKV_type = input_Q->data.dtype;
  void *devPtrQ = input_Q->data.dptr;
  void *devPtrK = input_K->data.dptr;
  void *devPtrV = input_V->data.dptr;
  void *devPtrO = input_O->data.dptr;
  void *devPtrdO = input_dO->data.dptr;
  void *devPtrBias = nullptr;
  void *devPtrdBias = nullptr;
  size_t bias_b = 0;
  size_t bias_h = 0;
  if ((bias_type != NVTE_Bias_Type::NVTE_NO_BIAS) && (bias_type != NVTE_Bias_Type::NVTE_ALIBI)) {
    devPtrBias = input_Bias->data.dptr;
    devPtrdBias = output_dBias->data.dptr;
    bias_b = output_dBias->data.shape[0];
    bias_h = output_dBias->data.shape[1];
  }

  size_t max_batch_size = 0;
  size_t max_tokens_q = 0;
  size_t max_tokens_kv = 0;
  NVTE_QKV_Format qkv_format = nvte_get_qkv_format(qkv_layout);
  if (qkv_format == NVTE_QKV_Format::NVTE_THD) {
    max_batch_size = get_max_batch_size(batch);
    max_tokens_q = get_max_tokens(num_tokens_q);
    max_tokens_kv = get_max_tokens(num_tokens_kv);
  }

  void *devPtrdQ = output_dQ->data.dptr;
  void *devPtrdK = output_dK->data.dptr;
  void *devPtrdV = output_dV->data.dptr;
  void *devPtrSoftmaxStats = nullptr;
  devPtrSoftmaxStats = output_S->data.dptr;

  void *devPtrCuSeqlensQ = cu_seqlens_q->data.dptr;
  void *devPtrCuSeqlensKV = cu_seqlens_kv->data.dptr;
  void *devPtrSeqOffsetsQ = cu_seqlens_q_padded->data.dptr;
  void *devPtrSeqOffsetsKV = cu_seqlens_kv_padded->data.dptr;

  void *devPtrDropoutSeed = rng_state->data.dptr;
  void *devPtrDropoutOffset =
      reinterpret_cast<void *>(reinterpret_cast<uint64_t *>(rng_state->data.dptr) + 1);

  size_t workspace_size = 0;

  fused_attn_arbitrary_seqlen_bwd_impl(
      batch, num_attn_heads, num_gqa_groups, max_seqlen_q, max_seqlen_kv, head_dim_qk, head_dim_v,
      max_batch_size, max_tokens_q, max_tokens_kv, bias_b, bias_h, attn_scale, p_dropout,
      qkv_layout, bias_type, mask_type, window_size_left, window_size_right, deterministic, devPtrQ,
      devPtrK, devPtrV, devPtrO, devPtrSoftmaxStats, devPtrBias, devPtrdQ, devPtrdK, devPtrdV,
      devPtrdO, devPtrdBias, devPtrDropoutSeed, devPtrDropoutOffset, devPtrCuSeqlensQ,
      devPtrCuSeqlensKV, devPtrSeqOffsetsQ, devPtrSeqOffsetsKV, get_cudnn_fe_dtype(QKV_type),
      workspace->data.dptr, &workspace_size, stream, handle);

  if (workspace_size > 0) {
    if (workspace->data.dptr == nullptr) {
      workspace->data.shape = {workspace_size};
      workspace->data.dtype = DType::kByte;
      return;
    }
  } else if (workspace_size == 0) {
    workspace->data.shape = {1};
    workspace->data.dtype = DType::kByte;
    return;
  } else {
    NVTE_ERROR("Unexpected workspace_size.");
  }
}
}  // namespace transformer_engine
#endif  // CUDNN_VERSION >= 8900<|MERGE_RESOLUTION|>--- conflicted
+++ resolved
@@ -75,12 +75,6 @@
     is_causal = true;
     is_bottom_right = false;
   }
-<<<<<<< HEAD
-=======
-  bool is_padding = ((mask_type == NVTE_Mask_Type::NVTE_PADDING_MASK) ||
-                     (mask_type == NVTE_Mask_Type::NVTE_PADDING_CAUSAL_MASK) ||
-                     (mask_type == NVTE_Mask_Type::NVTE_PADDING_CAUSAL_BOTTOM_RIGHT_MASK));
->>>>>>> 838345eb
   bool is_dropout = (is_training && dropout_probability != 0.0f);
   bool is_ragged = (nvte_get_qkv_format(layout) == NVTE_QKV_Format::NVTE_THD);
   const auto cudnn_runtime_version = cudnnGetVersion();
@@ -489,12 +483,6 @@
     is_causal = true;
     is_bottom_right = false;
   }
-<<<<<<< HEAD
-=======
-  bool is_padding = ((mask_type == NVTE_Mask_Type::NVTE_PADDING_MASK) ||
-                     (mask_type == NVTE_Mask_Type::NVTE_PADDING_CAUSAL_MASK) ||
-                     (mask_type == NVTE_Mask_Type::NVTE_PADDING_CAUSAL_BOTTOM_RIGHT_MASK));
->>>>>>> 838345eb
   bool is_dropout = (dropout_probability != 0.0f);
   bool is_ragged = (nvte_get_qkv_format(layout) == NVTE_QKV_Format::NVTE_THD);
   const auto cudnn_runtime_version = cudnnGetVersion();
@@ -693,11 +681,8 @@
 
       if (is_ragged && cudnn_runtime_version >= 90600) {
         sdpa_backward_options.set_max_total_seq_len_q(s_q);
-<<<<<<< HEAD
         sdpa_backward_options.set_max_total_seq_len_q(s_kv);
-=======
         sdpa_backward_options.set_max_total_seq_len_kv(s_kv);
->>>>>>> 838345eb
       }
 
       if (cudnn_runtime_version >= 90200 && window_size_left != -1) {
