/*************************************************************************
 * Copyright (c) 2022-2024, NVIDIA CORPORATION & AFFILIATES. All rights reserved.
 *
 * See LICENSE for license information.
 ************************************************************************/

#include "transformer_engine/fused_attn.h"

#include "../common.h"
#include "../cudnn_utils.h"
#include "../util/cuda_runtime.h"
#include "../util/system.h"
#include "fused_attn_f16_arbitrary_seqlen.h"
#include "fused_attn_f16_max512_seqlen.h"
#include "fused_attn_fp8.h"
#include "utils.h"

// map NVTE_QKV_Layout to NVTE_QKV_Layout_Group
NVTE_QKV_Layout_Group nvte_get_qkv_layout_group(NVTE_QKV_Layout qkv_layout) {
  switch (qkv_layout) {
    case NVTE_QKV_Layout::NVTE_SB3HD:
    case NVTE_QKV_Layout::NVTE_BS3HD:
    case NVTE_QKV_Layout::NVTE_T3HD:
      return NVTE_QKV_Layout_Group::NVTE_3HD;
    case NVTE_QKV_Layout::NVTE_SBH3D:
    case NVTE_QKV_Layout::NVTE_BSH3D:
    case NVTE_QKV_Layout::NVTE_TH3D:
      return NVTE_QKV_Layout_Group::NVTE_H3D;
    case NVTE_QKV_Layout::NVTE_SBHD_SB2HD:
    case NVTE_QKV_Layout::NVTE_BSHD_BS2HD:
    case NVTE_QKV_Layout::NVTE_THD_T2HD:
      return NVTE_QKV_Layout_Group::NVTE_HD_2HD;
    case NVTE_QKV_Layout::NVTE_SBHD_SBH2D:
    case NVTE_QKV_Layout::NVTE_BSHD_BSH2D:
    case NVTE_QKV_Layout::NVTE_THD_TH2D:
      return NVTE_QKV_Layout_Group::NVTE_HD_H2D;
    case NVTE_QKV_Layout::NVTE_SBHD_SBHD_SBHD:
    case NVTE_QKV_Layout::NVTE_BSHD_BSHD_BSHD:
    case NVTE_QKV_Layout::NVTE_THD_THD_THD:
      return NVTE_QKV_Layout_Group::NVTE_HD_HD_HD;
    case NVTE_QKV_Layout::NVTE_Paged_KV_BSHD_2BSHD:
    case NVTE_QKV_Layout::NVTE_Paged_KV_SBHD_2BSHD:
    case NVTE_QKV_Layout::NVTE_Paged_KV_THD_2BSHD:
      return NVTE_QKV_Layout_Group::NVTE_Paged_KV_2BSHD;
    case NVTE_QKV_Layout::NVTE_Paged_KV_BSHD_2SBHD:
    case NVTE_QKV_Layout::NVTE_Paged_KV_SBHD_2SBHD:
    case NVTE_QKV_Layout::NVTE_Paged_KV_THD_2SBHD:
      return NVTE_QKV_Layout_Group::NVTE_Paged_KV_2SBHD;
    default:
      NVTE_ERROR("qkv_layout not supported!");
  }
}

// map NVTE_QKV_Layout to NVTE_QKV_Format
NVTE_QKV_Format nvte_get_qkv_format(NVTE_QKV_Layout qkv_layout) {
  switch (qkv_layout) {
    case NVTE_QKV_Layout::NVTE_SB3HD:
    case NVTE_QKV_Layout::NVTE_SBH3D:
    case NVTE_QKV_Layout::NVTE_SBHD_SB2HD:
    case NVTE_QKV_Layout::NVTE_SBHD_SBH2D:
    case NVTE_QKV_Layout::NVTE_SBHD_SBHD_SBHD:
    case NVTE_QKV_Layout::NVTE_Paged_KV_SBHD_2SBHD:
    case NVTE_QKV_Layout::NVTE_Paged_KV_SBHD_2BSHD:
      return NVTE_QKV_Format::NVTE_SBHD;
    case NVTE_QKV_Layout::NVTE_BS3HD:
    case NVTE_QKV_Layout::NVTE_BSH3D:
    case NVTE_QKV_Layout::NVTE_BSHD_BS2HD:
    case NVTE_QKV_Layout::NVTE_BSHD_BSH2D:
    case NVTE_QKV_Layout::NVTE_BSHD_BSHD_BSHD:
    case NVTE_QKV_Layout::NVTE_Paged_KV_BSHD_2BSHD:
    case NVTE_QKV_Layout::NVTE_Paged_KV_BSHD_2SBHD:
      return NVTE_QKV_Format::NVTE_BSHD;
    case NVTE_QKV_Layout::NVTE_T3HD:
    case NVTE_QKV_Layout::NVTE_TH3D:
    case NVTE_QKV_Layout::NVTE_THD_T2HD:
    case NVTE_QKV_Layout::NVTE_THD_TH2D:
    case NVTE_QKV_Layout::NVTE_THD_THD_THD:
    case NVTE_QKV_Layout::NVTE_Paged_KV_THD_2SBHD:
    case NVTE_QKV_Layout::NVTE_Paged_KV_THD_2BSHD:
      return NVTE_QKV_Format::NVTE_THD;
    default:
      NVTE_ERROR("qkv_layout not supported!");
  }
}

// select a backend for fused attention
NVTE_Fused_Attn_Backend nvte_get_fused_attn_backend(
    NVTEDType q_dtype, NVTEDType kv_dtype, NVTE_QKV_Layout qkv_layout, NVTE_Bias_Type bias_type,
    NVTE_Mask_Type attn_mask_type, float dropout, size_t num_attn_heads, size_t num_gqa_groups,
    size_t max_seqlen_q, size_t max_seqlen_kv, size_t head_dim_qk, size_t head_dim_v,
    int64_t window_size_left, int64_t window_size_right) {
  using namespace transformer_engine;
  NVTE_Fused_Attn_Backend backend = NVTE_Fused_Attn_Backend::NVTE_No_Backend;
  const int device_id = cuda::current_device();
  const int sm_arch_ = cuda::sm_arch(device_id);
  NVTE_CHECK(q_dtype == kv_dtype, "Q and KV must have the same data type.");
  NVTE_QKV_Format qkv_format = nvte_get_qkv_format(qkv_layout);
  NVTE_QKV_Layout_Group layout_group = nvte_get_qkv_layout_group(qkv_layout);
  auto cudnn_runtime_version = cudnnGetVersion();

  // For ragged offsets we only support 32-bit prior to cuDNN 9.5
  // Only used when THD format is requested.
  const bool requires_64bit_ragged_offset =
      (qkv_format == NVTE_THD && fused_attn::get_ragged_offset_dtype(
                                     layout_group, num_attn_heads, num_gqa_groups, max_seqlen_q,
                                     max_seqlen_kv, head_dim_qk, head_dim_v) == DType::kInt64);
  const bool supported_ragged_offset_size =
      (!requires_64bit_ragged_offset || cudnn_runtime_version >= 90500);

  if (((q_dtype == NVTEDType::kNVTEFloat8E4M3) || (q_dtype == NVTEDType::kNVTEFloat8E5M2)) &&
      (sm_arch_ >= 90) && (bias_type == NVTE_Bias_Type::NVTE_NO_BIAS) &&
      (((cudnn_runtime_version >= 8900) && (qkv_layout == NVTE_QKV_Layout::NVTE_T3HD) &&
        (max_seqlen_q == max_seqlen_kv) && (max_seqlen_q <= 512) && (head_dim_qk == 64) &&
        (head_dim_v == 64) && (attn_mask_type == NVTE_Mask_Type::NVTE_PADDING_MASK)) ||
       ((cudnn_runtime_version >= 90201) && (max_seqlen_q % 128 == 0) &&
        (max_seqlen_kv % 128 == 0) && (head_dim_qk == 128) && (head_dim_v == 128) &&
        ((qkv_format == NVTE_QKV_Format::NVTE_BSHD) ||
         (qkv_format == NVTE_QKV_Format::NVTE_SBHD)) &&
        ((attn_mask_type == NVTE_Mask_Type::NVTE_CAUSAL_MASK) ||
         (attn_mask_type == NVTE_Mask_Type::NVTE_NO_MASK)))) &&
      !requires_64bit_ragged_offset) {
    if (cudnn_runtime_version >= 8900) {
      backend = NVTE_Fused_Attn_Backend::NVTE_FP8;
    } else {
      backend = NVTE_Fused_Attn_Backend::NVTE_No_Backend;
      std::cout << "Warning: FP8 fused attention is supported by cuDNN 8.9.0+."
                   " Please upgrade your cuDNN version if possible."
                << std::endl;
    }
  } else if ((q_dtype == NVTEDType::kNVTEFloat16) || (q_dtype == NVTEDType::kNVTEBFloat16)) {
    bool flag_m512 = false;
    bool flag_arb = false;
    if ((sm_arch_ == 80 || sm_arch_ == 90) && (max_seqlen_q <= 512 && max_seqlen_q % 64 == 0) &&
        (max_seqlen_kv <= 512 && max_seqlen_kv % 64 == 0) && (head_dim_qk == 64) &&
        (head_dim_v == 64) && (num_attn_heads == num_gqa_groups) &&
        ((bias_type == NVTE_Bias_Type::NVTE_NO_BIAS) ||
         (bias_type == NVTE_Bias_Type::NVTE_POST_SCALE_BIAS)) &&
        ((attn_mask_type == NVTE_Mask_Type::NVTE_CAUSAL_MASK) ||
         (attn_mask_type == NVTE_Mask_Type::NVTE_PADDING_MASK) ||
         (attn_mask_type == NVTE_Mask_Type::NVTE_PADDING_CAUSAL_MASK &&
          max_seqlen_q == max_seqlen_kv) ||
         (attn_mask_type == NVTE_Mask_Type::NVTE_NO_MASK)) &&
        ((qkv_layout == NVTE_QKV_Layout::NVTE_SB3HD) ||
         (qkv_layout == NVTE_QKV_Layout::NVTE_SBHD_SB2HD) ||
         (qkv_layout == NVTE_QKV_Layout::NVTE_BS3HD) ||
         (qkv_layout == NVTE_QKV_Layout::NVTE_BSHD_BS2HD) ||
         (qkv_layout == NVTE_QKV_Layout::NVTE_BSHD_BSHD_BSHD)) &&
        ((window_size_left == -1) && (window_size_right == -1 || window_size_right == 0)) &&
        !requires_64bit_ragged_offset) {
      flag_m512 = true;
    }
    // TODO(cyang): replace with cudnn-frontend check_support for cleaner logic and better error messaging
    if (  // architecture
        ((cudnn_runtime_version >= 8903 && sm_arch_ >= 80) ||
         (cudnn_runtime_version < 8903 && (sm_arch_ == 80 || sm_arch_ == 90))) &&
        // sequence length
        ((cudnn_runtime_version < 90000 && max_seqlen_q % 64 == 0 && max_seqlen_kv % 64 == 0) ||
         (cudnn_runtime_version >= 90000)) &&
        // number of heads
        ((cudnn_runtime_version < 8907 && num_attn_heads == num_gqa_groups) ||
         (cudnn_runtime_version >= 8907)) &&
        // head dimension
        ((head_dim_qk <= 128 && head_dim_qk % 8 == 0 && head_dim_v <= 128 && head_dim_v % 8 == 0) ||
         // TODO (cyang): add is_training to nvte_get_fused_attn_backend
         // d=256 only supported for forward
         (sm_arch_ >= 90 && cudnn_runtime_version >= 90000 && head_dim_qk <= 256 &&
          head_dim_qk % 8 == 0 && head_dim_v <= 256 && head_dim_v % 8 == 0)) &&
        // bias type
        ((cudnn_runtime_version < 8906 && bias_type == NVTE_Bias_Type::NVTE_NO_BIAS) ||
         (cudnn_runtime_version >= 8906 &&
          (bias_type == NVTE_Bias_Type::NVTE_NO_BIAS ||
           (bias_type == NVTE_Bias_Type::NVTE_ALIBI &&
            attn_mask_type != NVTE_Mask_Type::NVTE_NO_MASK &&
            attn_mask_type != NVTE_Mask_Type::NVTE_PADDING_MASK &&
            attn_mask_type != NVTE_Mask_Type::NVTE_PADDING_CAUSAL_MASK &&
            attn_mask_type != NVTE_Mask_Type::NVTE_PADDING_CAUSAL_BOTTOM_RIGHT_MASK &&
            sm_arch_ >= 90) ||
           (bias_type == NVTE_Bias_Type::NVTE_POST_SCALE_BIAS && sm_arch_ >= 90))) ||
         (cudnn_runtime_version >= 90000 &&
          (bias_type == NVTE_Bias_Type::NVTE_POST_SCALE_BIAS && sm_arch_ >= 80))) &&
        // mask type
        // pre-8.9.6: causal
        ((cudnn_runtime_version < 8906 && attn_mask_type == NVTE_Mask_Type::NVTE_CAUSAL_MASK) ||
         // 8.9.6: {bshd, sbhd} + {no_mask, causal, padding, padding_causal}
         (cudnn_runtime_version >= 8906 &&
          (qkv_format == NVTE_QKV_Format::NVTE_SBHD || qkv_format == NVTE_QKV_Format::NVTE_BSHD) &&
          (attn_mask_type == NVTE_Mask_Type::NVTE_CAUSAL_MASK ||
           attn_mask_type == NVTE_Mask_Type::NVTE_PADDING_MASK ||
           attn_mask_type == NVTE_Mask_Type::NVTE_PADDING_CAUSAL_MASK ||
           attn_mask_type == NVTE_Mask_Type::NVTE_NO_MASK)) ||
         // 9.1: adds thd + {padding, padding_causal}
         (cudnn_runtime_version >= 90100 && qkv_format == NVTE_QKV_Format::NVTE_THD &&
          (attn_mask_type == NVTE_Mask_Type::NVTE_PADDING_MASK ||
           attn_mask_type == NVTE_Mask_Type::NVTE_PADDING_CAUSAL_MASK)) ||
         // 9.3: adds {bshd, sbhd} + causal_bottom_right + self/cross-attn (sq <= skv)
         (cudnn_runtime_version >= 90300 &&
          (qkv_format == NVTE_QKV_Format::NVTE_SBHD || qkv_format == NVTE_QKV_Format::NVTE_BSHD) &&
<<<<<<< HEAD
          max_seqlen_q <= max_seqlen_kv && dropout == 0.0) ||
         ((cudnn_runtime_version >= 90500) &&
          (layout_group == NVTE_QKV_Layout_Group::NVTE_Paged_KV_2BSHD ||
           layout_group == NVTE_QKV_Layout_Group::NVTE_Paged_KV_2SBHD))) &&
=======
          attn_mask_type == NVTE_Mask_Type::NVTE_CAUSAL_BOTTOM_RIGHT_MASK &&
          max_seqlen_q % 64 == 0 && max_seqlen_kv % 64 == 0 && max_seqlen_q <= max_seqlen_kv &&
          bias_type == NVTE_Bias_Type::NVTE_NO_BIAS && dropout == 0.0) ||
         // 9.6: adds {bshd, sbhd, thd} + padding_causal_bottom_right + self/cross-attn (sq <= skv)
         (cudnn_runtime_version >= 90600 &&
          attn_mask_type == NVTE_Mask_Type::NVTE_PADDING_CAUSAL_BOTTOM_RIGHT_MASK &&
          max_seqlen_q % 64 == 0 && max_seqlen_kv % 64 == 0 && max_seqlen_q <= max_seqlen_kv &&
          bias_type == NVTE_Bias_Type::NVTE_NO_BIAS && dropout == 0.0)) &&
>>>>>>> 838345eb
        // bias + mask combination
        (!(cudnn_runtime_version >= 8906 &&
           (attn_mask_type == NVTE_Mask_Type::NVTE_PADDING_MASK ||
            attn_mask_type == NVTE_Mask_Type::NVTE_PADDING_CAUSAL_MASK) &&
           bias_type == NVTE_Bias_Type::NVTE_POST_SCALE_BIAS)) &&
        // qkv format
        (qkv_format == NVTE_QKV_Format::NVTE_SBHD || qkv_format == NVTE_QKV_Format::NVTE_BSHD ||
         (qkv_format == NVTE_QKV_Format::NVTE_THD && sm_arch_ >= 90 &&
          ((cudnn_runtime_version >= 90100 && num_attn_heads == num_gqa_groups) ||
           cudnn_runtime_version >= 90600))) &&
        // sliding window
        // pre-9.2: full attn, causal
        ((cudnn_runtime_version < 90200 && window_size_left == -1 &&
          (window_size_right == -1 || window_size_right == 0)) ||
         // 9.2: SWA (left, 0) + top-left diagonal + {bshd, sbhd}
         (cudnn_runtime_version >= 90200 &&
          ((window_size_left == -1 && (window_size_right == -1 || window_size_right == 0)) ||
           ((window_size_left >= 0 || window_size_left == -1) && window_size_right == 0 &&
            (attn_mask_type == NVTE_Mask_Type::NVTE_CAUSAL_MASK ||
             (attn_mask_type == NVTE_Mask_Type::NVTE_CAUSAL_BOTTOM_RIGHT_MASK &&
              max_seqlen_q == max_seqlen_kv)) &&
            max_seqlen_q <= max_seqlen_kv && dropout == 0.0 &&
            bias_type == NVTE_Bias_Type::NVTE_NO_BIAS &&
            (qkv_format == NVTE_QKV_Format::NVTE_BSHD ||
             qkv_format == NVTE_QKV_Format::NVTE_SBHD)))) ||
         // 9.6: SWA (left, 0) + top-left/bottom-right diagonal + {bshd, sbhd, thd}
         (cudnn_runtime_version >= 90600 &&
          ((window_size_left == -1 && (window_size_right == -1 || window_size_right == 0)) ||
           ((window_size_left >= 0 || window_size_left == -1) && window_size_right == 0 &&
            (attn_mask_type == NVTE_Mask_Type::NVTE_CAUSAL_BOTTOM_RIGHT_MASK ||
             attn_mask_type == NVTE_Mask_Type::NVTE_PADDING_CAUSAL_MASK ||
             attn_mask_type == NVTE_Mask_Type::NVTE_PADDING_CAUSAL_BOTTOM_RIGHT_MASK) &&
            max_seqlen_q <= max_seqlen_kv && bias_type == NVTE_Bias_Type::NVTE_NO_BIAS &&
            dropout == 0.0)))) &&
        // check 64-bit ragged offset support
        (supported_ragged_offset_size)) {
      flag_arb = true;
    }
    if (((max_seqlen_q > 512) || (max_seqlen_kv > 512)) && (flag_arb == true)) {
      backend = NVTE_Fused_Attn_Backend::NVTE_F16_arbitrary_seqlen;
    }
    if ((max_seqlen_q <= 512) && (max_seqlen_kv <= 512)) {
      if (flag_arb == true) {
        backend = NVTE_Fused_Attn_Backend::NVTE_F16_arbitrary_seqlen;
      } else if ((flag_arb == false) && (flag_m512 == true)) {
        backend = NVTE_Fused_Attn_Backend::NVTE_F16_max512_seqlen;
      }
      int env_backend = static_cast<int>(backend);
      env_backend = transformer_engine::getenv<int>("NVTE_FUSED_ATTN_BACKEND", env_backend);
      if (((env_backend == static_cast<int>(NVTE_Fused_Attn_Backend::NVTE_F16_max512_seqlen)) &&
           flag_m512) ||
          ((env_backend == static_cast<int>(NVTE_Fused_Attn_Backend::NVTE_F16_arbitrary_seqlen)) &&
           flag_arb)) {
        backend = static_cast<NVTE_Fused_Attn_Backend>(env_backend);
      }
    }
    if (cudnn_runtime_version < 8901 &&
        backend == NVTE_Fused_Attn_Backend::NVTE_F16_max512_seqlen) {
      backend = NVTE_Fused_Attn_Backend::NVTE_No_Backend;
      std::cout << "Warning: FP16/BF16 fused attention is supported by cuDNN 8.9.1+."
                   " Please upgrade your cuDNN version if possible."
                << std::endl;
    }
    if (cudnn_runtime_version < 8900 &&
        backend == NVTE_Fused_Attn_Backend::NVTE_F16_arbitrary_seqlen) {
      backend = NVTE_Fused_Attn_Backend::NVTE_No_Backend;
      std::cout << "Warning: FP16/BF16 fused attention is supported by cuDNN 8.9.0+."
                   " Please upgrade your cuDNN version if possible."
                << std::endl;
    }
  } else {
    backend = NVTE_Fused_Attn_Backend::NVTE_No_Backend;
  }
  return backend;
}

// NVTE fused attention FWD with packed QKV
void nvte_fused_attn_fwd_qkvpacked(const NVTETensor QKV, const NVTETensor Bias, NVTETensor S,
                                   NVTETensor O, NVTETensorPack *Aux_CTX_Tensors,
                                   const NVTETensor cu_seqlens, const NVTETensor cu_seqlens_padded,
                                   const NVTETensor rng_state, size_t max_seqlen, bool is_training,
                                   float attn_scale, float dropout, NVTE_QKV_Layout qkv_layout,
                                   NVTE_Bias_Type bias_type, NVTE_Mask_Type attn_mask_type,
                                   int64_t window_size_left, int64_t window_size_right,
                                   NVTETensor workspace, cudaStream_t stream) {
  NVTE_API_CALL(nvte_flash_attn_fwd_qkvpacked);
  using namespace transformer_engine;

  const Tensor *input_cu_seqlens = reinterpret_cast<const Tensor *>(cu_seqlens);
  const Tensor *input_cu_seqlens_padded = reinterpret_cast<const Tensor *>(cu_seqlens_padded);
  const Tensor *input_rng_state = reinterpret_cast<const Tensor *>(rng_state);
  const Tensor *input_QKV = reinterpret_cast<const Tensor *>(QKV);
  const Tensor *input_Bias = reinterpret_cast<const Tensor *>(Bias);
  Tensor *input_output_S = reinterpret_cast<Tensor *>(S);
  Tensor *output_O = reinterpret_cast<Tensor *>(O);
  Tensor *wkspace = reinterpret_cast<Tensor *>(workspace);

  auto ndim = input_QKV->data.shape.size();
  size_t b = input_cu_seqlens->data.shape[0] - 1;
  size_t h = 0;
  NVTE_QKV_Layout_Group layout_group = nvte_get_qkv_layout_group(qkv_layout);
  if (layout_group == NVTE_QKV_Layout_Group::NVTE_3HD) {
    h = input_QKV->data.shape[ndim - 2];
  } else if (layout_group == NVTE_QKV_Layout_Group::NVTE_H3D) {
    h = input_QKV->data.shape[ndim - 3];
  } else {
    NVTE_ERROR("nvte_fused_attn_fwd_qkvpacked only supports H3D and 3HD layouts!");
  }
  size_t d = input_QKV->data.shape[ndim - 1];
  size_t t = 0;
  NVTE_QKV_Format qkv_format = nvte_get_qkv_format(qkv_layout);
  if (qkv_format == NVTE_QKV_Format::NVTE_THD) {
    t = input_QKV->data.shape[0];
  }

  auto handle = cudnnExecutionPlanManager::Instance().GetCudnnHandle();
  const NVTEDType QKV_type = static_cast<NVTEDType>(input_QKV->data.dtype);

  NVTE_Fused_Attn_Backend fused_attention_backend = nvte_get_fused_attn_backend(
      QKV_type, QKV_type, qkv_layout, bias_type, attn_mask_type, dropout, h, h, max_seqlen,
      max_seqlen, d, d, window_size_left, window_size_right);

  if (fused_attention_backend == NVTE_Fused_Attn_Backend::NVTE_F16_max512_seqlen) {
#if (CUDNN_VERSION >= 8901)
    fused_attn_max_512_fwd_qkvpacked(b, h, max_seqlen, d, is_training, attn_scale, dropout,
                                     qkv_layout, bias_type, attn_mask_type, input_QKV, input_Bias,
                                     output_O, Aux_CTX_Tensors, input_cu_seqlens, input_rng_state,
                                     wkspace, stream, handle);
#else
    NVTE_ERROR("cuDNN 8.9.1 is required for BF16/FP16 fused attention with max_seqlen<=512. \n");
#endif
  } else if (fused_attention_backend == NVTE_Fused_Attn_Backend::NVTE_F16_arbitrary_seqlen) {
#if (CUDNN_VERSION >= 8900)
    fused_attn_arbitrary_seqlen_fwd_qkvpacked(
        b, h, max_seqlen, d, t, is_training, attn_scale, dropout, qkv_layout, bias_type,
        attn_mask_type, window_size_left, window_size_right, input_QKV, input_Bias, output_O,
        Aux_CTX_Tensors, input_cu_seqlens, input_cu_seqlens_padded, input_rng_state, wkspace,
        stream, handle);
#else
    NVTE_ERROR(
        "cuDNN 8.9.0 is required for BF16/FP16 fused attention with arbitrary sequence length. \n");
#endif
  } else if (fused_attention_backend == NVTE_Fused_Attn_Backend::NVTE_FP8) {
#if (CUDNN_VERSION >= 8900)
    fused_attn_fp8_fwd_qkvpacked(b, h, max_seqlen, d, is_training, attn_scale, dropout, qkv_layout,
                                 bias_type, attn_mask_type, input_QKV, input_output_S, output_O,
                                 Aux_CTX_Tensors, input_cu_seqlens, input_rng_state, wkspace,
                                 stream, handle);
#else
    NVTE_ERROR("cuDNN 8.9.0 is required for FP8 fused attention. \n");
#endif
  } else {
    NVTE_ERROR("Invalid combination of data type and sequence length for fused attention. \n");
  }
}
// NVTE fused attention BWD with packed QKV
void nvte_fused_attn_bwd_qkvpacked(const NVTETensor QKV, const NVTETensor O, const NVTETensor dO,
                                   const NVTETensor S, NVTETensor dP,
                                   const NVTETensorPack *Aux_CTX_Tensors, NVTETensor dQKV,
                                   NVTETensor dBias, const NVTETensor cu_seqlens,
                                   const NVTETensor cu_seqlens_padded, size_t max_seqlen,
                                   float attn_scale, float dropout, NVTE_QKV_Layout qkv_layout,
                                   NVTE_Bias_Type bias_type, NVTE_Mask_Type attn_mask_type,
                                   int64_t window_size_left, int64_t window_size_right,
                                   bool deterministic, NVTETensor workspace, cudaStream_t stream) {
  NVTE_API_CALL(nvte_flash_attn_bwd_qkvpacked);
  using namespace transformer_engine;

  const Tensor *input_cu_seqlens = reinterpret_cast<const Tensor *>(cu_seqlens);
  const Tensor *input_cu_seqlens_padded = reinterpret_cast<const Tensor *>(cu_seqlens_padded);
  const Tensor *input_QKV = reinterpret_cast<const Tensor *>(QKV);
  const Tensor *input_O = reinterpret_cast<const Tensor *>(O);
  const Tensor *input_dO = reinterpret_cast<const Tensor *>(dO);
  const Tensor *input_S = reinterpret_cast<const Tensor *>(S);
  Tensor *input_output_dP = reinterpret_cast<Tensor *>(dP);
  Tensor *output_dQKV = reinterpret_cast<Tensor *>(dQKV);
  Tensor *output_dBias = reinterpret_cast<Tensor *>(dBias);
  Tensor *wkspace = reinterpret_cast<Tensor *>(workspace);

  auto ndim = input_QKV->data.shape.size();
  size_t b = input_cu_seqlens->data.shape[0] - 1;
  size_t h = 0;
  NVTE_QKV_Layout_Group layout_group = nvte_get_qkv_layout_group(qkv_layout);
  if (layout_group == NVTE_QKV_Layout_Group::NVTE_3HD) {
    h = input_QKV->data.shape[ndim - 2];
  } else if (layout_group == NVTE_QKV_Layout_Group::NVTE_H3D) {
    h = input_QKV->data.shape[ndim - 3];
  } else {
    NVTE_ERROR("nvte_fused_attn_fwd_qkvpacked only supports H3D and 3HD layouts!");
  }
  size_t d = input_QKV->data.shape[ndim - 1];
  size_t t = 0;
  NVTE_QKV_Format qkv_format = nvte_get_qkv_format(qkv_layout);
  if (qkv_format == NVTE_QKV_Format::NVTE_THD) {
    t = input_QKV->data.shape[0];
  }

  auto handle = cudnnExecutionPlanManager::Instance().GetCudnnHandle();
  const NVTEDType QKV_type = static_cast<NVTEDType>(input_QKV->data.dtype);

  NVTE_Fused_Attn_Backend fused_attention_backend = nvte_get_fused_attn_backend(
      QKV_type, QKV_type, qkv_layout, bias_type, attn_mask_type, dropout, h, h, max_seqlen,
      max_seqlen, d, d, window_size_left, window_size_right);

  if (fused_attention_backend == NVTE_Fused_Attn_Backend::NVTE_F16_max512_seqlen) {
#if (CUDNN_VERSION >= 8901)
    Tensor *output_S = reinterpret_cast<Tensor *>(Aux_CTX_Tensors->tensors[0]);
    fused_attn_max_512_bwd_qkvpacked(
        b, h, max_seqlen, d, attn_scale, dropout, qkv_layout, bias_type, attn_mask_type, input_QKV,
        input_dO, output_S, output_dQKV, output_dBias, input_cu_seqlens, wkspace, stream, handle);
#else
    NVTE_ERROR("cuDNN 8.9.1 is required for BF16/FP16 fused attention with max_seqlen<=512. \n");
#endif
  } else if (fused_attention_backend == NVTE_Fused_Attn_Backend::NVTE_F16_arbitrary_seqlen) {
#if (CUDNN_VERSION >= 8900)
    Tensor *output_S = reinterpret_cast<Tensor *>(Aux_CTX_Tensors->tensors[0]);
    Tensor *input_Bias, *input_rng_state;
    if ((bias_type != NVTE_NO_BIAS) && (bias_type != NVTE_ALIBI)) {
      input_rng_state = reinterpret_cast<Tensor *>(Aux_CTX_Tensors->tensors[1]);
      input_Bias = reinterpret_cast<Tensor *>(Aux_CTX_Tensors->tensors[2]);
    } else {
      input_rng_state = reinterpret_cast<Tensor *>(Aux_CTX_Tensors->tensors[1]);
    }
    fused_attn_arbitrary_seqlen_bwd_qkvpacked(
        b, h, max_seqlen, d, t, attn_scale, dropout, qkv_layout, bias_type, attn_mask_type,
        window_size_left, window_size_right, deterministic, input_QKV, input_O, input_dO,
        input_Bias, output_S, output_dQKV, output_dBias, input_cu_seqlens, input_cu_seqlens_padded,
        input_rng_state, wkspace, stream, handle);
#else
    const char *err_msg =
        "cuDNN 8.9.0 is required for BF16/FP16 fused attention "
        "with arbitrary sequence length. \n";
    NVTE_ERROR(err_msg);
#endif
  } else if (fused_attention_backend == NVTE_Fused_Attn_Backend::NVTE_FP8) {
#if (CUDNN_VERSION >= 8900)
    const Tensor *input_M = reinterpret_cast<const Tensor *>(Aux_CTX_Tensors->tensors[0]);
    const Tensor *input_ZInv = reinterpret_cast<const Tensor *>(Aux_CTX_Tensors->tensors[1]);
    const Tensor *input_rng_state = reinterpret_cast<const Tensor *>(Aux_CTX_Tensors->tensors[2]);
    fused_attn_fp8_bwd_qkvpacked(b, h, max_seqlen, d, attn_scale, dropout, qkv_layout, bias_type,
                                 attn_mask_type, input_QKV, input_O, input_dO, input_M, input_ZInv,
                                 input_S, input_output_dP, output_dQKV, input_cu_seqlens,
                                 input_rng_state, wkspace, stream, handle);
#else
    NVTE_ERROR("cuDNN 8.9.0 is required for FP8 fused attention. \n");
#endif
  } else {
    NVTE_ERROR("Invalid combination of data type and sequence length for fused attention. \n");
  }
}
// NVTE fused attention FWD with packed KV
void nvte_fused_attn_fwd_kvpacked(const NVTETensor Q, const NVTETensor KV, const NVTETensor Bias,
                                  NVTETensor S, NVTETensor O, NVTETensorPack *Aux_CTX_Tensors,
                                  const NVTETensor cu_seqlens_q, const NVTETensor cu_seqlens_kv,
                                  const NVTETensor cu_seqlens_q_padded,
                                  const NVTETensor cu_seqlens_kv_padded, const NVTETensor rng_state,
                                  size_t max_seqlen_q, size_t max_seqlen_kv, bool is_training,
                                  float attn_scale, float dropout, NVTE_QKV_Layout qkv_layout,
                                  NVTE_Bias_Type bias_type, NVTE_Mask_Type attn_mask_type,
                                  int64_t window_size_left, int64_t window_size_right,
                                  NVTETensor workspace, cudaStream_t stream) {
  NVTE_API_CALL(nvte_flash_attn_fwd_kvpacked);
  using namespace transformer_engine;
  const Tensor *input_cu_seqlens_q = reinterpret_cast<const Tensor *>(cu_seqlens_q);
  const Tensor *input_cu_seqlens_kv = reinterpret_cast<const Tensor *>(cu_seqlens_kv);
  const Tensor *input_cu_seqlens_q_padded = reinterpret_cast<const Tensor *>(cu_seqlens_q_padded);
  const Tensor *input_cu_seqlens_kv_padded = reinterpret_cast<const Tensor *>(cu_seqlens_kv_padded);
  const Tensor *input_rng_state = reinterpret_cast<const Tensor *>(rng_state);
  const Tensor *input_Q = reinterpret_cast<const Tensor *>(Q);
  const Tensor *input_KV = reinterpret_cast<const Tensor *>(KV);
  const Tensor *input_Bias = reinterpret_cast<const Tensor *>(Bias);
  Tensor *input_output_S = reinterpret_cast<Tensor *>(S);
  Tensor *output_O = reinterpret_cast<Tensor *>(O);
  Tensor *wkspace = reinterpret_cast<Tensor *>(workspace);

  size_t b = input_cu_seqlens_q->data.shape[0] - 1;
  auto ndim = input_Q->data.shape.size();
  size_t h_q = input_Q->data.shape[ndim - 2];
  size_t d = input_Q->data.shape[ndim - 1];
  auto ndim_kv = input_KV->data.shape.size();
  size_t h_kv = 0;
  NVTE_QKV_Layout_Group layout_group = nvte_get_qkv_layout_group(qkv_layout);
  if (layout_group == NVTE_QKV_Layout_Group::NVTE_HD_2HD) {
    h_kv = input_KV->data.shape[ndim_kv - 2];
  } else if (layout_group == NVTE_QKV_Layout_Group::NVTE_HD_H2D) {
    h_kv = input_KV->data.shape[ndim_kv - 3];
  } else {
    NVTE_ERROR("nvte_fused_attn_fwd_kvpacked only supports HD_H2D and HD_2HD layouts!");
  }
  size_t t_q = 0;
  size_t t_kv = 0;
  NVTE_QKV_Format qkv_format = nvte_get_qkv_format(qkv_layout);
  if (qkv_format == NVTE_QKV_Format::NVTE_THD) {
    t_q = input_Q->data.shape[0];
    t_kv = input_KV->data.shape[0];
  }

  auto handle = cudnnExecutionPlanManager::Instance().GetCudnnHandle();
  const NVTEDType Q_type = static_cast<NVTEDType>(input_Q->data.dtype);
  const NVTEDType KV_type = static_cast<NVTEDType>(input_KV->data.dtype);

  NVTE_Fused_Attn_Backend fused_attention_backend = nvte_get_fused_attn_backend(
      Q_type, KV_type, qkv_layout, bias_type, attn_mask_type, dropout, h_q, h_kv, max_seqlen_q,
      max_seqlen_kv, d, d, window_size_left, window_size_right);

  if (fused_attention_backend == NVTE_Fused_Attn_Backend::NVTE_F16_max512_seqlen) {
#if (CUDNN_VERSION >= 8901)
    fused_attn_max_512_fwd_kvpacked(
        b, h_q, max_seqlen_q, max_seqlen_kv, d, is_training, attn_scale, dropout, qkv_layout,
        bias_type, attn_mask_type, input_Q, input_KV, input_Bias, output_O, Aux_CTX_Tensors,
        input_cu_seqlens_q, input_cu_seqlens_kv, input_rng_state, wkspace, stream, handle);
#else
    NVTE_ERROR("cuDNN 8.9.1 is required for BF16/FP16 fused attention with max_seqlen<=512. \n");
#endif
  } else if (fused_attention_backend == NVTE_Fused_Attn_Backend::NVTE_F16_arbitrary_seqlen) {
#if (CUDNN_VERSION >= 8903)
    fused_attn_arbitrary_seqlen_fwd_kvpacked(
        b, h_q, h_kv, max_seqlen_q, max_seqlen_kv, d, t_q, t_kv, is_training, attn_scale, dropout,
        qkv_layout, bias_type, attn_mask_type, window_size_left, window_size_right, input_Q,
        input_KV, input_Bias, output_O, Aux_CTX_Tensors, input_cu_seqlens_q, input_cu_seqlens_kv,
        input_cu_seqlens_q_padded, input_cu_seqlens_kv_padded, input_rng_state, wkspace, stream,
        handle);
#else
    NVTE_ERROR(
        "cuDNN 8.9.3 is required for BF16/FP16 fused attention with arbitrary sequence length. \n");
#endif
  } else if (fused_attention_backend == NVTE_Fused_Attn_Backend::NVTE_FP8) {
#if (CUDNN_VERSION >= 8900)
    fused_attn_fp8_fwd_kvpacked(
        b, h_q, h_kv, max_seqlen_q, max_seqlen_kv, d, is_training, attn_scale, dropout, qkv_layout,
        bias_type, attn_mask_type, input_Q, input_KV, input_output_S, output_O, Aux_CTX_Tensors,
        input_cu_seqlens_q, input_cu_seqlens_kv, input_rng_state, wkspace, stream, handle);
#else
    NVTE_ERROR("cuDNN 8.9.0 is required for FP8 fused attention. \n");
#endif
  } else {
    NVTE_ERROR("Invalid combination of data type and sequence length for fused attention. \n");
  }
}
// NVTE fused attention BWD with packed KV
void nvte_fused_attn_bwd_kvpacked(
    const NVTETensor Q, const NVTETensor KV, const NVTETensor O, const NVTETensor dO,
    const NVTETensor S, NVTETensor dP, const NVTETensorPack *Aux_CTX_Tensors, NVTETensor dQ,
    NVTETensor dKV, NVTETensor dBias, const NVTETensor cu_seqlens_q, const NVTETensor cu_seqlens_kv,
    const NVTETensor cu_seqlens_q_padded, const NVTETensor cu_seqlens_kv_padded,
    size_t max_seqlen_q, size_t max_seqlen_kv, float attn_scale, float dropout,
    NVTE_QKV_Layout qkv_layout, NVTE_Bias_Type bias_type, NVTE_Mask_Type attn_mask_type,
    int64_t window_size_left, int64_t window_size_right, bool deterministic, NVTETensor workspace,
    cudaStream_t stream) {
  NVTE_API_CALL(nvte_flash_attn_bwd_kvpacked);
  using namespace transformer_engine;
  const Tensor *input_cu_seqlens_q = reinterpret_cast<const Tensor *>(cu_seqlens_q);
  const Tensor *input_cu_seqlens_kv = reinterpret_cast<const Tensor *>(cu_seqlens_kv);
  const Tensor *input_cu_seqlens_q_padded = reinterpret_cast<const Tensor *>(cu_seqlens_q_padded);
  const Tensor *input_cu_seqlens_kv_padded = reinterpret_cast<const Tensor *>(cu_seqlens_kv_padded);
  const Tensor *input_Q = reinterpret_cast<const Tensor *>(Q);
  const Tensor *input_KV = reinterpret_cast<const Tensor *>(KV);
  const Tensor *input_O = reinterpret_cast<const Tensor *>(O);
  const Tensor *input_dO = reinterpret_cast<const Tensor *>(dO);
  const Tensor *input_S = reinterpret_cast<const Tensor *>(S);
  Tensor *input_output_dP = reinterpret_cast<Tensor *>(dP);
  Tensor *output_dQ = reinterpret_cast<Tensor *>(dQ);
  Tensor *output_dKV = reinterpret_cast<Tensor *>(dKV);
  Tensor *output_dBias = reinterpret_cast<Tensor *>(dBias);
  Tensor *wkspace = reinterpret_cast<Tensor *>(workspace);

  size_t b = input_cu_seqlens_q->data.shape[0] - 1;
  auto ndim = input_Q->data.shape.size();
  size_t h_q = input_Q->data.shape[ndim - 2];
  size_t d = input_Q->data.shape[ndim - 1];
  auto ndim_kv = input_KV->data.shape.size();
  size_t h_kv = 0;
  NVTE_QKV_Layout_Group layout_group = nvte_get_qkv_layout_group(qkv_layout);
  if (layout_group == NVTE_QKV_Layout_Group::NVTE_HD_2HD) {
    h_kv = input_KV->data.shape[ndim_kv - 2];
  } else if (layout_group == NVTE_QKV_Layout_Group::NVTE_HD_H2D) {
    h_kv = input_KV->data.shape[ndim_kv - 3];
  } else {
    NVTE_ERROR("nvte_fused_attn_fwd_kvpacked only supports HD_H2D and HD_2HD layouts!");
  }
  size_t t_q = 0;
  size_t t_kv = 0;
  NVTE_QKV_Format qkv_format = nvte_get_qkv_format(qkv_layout);
  if (qkv_format == NVTE_QKV_Format::NVTE_THD) {
    t_q = input_Q->data.shape[0];
    t_kv = input_KV->data.shape[0];
  }

  auto handle = cudnnExecutionPlanManager::Instance().GetCudnnHandle();
  const NVTEDType Q_type = static_cast<NVTEDType>(input_Q->data.dtype);
  const NVTEDType KV_type = static_cast<NVTEDType>(input_KV->data.dtype);

  NVTE_Fused_Attn_Backend fused_attention_backend = nvte_get_fused_attn_backend(
      Q_type, KV_type, qkv_layout, bias_type, attn_mask_type, dropout, h_q, h_kv, max_seqlen_q,
      max_seqlen_kv, d, d, window_size_left, window_size_right);

  if (fused_attention_backend == NVTE_Fused_Attn_Backend::NVTE_F16_max512_seqlen) {
#if (CUDNN_VERSION >= 8901)
    Tensor *output_S = reinterpret_cast<Tensor *>(Aux_CTX_Tensors->tensors[0]);
    fused_attn_max_512_bwd_kvpacked(
        b, h_q, max_seqlen_q, max_seqlen_kv, d, attn_scale, dropout, qkv_layout, bias_type,
        attn_mask_type, input_Q, input_KV, input_dO, output_S, output_dQ, output_dKV, output_dBias,
        input_cu_seqlens_q, input_cu_seqlens_kv, wkspace, stream, handle);
#else
    NVTE_ERROR("cuDNN 8.9.1 is required for BF16/FP16 fused attention with max_seqlen<=512. \n");
#endif
  } else if (fused_attention_backend == NVTE_Fused_Attn_Backend::NVTE_F16_arbitrary_seqlen) {
#if (CUDNN_VERSION >= 8903)
    Tensor *output_S = reinterpret_cast<Tensor *>(Aux_CTX_Tensors->tensors[0]);
    Tensor *input_Bias, *input_rng_state;
    if ((bias_type != NVTE_NO_BIAS) && (bias_type != NVTE_ALIBI)) {
      input_rng_state = reinterpret_cast<Tensor *>(Aux_CTX_Tensors->tensors[1]);
      input_Bias = reinterpret_cast<Tensor *>(Aux_CTX_Tensors->tensors[2]);
    } else {
      input_rng_state = reinterpret_cast<Tensor *>(Aux_CTX_Tensors->tensors[1]);
    }
    fused_attn_arbitrary_seqlen_bwd_kvpacked(
        b, h_q, h_kv, max_seqlen_q, max_seqlen_kv, d, t_q, t_kv, attn_scale, dropout, qkv_layout,
        bias_type, attn_mask_type, window_size_left, window_size_right, deterministic, input_Q,
        input_KV, input_O, input_dO, input_Bias, output_S, output_dQ, output_dKV, output_dBias,
        input_cu_seqlens_q, input_cu_seqlens_kv, input_cu_seqlens_q_padded,
        input_cu_seqlens_kv_padded, input_rng_state, wkspace, stream, handle);
#else
    const char *err_msg =
        "cuDNN 8.9.3 is required for BF16/FP16 fused attention "
        "with arbitrary sequence length. \n";
    NVTE_ERROR(err_msg);
#endif
  } else if (fused_attention_backend == NVTE_Fused_Attn_Backend::NVTE_FP8) {
#if (CUDNN_VERSION >= 8900)
    const Tensor *input_M = reinterpret_cast<const Tensor *>(Aux_CTX_Tensors->tensors[0]);
    const Tensor *input_ZInv = reinterpret_cast<const Tensor *>(Aux_CTX_Tensors->tensors[1]);
    const Tensor *input_rng_state = reinterpret_cast<const Tensor *>(Aux_CTX_Tensors->tensors[2]);
    fused_attn_fp8_bwd_kvpacked(b, h_q, h_kv, max_seqlen_q, max_seqlen_kv, d, attn_scale, dropout,
                                qkv_layout, bias_type, attn_mask_type, input_Q, input_KV, input_O,
                                input_dO, input_M, input_ZInv, input_S, input_output_dP, output_dQ,
                                output_dKV, input_cu_seqlens_q, input_cu_seqlens_kv,
                                input_rng_state, wkspace, stream, handle);
#else
    NVTE_ERROR("cuDNN 8.9.0 is required for FP8 fused attention. \n");
#endif
  } else {
    NVTE_ERROR("Invalid combination of data type and sequence length for fused attention. \n");
  }
}
// NVTE fused attention FWD with separate Q, K and V
void nvte_fused_attn_fwd(const NVTETensor Q, const NVTETensor K, const NVTETensor V,
                         const NVTETensor Bias, NVTETensor S, NVTETensor O,
                         NVTETensorPack *Aux_CTX_Tensors, const NVTETensor cu_seqlens_q,
                         const NVTETensor cu_seqlens_kv, const NVTETensor cu_seqlens_q_padded,
                         const NVTETensor cu_seqlens_kv_padded, const NVTETensor page_table_k,
                         const NVTETensor page_table_v, const NVTETensor rng_state,
                         size_t max_seqlen_q, size_t max_seqlen_kv, bool is_training,
                         float attn_scale, float dropout, NVTE_QKV_Layout qkv_layout,
                         NVTE_Bias_Type bias_type, NVTE_Mask_Type attn_mask_type,
                         int64_t window_size_left, int64_t window_size_right, NVTETensor workspace,
                         cudaStream_t stream) {
  NVTE_API_CALL(nvte_flash_attn_fwd);
  using namespace transformer_engine;
  const Tensor *input_cu_seqlens_q = reinterpret_cast<const Tensor *>(cu_seqlens_q);
  const Tensor *input_cu_seqlens_kv = reinterpret_cast<const Tensor *>(cu_seqlens_kv);
  const Tensor *input_cu_seqlens_q_padded = reinterpret_cast<const Tensor *>(cu_seqlens_q_padded);
  const Tensor *input_cu_seqlens_kv_padded = reinterpret_cast<const Tensor *>(cu_seqlens_kv_padded);
  const Tensor *input_page_table_k = reinterpret_cast<const Tensor *>(page_table_k);
  const Tensor *input_page_table_v = reinterpret_cast<const Tensor *>(page_table_v);
  const Tensor *input_rng_state = reinterpret_cast<const Tensor *>(rng_state);
  const Tensor *input_Q = reinterpret_cast<const Tensor *>(Q);
  const Tensor *input_K = reinterpret_cast<const Tensor *>(K);
  const Tensor *input_V = reinterpret_cast<const Tensor *>(V);
  const Tensor *input_Bias = reinterpret_cast<const Tensor *>(Bias);
  Tensor *input_output_S = reinterpret_cast<Tensor *>(S);
  Tensor *output_O = reinterpret_cast<Tensor *>(O);
  Tensor *wkspace = reinterpret_cast<Tensor *>(workspace);

  auto ndim = input_Q->data.shape.size();
  auto ndim_kv = input_K->data.shape.size();
  size_t b = input_cu_seqlens_q->data.shape[0] - 1;
  size_t h_q = input_Q->data.shape[ndim - 2];
  size_t h_kv = input_K->data.shape[ndim_kv - 2];
  size_t d_qk = input_Q->data.shape[ndim - 1];
  size_t d_v = input_V->data.shape[ndim_kv - 1];
  size_t t_q = 0;
  size_t t_kv = 0;
  NVTE_QKV_Format qkv_format = nvte_get_qkv_format(qkv_layout);
  if (qkv_format == NVTE_QKV_Format::NVTE_THD) {
    t_q = input_Q->data.shape[0];
    t_kv = input_K->data.shape[0];
  }
  int64_t num_pages_k = 0;
  int64_t num_pages_v = 0;
  int64_t page_size_k = 0;
  int64_t page_size_v = 0;
  int64_t max_pages_per_seq_k = 0;
  int64_t max_pages_per_seq_v = 0;
  if (input_page_table_k->data.dptr != nullptr) {
    max_pages_per_seq_k = input_page_table_k->data.shape[1];
  }
  if (input_page_table_v->data.dptr != nullptr) {
    max_pages_per_seq_v = input_page_table_v->data.shape[1];
  }
  NVTE_QKV_Layout_Group layout_group = nvte_get_qkv_layout_group(qkv_layout);
  if (layout_group == NVTE_QKV_Layout_Group::NVTE_Paged_KV_2BSHD) {
    num_pages_k = input_K->data.shape[0];
    page_size_k = input_K->data.shape[1];
    num_pages_v = input_V->data.shape[0];
    page_size_v = input_V->data.shape[1];
  } else if (layout_group == NVTE_QKV_Layout_Group::NVTE_Paged_KV_2SBHD) {
    num_pages_k = input_K->data.shape[1];
    page_size_k = input_K->data.shape[0];
    num_pages_v = input_V->data.shape[1];
    page_size_v = input_V->data.shape[0];
  }

  auto handle = cudnnExecutionPlanManager::Instance().GetCudnnHandle();
  const NVTEDType Q_type = static_cast<NVTEDType>(input_Q->data.dtype);
  const NVTEDType KV_type = static_cast<NVTEDType>(input_K->data.dtype);

  NVTE_Fused_Attn_Backend fused_attention_backend = nvte_get_fused_attn_backend(
      Q_type, KV_type, qkv_layout, bias_type, attn_mask_type, dropout, h_q, h_kv, max_seqlen_q,
      max_seqlen_kv, d_qk, d_v, window_size_left, window_size_right);

  if (fused_attention_backend == NVTE_Fused_Attn_Backend::NVTE_F16_max512_seqlen) {
#if (CUDNN_VERSION >= 8901)
    fused_attn_max_512_fwd(b, h_q, max_seqlen_q, max_seqlen_kv, d_qk, is_training, attn_scale,
                           dropout, qkv_layout, bias_type, attn_mask_type, input_Q, input_K,
                           input_V, input_Bias, output_O, Aux_CTX_Tensors, input_cu_seqlens_q,
                           input_cu_seqlens_kv, input_rng_state, wkspace, stream, handle);
#else
    NVTE_ERROR("cuDNN 8.9.1 is required for BF16/FP16 fused attention with max_seqlen<=512. \n");
#endif
  } else if (fused_attention_backend == NVTE_Fused_Attn_Backend::NVTE_F16_arbitrary_seqlen) {
#if (CUDNN_VERSION >= 8900)
    fused_attn_arbitrary_seqlen_fwd(
        b, h_q, h_kv, max_seqlen_q, max_seqlen_kv, d_qk, d_v, t_q, t_kv, num_pages_k, num_pages_v,
        page_size_k, page_size_v, max_pages_per_seq_k, max_pages_per_seq_v, is_training, attn_scale,
        dropout, qkv_layout, bias_type, attn_mask_type, window_size_left, window_size_right,
        input_Q, input_K, input_V, input_Bias, output_O, Aux_CTX_Tensors, input_cu_seqlens_q,
        input_cu_seqlens_kv, input_cu_seqlens_q_padded, input_cu_seqlens_kv_padded,
        input_page_table_k, input_page_table_v, input_rng_state, wkspace, stream, handle);
#else
    NVTE_ERROR(
        "cuDNN 8.9.0 is required for BF16/FP16 fused attention with arbitrary sequence length. \n");
#endif
  } else if (fused_attention_backend == NVTE_Fused_Attn_Backend::NVTE_FP8) {
#if (CUDNN_VERSION >= 8900)
    fused_attn_fp8_fwd(b, h_q, h_kv, max_seqlen_q, max_seqlen_kv, d_qk, is_training, attn_scale,
                       dropout, qkv_layout, bias_type, attn_mask_type, input_Q, input_K, input_V,
                       input_output_S, output_O, Aux_CTX_Tensors, input_cu_seqlens_q,
                       input_cu_seqlens_kv, input_rng_state, wkspace, stream, handle);
#else
    NVTE_ERROR("cuDNN 8.9.0 is required for FP8 fused attention. \n");
#endif
  } else {
    NVTE_ERROR("Invalid combination of data type and sequence length for fused attention. \n");
  }
}
// NVTE fused attention BWD with separate Q, K and V
void nvte_fused_attn_bwd(const NVTETensor Q, const NVTETensor K, const NVTETensor V,
                         const NVTETensor O, const NVTETensor dO, const NVTETensor S, NVTETensor dP,
                         const NVTETensorPack *Aux_CTX_Tensors, NVTETensor dQ, NVTETensor dK,
                         NVTETensor dV, NVTETensor dBias, const NVTETensor cu_seqlens_q,
                         const NVTETensor cu_seqlens_kv, const NVTETensor cu_seqlens_q_padded,
                         const NVTETensor cu_seqlens_kv_padded, size_t max_seqlen_q,
                         size_t max_seqlen_kv, float attn_scale, float dropout,
                         NVTE_QKV_Layout qkv_layout, NVTE_Bias_Type bias_type,
                         NVTE_Mask_Type attn_mask_type, int64_t window_size_left,
                         int64_t window_size_right, bool deterministic, NVTETensor workspace,
                         cudaStream_t stream) {
  NVTE_API_CALL(nvte_flash_attn_bwd);
  using namespace transformer_engine;
  const Tensor *input_cu_seqlens_q = reinterpret_cast<const Tensor *>(cu_seqlens_q);
  const Tensor *input_cu_seqlens_kv = reinterpret_cast<const Tensor *>(cu_seqlens_kv);
  const Tensor *input_cu_seqlens_q_padded = reinterpret_cast<const Tensor *>(cu_seqlens_q_padded);
  const Tensor *input_cu_seqlens_kv_padded = reinterpret_cast<const Tensor *>(cu_seqlens_kv_padded);
  const Tensor *input_Q = reinterpret_cast<const Tensor *>(Q);
  const Tensor *input_K = reinterpret_cast<const Tensor *>(K);
  const Tensor *input_V = reinterpret_cast<const Tensor *>(V);
  const Tensor *input_O = reinterpret_cast<const Tensor *>(O);
  const Tensor *input_dO = reinterpret_cast<const Tensor *>(dO);
  const Tensor *input_S = reinterpret_cast<const Tensor *>(S);
  Tensor *input_output_dP = reinterpret_cast<Tensor *>(dP);
  Tensor *output_dQ = reinterpret_cast<Tensor *>(dQ);
  Tensor *output_dK = reinterpret_cast<Tensor *>(dK);
  Tensor *output_dV = reinterpret_cast<Tensor *>(dV);
  Tensor *output_dBias = reinterpret_cast<Tensor *>(dBias);
  Tensor *wkspace = reinterpret_cast<Tensor *>(workspace);

  auto ndim = input_Q->data.shape.size();
  auto ndim_kv = input_K->data.shape.size();
  size_t b = input_cu_seqlens_q->data.shape[0] - 1;
  size_t h_q = input_Q->data.shape[ndim - 2];
  size_t h_kv = input_K->data.shape[ndim_kv - 2];
  size_t d_qk = input_Q->data.shape[ndim - 1];
  size_t d_v = input_V->data.shape[ndim_kv - 1];
  size_t t_q = 0;
  size_t t_kv = 0;
  NVTE_QKV_Format qkv_format = nvte_get_qkv_format(qkv_layout);
  if (qkv_format == NVTE_QKV_Format::NVTE_THD) {
    t_q = input_Q->data.shape[0];
    t_kv = input_K->data.shape[0];
  }

  auto handle = cudnnExecutionPlanManager::Instance().GetCudnnHandle();
  const NVTEDType Q_type = static_cast<NVTEDType>(input_Q->data.dtype);
  const NVTEDType KV_type = static_cast<NVTEDType>(input_K->data.dtype);

  NVTE_Fused_Attn_Backend fused_attention_backend = nvte_get_fused_attn_backend(
      Q_type, KV_type, qkv_layout, bias_type, attn_mask_type, dropout, h_q, h_kv, max_seqlen_q,
      max_seqlen_kv, d_qk, d_v, window_size_left, window_size_right);

  if (fused_attention_backend == NVTE_Fused_Attn_Backend::NVTE_F16_max512_seqlen) {
#if (CUDNN_VERSION >= 8901)
    Tensor *output_S = reinterpret_cast<Tensor *>(Aux_CTX_Tensors->tensors[0]);
    fused_attn_max_512_bwd(b, h_q, max_seqlen_q, max_seqlen_kv, d_qk, attn_scale, dropout,
                           qkv_layout, bias_type, attn_mask_type, input_Q, input_K, input_V,
                           input_dO, output_S, output_dQ, output_dK, output_dV, output_dBias,
                           input_cu_seqlens_q, input_cu_seqlens_kv, wkspace, stream, handle);
#else
    NVTE_ERROR("cuDNN 8.9.1 is required for BF16/FP16 fused attention with max_seqlen<=512. \n");
#endif
  } else if (fused_attention_backend == NVTE_Fused_Attn_Backend::NVTE_F16_arbitrary_seqlen) {
#if (CUDNN_VERSION >= 8900)
    Tensor *output_S = reinterpret_cast<Tensor *>(Aux_CTX_Tensors->tensors[0]);
    Tensor *input_Bias, *input_rng_state;
    if ((bias_type != NVTE_NO_BIAS) && (bias_type != NVTE_ALIBI)) {
      input_rng_state = reinterpret_cast<Tensor *>(Aux_CTX_Tensors->tensors[1]);
      input_Bias = reinterpret_cast<Tensor *>(Aux_CTX_Tensors->tensors[2]);
    } else {
      input_rng_state = reinterpret_cast<Tensor *>(Aux_CTX_Tensors->tensors[1]);
    }
    fused_attn_arbitrary_seqlen_bwd(
        b, h_q, h_kv, max_seqlen_q, max_seqlen_kv, d_qk, d_v, t_q, t_kv, attn_scale, dropout,
        qkv_layout, bias_type, attn_mask_type, window_size_left, window_size_right, deterministic,
        input_Q, input_K, input_V, input_O, input_dO, input_Bias, output_S, output_dQ, output_dK,
        output_dV, output_dBias, input_cu_seqlens_q, input_cu_seqlens_kv, input_cu_seqlens_q_padded,
        input_cu_seqlens_kv_padded, input_rng_state, wkspace, stream, handle);
#else
    const char *err_msg =
        "cuDNN 8.9.0 is required for BF16/FP16 fused attention "
        "with arbitrary sequence length. \n";
    NVTE_ERROR(err_msg);
#endif
  } else if (fused_attention_backend == NVTE_Fused_Attn_Backend::NVTE_FP8) {
#if (CUDNN_VERSION >= 8900)
    const Tensor *input_M = reinterpret_cast<const Tensor *>(Aux_CTX_Tensors->tensors[0]);
    const Tensor *input_ZInv = reinterpret_cast<const Tensor *>(Aux_CTX_Tensors->tensors[1]);
    const Tensor *input_rng_state = reinterpret_cast<const Tensor *>(Aux_CTX_Tensors->tensors[2]);
    fused_attn_fp8_bwd(b, h_q, h_kv, max_seqlen_q, max_seqlen_kv, d_qk, attn_scale, dropout,
                       qkv_layout, bias_type, attn_mask_type, input_Q, input_K, input_V, input_O,
                       input_dO, input_M, input_ZInv, input_S, input_output_dP, output_dQ,
                       output_dK, output_dV, input_cu_seqlens_q, input_cu_seqlens_kv,
                       input_rng_state, wkspace, stream, handle);
#else
    NVTE_ERROR("cuDNN 8.9.0 is required for FP8 fused attention. \n");
#endif
  } else {
    NVTE_ERROR("Invalid combination of data type and sequence length for fused attention. \n");
  }
}<|MERGE_RESOLUTION|>--- conflicted
+++ resolved
@@ -195,12 +195,6 @@
          // 9.3: adds {bshd, sbhd} + causal_bottom_right + self/cross-attn (sq <= skv)
          (cudnn_runtime_version >= 90300 &&
           (qkv_format == NVTE_QKV_Format::NVTE_SBHD || qkv_format == NVTE_QKV_Format::NVTE_BSHD) &&
-<<<<<<< HEAD
-          max_seqlen_q <= max_seqlen_kv && dropout == 0.0) ||
-         ((cudnn_runtime_version >= 90500) &&
-          (layout_group == NVTE_QKV_Layout_Group::NVTE_Paged_KV_2BSHD ||
-           layout_group == NVTE_QKV_Layout_Group::NVTE_Paged_KV_2SBHD))) &&
-=======
           attn_mask_type == NVTE_Mask_Type::NVTE_CAUSAL_BOTTOM_RIGHT_MASK &&
           max_seqlen_q % 64 == 0 && max_seqlen_kv % 64 == 0 && max_seqlen_q <= max_seqlen_kv &&
           bias_type == NVTE_Bias_Type::NVTE_NO_BIAS && dropout == 0.0) ||
@@ -209,7 +203,6 @@
           attn_mask_type == NVTE_Mask_Type::NVTE_PADDING_CAUSAL_BOTTOM_RIGHT_MASK &&
           max_seqlen_q % 64 == 0 && max_seqlen_kv % 64 == 0 && max_seqlen_q <= max_seqlen_kv &&
           bias_type == NVTE_Bias_Type::NVTE_NO_BIAS && dropout == 0.0)) &&
->>>>>>> 838345eb
         // bias + mask combination
         (!(cudnn_runtime_version >= 8906 &&
            (attn_mask_type == NVTE_Mask_Type::NVTE_PADDING_MASK ||
