# Copyright (c) 2022-2025, NVIDIA CORPORATION & AFFILIATES. All rights reserved.
#
# See LICENSE for license information.
"""
Wrapper module for Transformer related layers with FP8 support.
"""
from functools import reduce
import operator
from typing import Any, Callable, Iterable, List, Sequence, Tuple, Union

import numpy as np
import jax.numpy as jnp
from flax import linen as nn
from jax import lax
from jax import random as jax_random
from jax.ad_checkpoint import checkpoint_name

from ..dense import dense

from ..layernorm import canonicalize_norm_type
from ..layernorm import layernorm
from ..layernorm_dense import layernorm_dense
from ..layernorm_mlp import layernorm_mlp
from ..activation import activation
from ..softmax import softmax, SoftmaxType
from ..sharding import with_sharding_constraint_by_logical_axes
from ..cpp_extensions import (
    is_softmax_kernel_available,
    jax_scaled_softmax,
    jax_scaled_masked_softmax,
    jax_scaled_upper_triang_masked_softmax,
)
from ..quantize import QuantizerFactory, QuantizeConfig, QuantizeMeta, QuantizeMetaSet, ScalingMode
from ..sharding import get_non_contracting_logical_axes

PRNGKey = Any
Shape = Tuple[int, ...]
DType = jnp.dtype
Array = jnp.ndarray
PrecisionLike = Union[
    None, str, lax.Precision, Tuple[str, str], Tuple[lax.Precision, lax.Precision]
]
Initializer = Callable[[PRNGKey, Shape, DType], Array]


def _normalize_axes(axes: Iterable[int], ndim: int) -> Tuple[int]:
    # A tuple by convention. len(axes_tuple) then also gives the rank efficiently.
    return tuple(ax if ax >= 0 else ndim + ax for ax in axes)


def _canonicalize_tuple(x):
    if isinstance(x, Iterable):
        return tuple(x)
    return (x,)


def _obtain_default_layernorm_scale_init_if_need(original_init, zero_centered_gamma):
    if original_init is not None:
        return original_init

    if not zero_centered_gamma:
        return nn.initializers.ones
    return nn.initializers.zeros


def _create_layernorm_parameters(
    module,
    norm_type,
    shape,
    scale_init,
    scale_axes,
    bias_init,
    bias_axes,
    input_dtype,
    dtype,
):
    scale = module.param(
        "scale",
        nn.with_logical_partitioning(scale_init, scale_axes),
        shape,
        dtype,
    ).astype(input_dtype)

    norm_type = canonicalize_norm_type(norm_type)
    if norm_type == "layernorm":
        bias = module.param(
            "ln_bias",
            nn.with_logical_partitioning(bias_init, bias_axes),
            shape,
            dtype,
        ).astype(input_dtype)
    else:
        assert norm_type == "rmsnorm"
        bias = None

    return scale, bias


def _convert_to_activation_function(fn_or_string: Union[str, Callable]) -> Callable:
    """Convert a string to an activation function."""
    if fn_or_string == "linear":
        return lambda x: x
    if isinstance(fn_or_string, str):
        return getattr(nn, fn_or_string)
    if callable(fn_or_string):
        return fn_or_string

    raise ValueError(f"don't know how to convert {fn_or_string} to an activation function")


def _combine_biases(*masks: List[Array]):
    """Combine attention biases."""
    masks = [m for m in masks if m is not None]
    if not masks:
        return None
    assert all(
        map(lambda x: x.ndim == masks[0].ndim, masks)
    ), f"masks must have same rank: {tuple(map(lambda x: x.ndim, masks))}"
    mask, *other_masks = masks
    for other_mask in other_masks:
        mask = mask + other_mask
    return mask


def _apply_low_rank_adaptation(x, axis, features, lora_a_kernel, lora_b_kernel, alpha):
    """Low Rank Adaptation Implementation"""

    assert len(axis) <= 5
    hidden_in_names = "ijklm"[: len(axis)]
    assert len(features) <= 5
    hidden_out_names = "nopqr"[: len(features)]
    rank_name = "s"

    assert lora_a_kernel.shape[-1] == lora_b_kernel.shape[-2]
    rank = lora_a_kernel.shape[-1]
    scaling = alpha / rank if alpha is not None else 1.0

    x_einsum_express = f"...{hidden_in_names}"
    lora_a_einsum_express = f"{hidden_in_names}{hidden_out_names[:-1]}{rank_name}"
    lora_b_einsum_express = f"{hidden_out_names[:-1]}{rank_name}{hidden_out_names[-1]}"
    output_einsum_express = f"...{hidden_out_names}"
    final_einsum_express = (
        f"{x_einsum_express},{lora_a_einsum_express},{lora_b_einsum_express}"
        f"->{output_einsum_express}"
    )

    output = jnp.einsum(final_einsum_express, x, lora_a_kernel, lora_b_kernel)
    output = output * scaling
    return output


class Softmax(nn.Module):  # pylint: disable=too-few-public-methods
    r"""
    Applies softmax over a mini-batch of inputs.
    The input's shape should be [batch, heads, q_seqlen, k_seqlen].

    .. code-block:: python
        shifted_input = input + bias
        masked_scaled = (1 - mask)*(shifted_input * scale_factor)
        softmax_mask = mask * -1e-10
        output = softmax(masked_scaled + softmax_mask)

    Parameters
    ----------
    scale_factor : float, default = 1.0
        Scalar for the input to softmax.
    softmax_type : SoftmaxType, default = SoftmaxType.SCALED
        Indicate the type of softmax.
    """

    scale_factor: float = 1.0
    softmax_type: SoftmaxType = SoftmaxType.SCALED

    @nn.compact
    def __call__(self, inputs: Array, mask: Array = None, bias: Array = None) -> jnp.ndarray:
        batch = inputs.shape[0]
        heads = inputs.shape[1]
        q_seqlen = inputs.shape[2]
        k_seqlen = inputs.shape[3]
        input_dtype = inputs.dtype
        logits = inputs

        # use primitives
        if is_softmax_kernel_available(
            self.softmax_type, batch, heads, q_seqlen, k_seqlen, input_dtype
        ):
            if bias is not None:
                logits = logits + bias.astype(input_dtype)

            mask_ = mask
            if self.softmax_type is not SoftmaxType.SCALED_MASKED:
                mask_ = None

            outputs = softmax(logits, mask_, self.scale_factor, self.softmax_type)
        # use default jax based implementation
        else:
            if bias is not None:
                logits = logits + bias.astype(input_dtype)

            if self.softmax_type is SoftmaxType.SCALED:
                outputs = jax_scaled_softmax(logits, self.scale_factor)
            elif self.softmax_type is SoftmaxType.SCALED_MASKED:
                outputs = jax_scaled_masked_softmax(logits, mask, self.scale_factor)
            elif self.softmax_type is SoftmaxType.SCALED_UPPER_TRIANG_MASKED:
                outputs = jax_scaled_upper_triang_masked_softmax(logits, self.scale_factor)
            else:
                raise ValueError(
                    f"Unsupported softmax type: {self.softmax_type}. softmax_type must be [SCALED,"
                    " SCALED_MASKED, SCALED_UPPER_TRIANG_MASKED]"
                )
        assert input_dtype == outputs.dtype
        return outputs


class LayerNorm(nn.Module):  # pylint: disable=too-few-public-methods
    r"""
    Applies layer normalization over a mini-batch of inputs.
    There are two types of normalization supported by this module,
    regular and root mean square layer Normalization.

    The regular layer normalization is as described in
    the paper `Layer Normalization <https://arxiv.org/abs/1607.06450>`__

    .. math::
        y = \frac{x - \mathrm{E}[x]}{ \sqrt{\mathrm{Var}[x] + \epsilon}} * \gamma + \beta

    :math:`\gamma` and :math:`\beta` are learnable affine transform parameters of
    size of each input sample.

    The root mean square layer normalization (RMSNorm) is as described in
    the paper `Root Mean Square Layer Normalization <https://arxiv.org/abs/1910.07467>`__

    .. math::
        y = \frac{x}{ \mathrm{RMS}[x] + \epsilon} * \gamma

    .. math::
        RMS = \sqrt{\mathrm{E}[x^2]}

    :math:`\gamma` is learnable affine transform parameters of
    size of each input sample.

    Parameters
    ----------
    epsilon : float, default = 1e-6
        A value added to the denominator of layer normalization for numerical stability.
    layernorm_type : {'layernorm', 'rmsnorm'}, default = 'layernorm'
        Indicate the type of layer normalization.
    zero_centered_gamma : bool, default = False
        If set to `True`, the LayerNorm formula changes to

        .. math::
            y = \frac{x - \mathrm{E}[x]}{ \sqrt{\mathrm{Var}[x] + \epsilon}} *
            (1 + \gamma) + \beta

        This parameter is only applicable for 'layernorm'.
        The default of `scale_init` will also be changed. See `scale_init`.
    scale_init : Initializer, default = None
        Used for initializing scale factors :math:`\gamma`.
        If `None` is provided, scale_init is set according to the value of zero_centered_gamma.
        If zero_centered_gamma is set to `True`, then scale_init is `flax.linen.initializers.zeros`.
        Otherwise, scale_init is `flax.linen.initializers.ones`.
        It should be a callable object with three arguments (jax.random.PRNGKey, shape, dtype).
    scale_axes : Tuple[str, ...], default = ('embed', )
        The name of axes used to shard the scale factors :math:`\gamma` with a corresponding mesh.
    bias_init : Initializer, default = flax.linen.initializers.zeros
        Used for initializing shift factors :math:`\beta`,
        only used when :attr:`layernorm_type='layernorm'`.
        It should be a callable object with three arguments (jax.random.PRNGKey, shape, dtype).
    bias_axes : Tuple[str, ...], default = ('embed', )
        The name of axes used to shard the shift factors :math:`\beta` with a corresponding mesh.
        only used when :attr:`layernorm_type='layernorm'`.

    Optimization parameters
    -----------------------
    dtype: jax.numpy.dtype, default  = jax.numpy.float32
        The data type used to allocate the initial parameters.
    transpose_batch_sequence : bool, default = False
        Indicate whether the input tensors were switched axis of batch
        and sequence length dimension. If set to True, the input tensors
        should be in (seqlen, batch, hidden), otherwise (batch, seqlen, hidden).
    """

    epsilon: float = 1e-6
    layernorm_type: str = "layernorm"
    zero_centered_gamma: bool = False
    scale_init: Initializer = None
    scale_axes: Tuple[str, ...] = ("embed",)
    bias_init: Initializer = nn.initializers.zeros
    bias_axes: Tuple[str, ...] = ("embed",)
    dtype: DType = jnp.float32
    transpose_batch_sequence: bool = False

    def __post_init__(self):
        self.scale_init = _obtain_default_layernorm_scale_init_if_need(
            self.scale_init,
            self.zero_centered_gamma,
        )
        super().__post_init__()

    @nn.compact
    def __call__(self, x: jnp.ndarray) -> jnp.ndarray:
        """
        Applies layer normalization to the input :attr:`inputs`.

        Parameters
        ----------
        inputs : jax.numpy.ndarray
            Input tensors.

        Returns
        -------
        outputs : jax.numpy.ndarray
            Output tensors.
        """
        input_dtype = x.dtype

        features = x.shape[-1]
        scale, ln_bias = _create_layernorm_parameters(
            self,
            self.layernorm_type,
            (features,),
            self.scale_init,
            self.scale_axes,
            self.bias_init,
            self.bias_axes,
            input_dtype,
            self.dtype,
        )
        out = layernorm(
            x,
            scale,
            ln_bias,
            norm_type=self.layernorm_type,
            zero_centered_gamma=self.zero_centered_gamma,
            epsilon=self.epsilon,
        )
        assert out.dtype == input_dtype
        return out


class TransformerEngineBase(nn.Module):  # pylint: disable=too-few-public-methods
    """
    Base class of transformer engine
    """

    def generate_quantizer_set(self, postfix: str = ""):
        """
        Generate a set of FP8 meta for a GEMM.
        """

        def generate_quantize_meta(quantizer_name: str):
            scale = self.variable(
                QuantizeConfig.COLLECTION_NAME,
                f"{quantizer_name}{postfix}_scale",
                jnp.ones,
                (1,),
                jnp.float32,
            ).value
            amax_history = self.variable(
                QuantizeConfig.COLLECTION_NAME,
                f"{quantizer_name}{postfix}_amax_history",
                jnp.zeros,
                (QuantizeConfig.AMAX_HISTORY_LEN,),
                jnp.float32,
            ).value
            return QuantizeMeta(scale=scale, amax_history=amax_history)

        if QuantizeConfig.SCALING_MODE == ScalingMode.DELAYED_TENSOR_SCALING:
            x_meta = generate_quantize_meta("x")
            kernel_meta = generate_quantize_meta("kernel")
            grad_meta = generate_quantize_meta("grad")
            quantize_meta_set = QuantizeMetaSet(x=x_meta, kernel=kernel_meta, grad=grad_meta)
            kwargs = {"quantize_meta_set": quantize_meta_set}
        else:
            kwargs = {}

        quantizer_set = QuantizerFactory.create_set(**kwargs)
        return quantizer_set


class DenseGeneral(TransformerEngineBase):
    r"""
    Applies a dense layer transformation to the incoming data :math:`y = xA^T + b`.

    Parameters
    ----------
    features : Union[Iterable[int], int]
        The hidden size of each output sample.
    kernel_init : Initializer, default =
        flax.linen.initializers.variance_scaling(1.0, 'fan_in', 'truncated_normal')
        Used for initializing weights.
        It should be a callable object with three arguments (jax.random.PRNGKey, shape, dtype).
    kernel_axes : Tuple[str, ...], default = ()
        The name of axes used to shard the weights with a corresponding mesh.
    use_bias: bool, default = False
        Indicate whether to enable bias shifting.
        If set to False, the layer will not learn an additive bias.
    bias_init: Initializer, default = flax.linen.initializers.zeros
        Used for initializing bias, only used when :attr:`use_bias=True`.
        It should be a callable object with three arguments (jax.random.PRNGKey, shape, dtype).
    bias_axes: Tuple[str, ...], default = ()
        The name of axes used to shard bias with a corresponding mesh,
        only used when :attr:`use_bias=True`.
    enable_low_rank_adaptation: bool, default = False
        Indicate whether to enable low rank adaptation for each dense layer.
    low_rank_adaptation_dim: int, default = 32
        The dimension for low rank adaptation, only used when
        :attr:`enable_low_rank_adaptation=True`
    low_rank_adaptation_alpha: float, default = None
        The alpha for computing the scaling factor of LoRA output.
        :math:`\frac{alpha}{rank} * lora_output`. None means no scaling.
    axis:  Union[Iterable[int], int], default = -1
        An integer tuple with axes to apply the transformation on.
    input_axes: Tuple[str, ...], default = None
        Indicate the logical axes of sharding constraint to the input, like
        (BATCH_AXES, SEQLEN_AXES, HIDDEN_AXES). Default is None, which means not to insert
        sharding constraint.

    Optimization parameters
    -----------------------
    dtype: jax.numpy.dtype, default  = jax.numpy.float32
        The data type used to allocate the initial parameters.
    transpose_batch_sequence : bool, default = True
        Indicate whether the input tensors were switched axis of batch
        and sequence length dimension. If set to True, the input tensors
        should be in (seqlen, batch, hidden), otherwise (batch, seqlen, hidden).
    """

    features: Union[Iterable[int], int]
    kernel_init: Initializer = None
    kernel_axes: Tuple[str, ...] = ()
    use_bias: bool = True
    bias_init: Initializer = nn.initializers.zeros
    bias_axes: Tuple[str, ...] = ()
    enable_low_rank_adaptation: bool = False
    low_rank_adaptation_dim: int = 32
    low_rank_adaptation_alpha: float = None
    axis: Union[Iterable[int], int] = -1
    dtype: DType = jnp.float32
    transpose_batch_sequence: bool = False
    input_axes: Tuple[str, ...] = ()

    def __post_init__(self):
        if self.kernel_init is None:
            self.kernel_init = nn.initializers.variance_scaling(
                1.0, "fan_in", "truncated_normal", dtype=self.dtype
            )
        super().__post_init__()

    @nn.compact
    def __call__(self, inputs: Array) -> Array:
        """
        Apply the dense layer transformation to the input.

        Parameters
        ----------
        inputs : jax.numpy.ndarray
            Input tensors.

        Returns
        -------
        outputs : jax.numpy.ndarray
            Output tensors.
        """

        input_dtype = inputs.dtype
        features = _canonicalize_tuple(self.features)
        axis = _canonicalize_tuple(self.axis)

        axis = _normalize_axes(axis, inputs.ndim)

        kernel_shape = tuple(inputs.shape[ax] for ax in axis) + features

        if self.kernel_axes:
            assert len(kernel_shape) == len(self.kernel_axes), (
                "Expected len(kernel_shape) to match len(kernel_axes),"
                f"got kernel_shape {kernel_shape} and kernel_axes {self.kernel_axes}"
            )
        kernel = self.param(
            "kernel",
            nn.with_logical_partitioning(self.kernel_init, self.kernel_axes),
            kernel_shape,
            self.dtype,
        )

        if not QuantizeConfig.is_fp8_enabled():
            kernel = kernel.astype(input_dtype)

        if self.use_bias:
            bias = self.param(
                "bias",
                nn.with_logical_partitioning(self.bias_init, self.bias_axes),
                features,
                self.dtype,
            ).astype(input_dtype)
        else:
            bias = None

        quantizer_set = self.generate_quantizer_set()
        contract_ind = tuple(range(0, len(axis)))
        y = dense(
            inputs,
            kernel,
            contracting_dims=(axis, contract_ind),
            input_axes=self.input_axes,
            kernel_axes=self.kernel_axes,
            quantizer_set=quantizer_set,
        )

        if self.enable_low_rank_adaptation:
            lora_a_kernel_shape = (
                *kernel_shape[: len(axis)],
                *features[:-1],
                self.low_rank_adaptation_dim,
            )
            lora_a_kernel_axes = (None,) * len(lora_a_kernel_shape)
            lora_a_kernel = self.param(
                "lora_a_kernel",
                nn.with_logical_partitioning(self.kernel_init, lora_a_kernel_axes),
                lora_a_kernel_shape,
                self.dtype,
            ).astype(input_dtype)

            lora_b_kernel_shape = (*features[:-1], self.low_rank_adaptation_dim, features[-1])
            lora_b_kernel_axes = (None,) * len(lora_b_kernel_shape)
            lora_b_kernel = self.param(
                "lora_b_kernel",
                nn.with_logical_partitioning(nn.initializers.zeros, lora_b_kernel_axes),
                lora_b_kernel_shape,
                self.dtype,
            ).astype(input_dtype)

            y += _apply_low_rank_adaptation(
                inputs, axis, features, lora_a_kernel, lora_b_kernel, self.low_rank_adaptation_alpha
            )

        if bias is not None:
            bias_shape = (1,) * (y.ndim - bias.ndim) + bias.shape
            y += jnp.reshape(bias, bias_shape)

        assert y.dtype == input_dtype
        return y


class LayerNormDenseGeneral(TransformerEngineBase):
    r"""
    Applies layer normalization followed by dense layer transformation to the incoming data.

    Parameters
    ----------
    features : Union[Iterable[int], int]
        The hidden size of each output sample.
    enable_layernorm: bool, default = True
        Indicate whether to enable layer normalization before dense layer transformation.
    layernorm_type : {'layernorm', 'rmsnorm'}, default = 'layernorm'
        Indicate the type of layer normalization.
    epsilon : float, default = 1e-6
        A value added to the denominator of layer normalization for numerical stability.
    zero_centered_gamma : bool, default = False
        If set to `True`, the LayerNorm formula changes to

        .. math::
            y = \frac{x - \mathrm{E}[x]}{ \sqrt{\mathrm{Var}[x] + \epsilon}} *
            (1 + \gamma) + \beta

        This parameter is only applicable for 'layernorm'.
        The default of `scale_init` will also be changed. See `scale_init`
    scale_init : Initializer, default = None
        Used for initializing scale factors :math:`\gamma`.
        If `None` is provided, scale_init is set according to the value of zero_centered_gamma.
        If zero_centered_gamma is set to `True`, then scale_init is `flax.linen.initializers.zeros`.
        Otherwise, scale_init is `flax.linen.initializers.ones`.
        It should be a callable object with three arguments (jax.random.PRNGKey, shape, dtype).
    scale_axes : Tuple[str, ...], default = ('embed', )
        The name of axes used to shard the scale factors :math:`\gamma` with a corresponding mesh,
        only used when :attr:`enable_layernorm=True`.
    ln_bias_init: Initializer, default = flax.linen.initializers.zeros
        Used for initializing shift factors :math:`\beta`,
        only used when :attr:`enable_layernorm=True` and :attr:`layernorm_type='layernorm'`.
        It should be a callable object with three arguments (jax.random.PRNGKey, shape, dtype).
    ln_bias_axes: Tuple[str, ...], default = ('embed', )
        The name of axes used to shard the shift factors :math:`\beta` with a corresponding mesh.
        It is only used when :attr:`enable_layernorm=True` and :attr:`layernorm_type='layernorm'`.
    kernel_init : Initializer, default =
        flax.linen.initializers.variance_scaling(1.0, 'fan_in', 'truncated_normal')
        Used for initializing weights.
        It should be a callable object with three arguments (jax.random.PRNGKey, shape, dtype).
    kernel_axes : Tuple[str, ...], default = ()
        The name of axes used to shard the weights with a corresponding mesh.
    use_bias: bool, default = False
        Indicate whether to enable bias shifting.
        If set to False, the layer will not learn an additive bias.
    bias_init: Initializer, default = flax.linen.initializers.zeros
        Used for initializing bias, only used when :attr:`use_bias=True`.
        It should be a callable object with three arguments (jax.random.PRNGKey, shape, dtype).
    bias_axes: Tuple[str, ...], default = ()
        The name of axes used to shard bias with a corresponding mesh,
        only used when :attr:`use_bias=True`.
    return_layernorm_output: bool, default = True
        Indicate whether to return the output of layer normalization.
        If set False, return None as the second tensor in outputs.
    enable_low_rank_adaptation: bool, default = False
        Indicate whether to enable low rank adaptation for each dense layer.
    low_rank_adaptation_dim: int, default = 32
        The dimension for low rank adaptation, only used when
        :attr:`enable_low_rank_adaptation=True`
    low_rank_adaptation_alpha: float, default = None
        The alpha for computing the scaling factor of LoRA output.
        :math:`\frac{alpha}{rank} * lora_output`. None means no scaling.
    axis:  Union[Iterable[int], int], default = -1
        An integer tuple with axes to apply the transformation on.
    layernorm_input_axes: Tuple[str, ...], default = None
        Indicate the logical axes of sharding constraint to the input of layernorm, like
        (BATCH_AXES, SEQLEN_AXES, HIDDEN_AXES). Default is None, which means not to insert
        sharding constraint.
    dot_input_axes: Tuple[str, ...], default = None
        Indicate the logical axes of sharding constraint to the input of dot, like
        (BATCH_AXES, SEQLEN_AXES, HIDDEN_AXES). Default is None, which means not to insert
        sharding constraint.

    Optimization parameters
    -----------------------
    dtype: jax.numpy.dtype, default  = jax.numpy.float32
        The data type used to allocate the initial parameters.
    transpose_batch_sequence : bool, default = True
        Indicate whether the input tensors were switched axis of batch
        and sequence length dimension. If set to True, the input tensors
        should be in (seqlen, batch, hidden), otherwise (batch, seqlen, hidden).
    depth_scaling: float, default = None
        The factor to scale the output from `DenseGeneral`. It should be a float
        value or None. When None is set, then no scaling is applied.
    """

    features: Union[Iterable[int], int]
    enable_layernorm: bool = True
    layernorm_type: str = "layernorm"
    epsilon: float = 1e-6
    zero_centered_gamma: bool = False
    scale_init: Initializer = None
    scale_axes: Tuple[str, ...] = ("embed",)
    ln_bias_init: Initializer = nn.initializers.zeros
    ln_bias_axes: Tuple[str, ...] = ("embed",)
    kernel_init: Initializer = None
    kernel_axes: Tuple[str, ...] = ()
    use_bias: bool = False
    bias_init: Initializer = nn.initializers.zeros
    bias_axes: Tuple[str, ...] = ()
    return_layernorm_output: bool = True
    enable_low_rank_adaptation: bool = False
    low_rank_adaptation_dim: int = 32
    low_rank_adaptation_alpha: float = None
    axis: Union[Iterable[int], int] = -1
    dtype: DType = jnp.float32
    transpose_batch_sequence: bool = True
    layernorm_input_axes: Tuple[str, ...] = None
    dot_input_axes: Tuple[str, ...] = None
    depth_scaling: float = None

    def __post_init__(self):
        if self.kernel_init is None:
            self.kernel_init = nn.initializers.variance_scaling(
                1.0,
                "fan_in",
                "truncated_normal",
                dtype=self.dtype,
            )
        self.scale_init = _obtain_default_layernorm_scale_init_if_need(
            self.scale_init,
            self.zero_centered_gamma,
        )
        self.quantizer_set = QuantizerFactory.create_set()
        super().__post_init__()

    @nn.compact
    def __call__(self, inputs: Array) -> Array:
        """
        Apply layer normalization to the input followed by a dense layer transformation.

        Parameters
        ----------
        inputs: jax.numpy.ndarray
            Input tensor.

        Returns
        -------
        outputs : jax.numpy.ndarray
            Output tensors.
        ln_outputs: jax.numpy.ndarray
            The output tensors of layer normalization.
            If :attr:`return_layernorm_output=False`, then this would be None.
        """
        assert self.axis == -1, "Only support axis = =-1 at this moment"

        input_dtype = inputs.dtype
        ln_output = None

        quantizer_set = self.generate_quantizer_set()

        fuse_layernorm = (
            QuantizeConfig.is_fp8_enabled()
            and not self.return_layernorm_output
            and self.enable_layernorm
        )

        if self.enable_layernorm:
            inputs = with_sharding_constraint_by_logical_axes(inputs, self.layernorm_input_axes)
            features = inputs.shape[-1]
            scale, ln_bias = _create_layernorm_parameters(
                self,
                self.layernorm_type,
                (features,),
                self.scale_init,
                self.scale_axes,
                self.ln_bias_init,
                self.ln_bias_axes,
                input_dtype,
                self.dtype,
            )

            if not fuse_layernorm:
                y = layernorm(
                    inputs,
                    scale,
                    ln_bias,
                    norm_type=self.layernorm_type,
                    zero_centered_gamma=self.zero_centered_gamma,
                    epsilon=self.epsilon,
                )
            else:
                assert not self.return_layernorm_output
                y = inputs
        else:
            y = inputs

        if self.return_layernorm_output:
            ln_output = y

        # DenseGeneral
        features = _canonicalize_tuple(self.features)
        axis = _canonicalize_tuple(self.axis)

        axis = _normalize_axes(axis, y.ndim)

        kernel_shape = (np.prod([inputs.shape[ax] for ax in axis]),) + features
        kernel = self.param(
            "kernel",
            nn.with_logical_partitioning(self.kernel_init, self.kernel_axes),
            kernel_shape,
            self.dtype,
        )
        if not QuantizeConfig.is_fp8_enabled():
            kernel = kernel.astype(input_dtype)

        contract_ind = tuple(range(0, len(axis)))

        if fuse_layernorm:
            z = layernorm_dense(
                y,
                kernel,
                scale,
                ln_bias,
                norm_type=self.layernorm_type,
                zero_centered_gamma=self.zero_centered_gamma,
                epsilon=self.epsilon,
                layernorm_input_axes=self.layernorm_input_axes,
                dot_input_axes=self.dot_input_axes,
                kernel_axes=self.kernel_axes,
                quantizer_set=quantizer_set,
            )
        else:
            y = with_sharding_constraint_by_logical_axes(y, self.dot_input_axes)
            z = dense(
                y,
                kernel,
                contracting_dims=(axis, contract_ind),
                input_axes=self.dot_input_axes,
                kernel_axes=self.kernel_axes,
                quantizer_set=quantizer_set,
            )

        if self.enable_low_rank_adaptation:
            lora_a_kernel_shape = (
                *kernel_shape[: len(axis)],
                *features[:-1],
                self.low_rank_adaptation_dim,
            )
            lora_a_kernel_axes = (None,) * len(lora_a_kernel_shape)
            lora_a_kernel = self.param(
                "lora_a_kernel",
                nn.with_logical_partitioning(self.kernel_init, lora_a_kernel_axes),
                lora_a_kernel_shape,
                self.dtype,
            ).astype(input_dtype)

            lora_b_kernel_shape = (*features[:-1], self.low_rank_adaptation_dim, features[-1])
            lora_b_kernel_axes = (None,) * len(lora_b_kernel_shape)
            lora_b_kernel = self.param(
                "lora_b_kernel",
                nn.with_logical_partitioning(nn.initializers.zeros, lora_b_kernel_axes),
                lora_b_kernel_shape,
                self.dtype,
            ).astype(input_dtype)

            z += _apply_low_rank_adaptation(
                y, axis, features, lora_a_kernel, lora_b_kernel, self.low_rank_adaptation_alpha
            )

        bias = None
        if self.use_bias:
            bias = self.param(
                "bias",
                nn.with_logical_partitioning(self.bias_init, self.bias_axes),
                features,
                self.dtype,
            ).astype(input_dtype)

        if bias is not None:
            bias_shape = (1,) * (z.ndim - bias.ndim) + bias.shape
            z += jnp.reshape(bias, bias_shape)

        if self.depth_scaling is not None:
            z = z / self.depth_scaling

        assert z.dtype == input_dtype, f"output_dtype={z.dtype}, input_dtype={input_dtype}"
        # z = z.reshape(*inputs.shape[: self.axis], *features)
        return z, ln_output  # dense_output, layer_norm_output


class LayerNormMLP(TransformerEngineBase):
    r"""
    Applies layer normalization on the input followed by the MLP module,
    consisting of 2 successive dense layer transformations, separated by given activations.

    Parameters
    ----------
    intermediate_dim: int, default = 2048
        Intermediate size to which input samples are projected.
    enable_layernorm: bool, default = True
        Indicate whether to enable layer normalization before dense layer transformation.
    layernorm_type : {'layernorm', 'rmsnorm'}, default = 'layernorm'
        Indicate the type of layer normalization.
    epsilon : float, default = 1e-6
        A value added to the denominator of layer normalization for numerical stability.
    zero_centered_gamma : bool, default = False
        If set to `True`, the LayerNorm formula changes to

        .. math::
            y = \frac{x - \mathrm{E}[x]}{ \sqrt{\mathrm{Var}[x] + \epsilon}} *
            (1 + \gamma) + \beta

        This parameter is only applicable for 'layernorm'.
        The default of `scale_init` will also be changed. See `scale_init`.
    scale_init : Initializer, default = None
        Used for initializing scale factors :math:`\gamma`.
        If `None` is provided, scale_init is set according to the value of zero_centered_gamma.
        If zero_centered_gamma is set to `True`, then scale_init is `flax.linen.initializers.zeros`.
        Otherwise, scale_init is `flax.linen.initializers.ones`.
        It should be a callable object with three arguments (jax.random.PRNGKey, shape, dtype).
    scale_axes : Tuple[str, ...], default = ('embed', )
        The name of axes used to shard the scale factors :math:`\gamma` with a corresponding mesh,
        only used when :attr:`enable_layernorm=True`.
    ln_bias_init: Initializer, default = flax.linen.initializers.zeros
        Used for initializing shift factors :math:`\beta`,
        only used when :attr:`enable_layernorm=True` and :attr:`layernorm_type='layernorm'`.
        It should be a callable object with three arguments (jax.random.PRNGKey, shape, dtype).
    ln_bias_axes: Tuple[str, ...], default = ('embed', )
        The name of axes used to shard the shift factors :math:`\beta` with a corresponding mesh.
        Only used when :attr:`enable_layernorm=True` and :attr:`layernorm_type='layernorm'`.
    kernel_init : Initializer, default =
        flax.linen.initializers.variance_scaling(1.0, 'fan_in', 'truncated_normal')
        Used for initializing the weights of both dense layer transformations.
        It should be a callable object with three arguments (jax.random.PRNGKey, shape, dtype).
    kernel_axes_1 : Tuple[str, ...], default = ('embed', 'act', 'mlp')
        The name of axes used to shard the weights with a corresponding mesh for
        the weight of the first dense layer transformation.
    kernel_axes_2 : Tuple[str, ...], default = ('mlp', 'embed')
        The name of axes used to shard the weights with a corresponding mesh for
        the weight of the second dense layer transformation.
    use_bias: bool, default = False
        Indicate whether to enable bias shifting.
        If set to False, the layer will not learn an additive bias.
    bias_init: Initializer, default = flax.linen.initializers.zeros
        Used for initializing bias, only used when :attr:`use_bias=True`.
        It should be a callable object with three arguments (jax.random.PRNGKey, shape, dtype).
    bias_axes_1: Tuple[str, ...], default = ('mlp',)
        The name of axes used to shard bias with a corresponding mesh  for
        the weight of the first dense layer transformation.
        Only used when :attr:`use_bias=True`.
    bias_axes_2: Tuple[str, ...], default = ('embed',)
        The name of axes used to shard bias with a corresponding mesh  for
        the weight of the second dense layer transformation.
        Only used when :attr:`use_bias=True`.
    return_layernorm_output: bool, default = True
        Indicate whether to return the output of layer normalization.
        If set False, return None as the second tensor in outputs.
    activations: Sequence[Union[str, Callable]], default = ('relu',)
        The sequence of activation functions to apply after the first dense layer transformation.
        Each activation has its own transformation layer.
    intermediate_dropout_rng_name: str, default = 'dropout'
        The key in given RNGs via flax.linen.Module.apply that for generating Dropout masks.
    intermediate_dropout_rate: float, default = 0.1
        Dropout probability for the dropout op after the :attr:`activations`.
    intermediate_hidden_dropout_dims: Sequence[int], default = ()
        Dimensions that will share the same dropout mask for hidden
    enable_low_rank_adaptation: bool, default = False
        Indicate whether to enable low rank adaptation for each dense layer.
    low_rank_adaptation_dim: int, default = 32
        The dimension for low rank adaptation, only used when
        :attr:`enable_low_rank_adaptation=True`.
    low_rank_adaptation_alpha: float, default = None
        The alpha for computing the scaling factor of LoRA output.
        :math:`\frac{alpha}{rank} * lora_output`. None means no scaling.
    axis:  Union[Iterable[int], int], default = -1
        An integer tuple with axes to apply the transformation on.
    layernorm_input_axes: Tuple[str, ...], default = None
        Indicate the logical axes of sharding constraint to the input of layernorm, like
        (BATCH_AXES, SEQLEN_AXES, HIDDEN_AXES). Default is None, which means not to insert
        sharding constraint.
    dot_1_input_axes: Tuple[str, ...], default = None
        Indicate the logical axes of sharding constraint to the input of 1st dot, like
        (BATCH_AXES, SEQLEN_AXES, HIDDEN_AXES). Default is None, which means not to insert
        sharding constraint.
    dot_2_input_axes: Tuple[str, ...], default = None
        Indicate the logical axes of sharding constraint to the input of 2nd dot, like
        (BATCH_AXES, SEQLEN_AXES, HIDDEN_AXES). Default is None, which means not to insert
        sharding constraint.

    Optimization parameters
    -----------------------
    dtype: jax.numpy.dtype, default  = jax.numpy.float32
        The data type used to allocate the initial parameters.
    transpose_batch_sequence : bool, default = True
        Indicate whether the input tensors were switched axis of batch
        and sequence length dimension. If set to True, the input tensors
        should be in (seqlen, batch, hidden), otherwise (batch, seqlen, hidden).
    """

    intermediate_dim: int = 2048
    enable_layernorm: bool = True
    layernorm_type: str = "layernorm"
    epsilon: float = 1e-6
    zero_centered_gamma: bool = False
    scale_init: Initializer = None
    scale_axes: Tuple[str, ...] = ("embed",)
    ln_bias_init: Initializer = nn.initializers.zeros
    ln_bias_axes: Tuple[str, ...] = ("embed",)
    kernel_init: Initializer = None
    kernel_axes_1: Tuple[str, ...] = ("embed", "act", "mlp")
    kernel_axes_2: Tuple[str, ...] = ("mlp", "embed")
    use_bias: bool = False
    bias_init: Initializer = nn.initializers.zeros
    bias_axes_1: Tuple[str, ...] = ("act", "mlp")
    bias_axes_2: Tuple[str, ...] = ("embed",)
    return_layernorm_output: bool = True
    activations: Sequence[Union[str, Callable]] = ("relu",)
    intermediate_dropout_rng_name: str = "dropout"
    intermediate_dropout_rate: float = 0.1
    intermediate_hidden_dropout_dims: Sequence[int] = ()
    enable_low_rank_adaptation: bool = False
    low_rank_adaptation_dim: int = 32
    low_rank_adaptation_alpha: float = None
    axis: Union[Iterable[int], int] = -1
    dtype: DType = jnp.float32
    transpose_batch_sequence: bool = True
    layernorm_input_axes: Tuple[str, ...] = None
    dot_1_input_axes: Tuple[str, ...] = None
    dot_2_input_axes: Tuple[str, ...] = None

    def __post_init__(self):
        if self.kernel_init is None:
            self.kernel_init = nn.initializers.variance_scaling(
                1.0, "fan_in", "truncated_normal", dtype=self.dtype
            )
        self.scale_init = _obtain_default_layernorm_scale_init_if_need(
            self.scale_init,
            self.zero_centered_gamma,
        )
        super().__post_init__()

    @nn.compact
    def __call__(self, inputs: Array, deterministic: bool = False) -> Array:
        """
        Apply layer normalization to the input followed by a feedforward network (MLP Block).

        Parameters
        ----------
        inputs: jax.numpy.ndarray
            Input tensor.
        deterministic: bool, default  = False
            Disable dropout ops if set to True.

        Returns
        -------
        outputs : jax.numpy.ndarray
            Output tensors.
        ln_outputs: jax.numpy.ndarray
            The output tensors of layer normalization.
            If :attr:`return_layernorm_output=False`, then this would be None.
        """
        assert self.axis == -1, "Only support axis == -1 at this moment"

        ffn1_quantizer_set = self.generate_quantizer_set("_0")
        ffn2_quantizer_set = self.generate_quantizer_set("_1")

        input_dtype = inputs.dtype
        ln_output = None

        # TODO(Phuong): use fuse_layernorm for high-precision
        # when NoOpQuantizer and Tensor are implemented
        fuse_layernorm = (
            QuantizeConfig.is_fp8_enabled()
            and not self.return_layernorm_output
            and self.enable_layernorm
        )

        gated_act_pool = [
            ("gelu", "linear"),
            ("silu", "linear"),
            ("relu", "linear"),
            ("quick_gelu", "linear"),
            ("squared_relu", "linear"),
        ]
        act_pool = [("gelu",), ("silu",), ("relu",), ("quick_gelu",), ("squared_relu",)]
        normalized_acts = []
        for act in self.activations:
            if not isinstance(act, str):
                return False
            normalized_acts.append(act.lower())
        normalized_acts = tuple(
            reversed(normalized_acts) if normalized_acts[0] == "linear" else normalized_acts
        )

        is_act_implemented = normalized_acts in (gated_act_pool + act_pool)

        use_fused_layernorm_mlp = (
            fuse_layernorm and is_act_implemented and self.intermediate_dropout_rate < 1e-3
        )
        # LayerNorm
        if self.enable_layernorm:
            inputs = with_sharding_constraint_by_logical_axes(inputs, self.layernorm_input_axes)

            features = inputs.shape[-1]

            scale, ln_bias = _create_layernorm_parameters(
                self,
                self.layernorm_type,
                (features,),
                self.scale_init,
                self.scale_axes,
                self.ln_bias_init,
                self.ln_bias_axes,
                input_dtype,
                self.dtype,
            )

            if not fuse_layernorm:
                y = layernorm(
                    inputs,
                    scale,
                    ln_bias,
                    norm_type=self.layernorm_type,
                    zero_centered_gamma=self.zero_centered_gamma,
                    epsilon=self.epsilon,
                )
            else:
                assert not self.return_layernorm_output
                y = inputs
        else:
            y = inputs

        if self.return_layernorm_output:
            ln_output = y

        def kernel_1_init(key, num_kernels, stack_axis, *init_args):
            kernels = []
            for _ in range(num_kernels):
                key, init_key = jax_random.split(key)
                kernels.append(self.kernel_init(init_key, *init_args))
            return jnp.stack(kernels, axis=stack_axis, dtype=self.dtype)

        num_activations = len(normalized_acts)
        axis = _canonicalize_tuple(self.axis)
        axis = _normalize_axes(axis, y.ndim)
        kernel_1_each_shape = (np.prod([inputs.shape[ax] for ax in axis]), self.intermediate_dim)
        kernel_1 = self.param(
            "wi_kernel",
            nn.with_logical_partitioning(kernel_1_init, self.kernel_axes_1),
            num_activations,
            -2,
            kernel_1_each_shape,
            self.dtype,
        )

        if not QuantizeConfig.is_fp8_enabled():
            kernel_1 = kernel_1.astype(input_dtype)

        hidden_size = inputs.shape[-1]
        hidden_size_tuple = _canonicalize_tuple(hidden_size)
        kernel_2_shape = (self.intermediate_dim,) + hidden_size_tuple
        kernel_2 = self.param(
            "wo_kernel",
            nn.with_logical_partitioning(self.kernel_init, self.kernel_axes_2),
            kernel_2_shape,
            self.dtype,
        )
        if not QuantizeConfig.is_fp8_enabled():
            kernel_2 = kernel_2.astype(input_dtype)

        contract_ind = tuple(range(0, len(axis)))

        if self.use_bias:
            bias_1_shape = (num_activations, self.intermediate_dim)
            bias_1 = self.param(
                "wi_bias",
                nn.with_logical_partitioning(self.bias_init, self.bias_axes_1),
                bias_1_shape,
                self.dtype,
            ).astype(input_dtype)

            bias_2_shape = (hidden_size,)
<<<<<<< HEAD
            bias_1 = self.param(
=======
            bias_2 = self.param(
>>>>>>> 17ac5974
                "wo_bias",
                nn.with_logical_partitioning(self.bias_init, self.bias_axes_2),
                bias_2_shape,
                self.dtype,
            ).astype(input_dtype)
        else:
            bias_1 = None
            bias_2 = None

        ffn1_ckpt_name = "ffn1"
        ffn2_ckpt_name = "ffn2"

        if use_fused_layernorm_mlp:
            out = layernorm_mlp(
                y,
                scale,
                ln_bias,
                [kernel_1, kernel_2],
                [bias_1, bias_2],
                self.layernorm_type,
                zero_centered_gamma=self.zero_centered_gamma,
                epsilon=self.epsilon,
                norm_input_axes=self.layernorm_input_axes,
                dot_1_input_axes=self.dot_1_input_axes,
                dot_2_input_axes=self.dot_2_input_axes,
                kernel_1_axes=self.kernel_axes_1,
                kernel_2_axes=self.kernel_axes_2,
                ffn1_ckpt_name=ffn1_ckpt_name,
                ffn2_ckpt_name=ffn2_ckpt_name,
                activation_type=normalized_acts,
                quantizer_sets=(ffn1_quantizer_set, ffn2_quantizer_set),
            )
            out = out.reshape(*inputs.shape[: self.axis], *hidden_size_tuple)

        else:  # not use_fused_ln_geglu_mlp
            # DenseGeneral 1
            if fuse_layernorm:
                x = layernorm_dense(
                    y,
                    kernel_1,
                    scale,
                    ln_bias,
                    norm_type=self.layernorm_type,
                    zero_centered_gamma=self.zero_centered_gamma,
                    epsilon=self.epsilon,
                    layernorm_input_axes=self.layernorm_input_axes,
                    dot_input_axes=self.dot_1_input_axes,
                    kernel_axes=self.kernel_axes_1,
                    quantizer_set=ffn1_quantizer_set,
                )
            else:
                y = with_sharding_constraint_by_logical_axes(y, self.dot_1_input_axes)
                x = dense(
                    y,
                    kernel_1,
                    contracting_dims=(axis, contract_ind),
                    input_axes=self.dot_1_input_axes,
                    kernel_axes=self.kernel_axes_1,
                    quantizer_set=ffn1_quantizer_set,
                )

            if self.dot_1_input_axes is not None and self.kernel_axes_1 is not None:
                dot_1_output_axes = (
                    *get_non_contracting_logical_axes(y.ndim, self.dot_1_input_axes, axis),
                    *get_non_contracting_logical_axes(
                        kernel_1.ndim, self.kernel_axes_1, contract_ind
                    ),
                )
<<<<<<< HEAD
            else:
                dot_1_output_axes = None  # don't insert sharding constraint so default partitioning from previous ops will apply
            x = with_sharding_constraint_by_logical_axes(x, dot_1_output_axes)
=======
                x = with_sharding_constraint_by_logical_axes(x, dot_1_output_axes)
>>>>>>> 17ac5974

            if self.enable_low_rank_adaptation:
                wi_lora_a_kernel_each_shape = (
                    kernel_1_each_shape[: len(axis)],
                    self.low_rank_adaptation_dim,
                )
                wi_lora_a_kernel_axes = (None,) * len(wi_lora_a_kernel_each_shape + 1)
                wi_lora_a_kernel = self.param(
                    "wi_lora_a_kernel",
                    nn.with_logical_partitioning(kernel_1_init, wi_lora_a_kernel_axes),
                    num_activations,
                    -2,
                    wi_lora_a_kernel_each_shape,
                    self.dtype,
                ).astype(input_dtype)

                wi_lora_b_kernel_shape = (
                    num_activations,
                    self.low_rank_adaptation_dim,
                    self.intermediate_dim,
                )
                wi_lora_b_kernel_axes = (None,) * len(wi_lora_b_kernel_shape)
                wi_lora_b_kernel = self.param(
                    "wi_lora_b_kernel",
                    nn.with_logical_partitioning(nn.initializers.zeros, wi_lora_b_kernel_axes),
                    wi_lora_b_kernel_shape,
                    self.dtype,
                ).astype(input_dtype)

                x += _apply_low_rank_adaptation(
                    y,
                    axis,
                    (num_activations, self.intermediate_dim),
                    wi_lora_a_kernel,
                    wi_lora_b_kernel,
                    self.low_rank_adaptation_alpha,
                )

            if self.use_bias:
                x += jnp.reshape(bias_1, bias_1_shape)

            x = checkpoint_name(x, ffn1_ckpt_name)
            if is_act_implemented:
                z = activation(x, normalized_acts)
            else:
                activations = []
                x = jnp.split(x, num_activations, axis=-2)
                for idx, act_fn in enumerate(normalized_acts):
                    x_i = _convert_to_activation_function(act_fn)(x[idx])
                    activations.append(x_i)
                z = reduce(operator.mul, activations)
                z = jnp.squeeze(z, axis=-2)
            z = z.astype(input_dtype)

            z = nn.Dropout(
                rate=self.intermediate_dropout_rate,
                broadcast_dims=self.intermediate_hidden_dropout_dims,
                rng_collection=self.intermediate_dropout_rng_name,
            )(z, deterministic=deterministic)

            z = with_sharding_constraint_by_logical_axes(z, self.dot_2_input_axes)
            z = z.astype(input_dtype)

            # DenseGeneral 2
            out = dense(
                z,
                kernel_2,
                contracting_dims=(axis, contract_ind),
                input_axes=self.dot_2_input_axes,
                kernel_axes=self.kernel_axes_2,
                quantizer_set=ffn2_quantizer_set,
            )

            if self.enable_low_rank_adaptation:
                wo_lora_a_kernel_shape = (self.intermediate_dim, self.low_rank_adaptation_dim)
                wo_lora_a_kernel_axes = (None,) * len(wo_lora_a_kernel_shape)
                wo_lora_a_kernel = self.param(
                    "wo_lora_a_kernel",
                    nn.with_logical_partitioning(self.kernel_init, wo_lora_a_kernel_axes),
                    wo_lora_a_kernel_shape,
                    self.dtype,
                ).astype(input_dtype)

                wo_lora_b_kernel_shape = (self.low_rank_adaptation_dim, hidden_size)
                wo_lora_b_kernel_axes = (None,) * len(wo_lora_b_kernel_shape)
                wo_lora_b_kernel = self.param(
                    "wo_lora_b_kernel",
                    nn.with_logical_partitioning(nn.initializers.zeros, wo_lora_b_kernel_axes),
                    wo_lora_b_kernel_shape,
                    self.dtype,
                ).astype(input_dtype)

                out += _apply_low_rank_adaptation(
                    z,
                    axis,
                    hidden_size_tuple,
                    wo_lora_a_kernel,
                    wo_lora_b_kernel,
                    self.low_rank_adaptation_alpha,
                )

            if self.use_bias:
                out += jnp.reshape(bias_2, (1,) * (out.ndim - 1) + (-1,))

            out = checkpoint_name(out, ffn2_ckpt_name)

        assert out.dtype == input_dtype
        return out, ln_output  # Output, layner_norm_output<|MERGE_RESOLUTION|>--- conflicted
+++ resolved
@@ -1118,11 +1118,7 @@
             ).astype(input_dtype)
 
             bias_2_shape = (hidden_size,)
-<<<<<<< HEAD
-            bias_1 = self.param(
-=======
             bias_2 = self.param(
->>>>>>> 17ac5974
                 "wo_bias",
                 nn.with_logical_partitioning(self.bias_init, self.bias_axes_2),
                 bias_2_shape,
@@ -1191,13 +1187,7 @@
                         kernel_1.ndim, self.kernel_axes_1, contract_ind
                     ),
                 )
-<<<<<<< HEAD
-            else:
-                dot_1_output_axes = None  # don't insert sharding constraint so default partitioning from previous ops will apply
-            x = with_sharding_constraint_by_logical_axes(x, dot_1_output_axes)
-=======
                 x = with_sharding_constraint_by_logical_axes(x, dot_1_output_axes)
->>>>>>> 17ac5974
 
             if self.enable_low_rank_adaptation:
                 wi_lora_a_kernel_each_shape = (
