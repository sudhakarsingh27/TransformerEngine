--- conflicted
+++ resolved
@@ -37,14 +37,6 @@
     return std::vector<size_t>(shape.data, shape.data + shape.ndim);
 }
 
-<<<<<<< HEAD
-size_t get_activation_len(NVTE_Activation_Enum act_enum) {
-  switch (act_enum) {
-    case NVTE_Activation_Enum::GELU: return 1;
-    case NVTE_Activation_Enum::GEGLU: return 2;
-    case NVTE_Activation_Enum::SILU: return 1;
-    case NVTE_Activation_Enum::SWIGLU: return 2;
-=======
 size_t get_activation_len(NVTE_Activation_Type activation_enum) {
   switch (activation_enum) {
     case NVTE_Activation_Type::GELU: return 1;
@@ -57,7 +49,6 @@
     case NVTE_Activation_Type::QGEGLU: return 2;
     case NVTE_Activation_Type::SRELU: return 1;
     case NVTE_Activation_Type::SREGLU: return 2;
->>>>>>> 2ded3d51
     default:
       NVTE_ERROR("Unsupported ActivationEnum");
       break;
@@ -203,11 +194,7 @@
 
 void ActLuImpl(void *input, size_t m, size_t n, DType in_dtype, DType out_dtype, float *scale,
               cudaStream_t stream, float *scale_inverse, float *amax, void *output,
-<<<<<<< HEAD
-              NVTE_Activation_Enum act_enum) {
-=======
               NVTE_Activation_Type act_enum) {
->>>>>>> 2ded3d51
     auto act_len = get_activation_len(act_enum);
     auto input_shape = std::vector<size_t>{m, n * act_len};
     auto output_shape = std::vector<size_t>{m, n};
@@ -217,20 +204,6 @@
                                        static_cast<DType>(out_dtype), amax,
                                        scale, scale_inverse);
     switch (act_enum) {
-<<<<<<< HEAD
-    case NVTE_Activation_Enum::GELU:
-        nvte_gelu(input_tensor.data(), output_tensor.data(), stream);
-        break;
-    case NVTE_Activation_Enum::GEGLU:
-        nvte_geglu(input_tensor.data(), output_tensor.data(), stream);
-        break;
-    case NVTE_Activation_Enum::SILU:
-        nvte_swish(input_tensor.data(), output_tensor.data(), stream);
-        break;
-    case NVTE_Activation_Enum::SWIGLU:
-        nvte_swiglu(input_tensor.data(), output_tensor.data(), stream);
-        break;
-=======
     case NVTE_Activation_Type::GELU:
         nvte_gelu(input_tensor.data(), output_tensor.data(), stream);
         break;
@@ -261,7 +234,6 @@
       case NVTE_Activation_Type::SREGLU:
         nvte_sreglu(input_tensor.data(), output_tensor.data(), stream);
         break;
->>>>>>> 2ded3d51
       default:
         NVTE_ERROR("Unsupported ActivationEnum");
         break;
@@ -275,11 +247,7 @@
     const auto &desc = *UnpackOpaque<CustomCallCommonDescriptor>(opaque, opaque_len);
     auto m = desc.shape.dims[0];
     auto n = desc.shape.dims[1];
-<<<<<<< HEAD
-    auto act_enum = static_cast<NVTE_Activation_Enum>(desc.act_enum);;
-=======
     auto act_enum = static_cast<NVTE_Activation_Type>(desc.act_enum);;
->>>>>>> 2ded3d51
 
     ActLuImpl(input, m, n, desc.in_dtype, desc.out_dtype, nullptr, stream,
              nullptr, nullptr, output, act_enum);
@@ -302,11 +270,7 @@
     }
     auto m = desc.shape.dims[0];
     auto n = desc.shape.dims[1];
-<<<<<<< HEAD
-    auto act_enum = static_cast<NVTE_Activation_Enum>(desc.act_enum);;
-=======
     auto act_enum = static_cast<NVTE_Activation_Type>(desc.act_enum);;
->>>>>>> 2ded3d51
 
     ActLuImpl(input, m, n, desc.in_dtype, desc.out_dtype, scale, stream,
              scale_inv, amax_out, output, act_enum);
@@ -320,11 +284,7 @@
     const auto &desc = *UnpackOpaque<CustomCallCommonDescriptor>(opaque, opaque_len);
     auto m = desc.shape.dims[0];
     auto n = desc.shape.dims[1];
-<<<<<<< HEAD
-    auto act_enum = static_cast<NVTE_Activation_Enum>(desc.act_enum);;
-=======
     auto act_enum = static_cast<NVTE_Activation_Type>(desc.act_enum);;
->>>>>>> 2ded3d51
 
     auto act_len = get_activation_len(act_enum);
     auto input_shape = std::vector<size_t>{m, n};
@@ -336,24 +296,6 @@
     auto output_tensor = TensorWrapper(output, output_shape, desc.out_dtype);
 
     switch (act_enum) {
-<<<<<<< HEAD
-      case NVTE_Activation_Enum::GELU:
-        nvte_dgelu(input_tensor.data(), act_input_tensor.data(),
-                   output_tensor.data(), stream);
-        break;
-      case NVTE_Activation_Enum::GEGLU:
-        nvte_dgeglu(input_tensor.data(), act_input_tensor.data(),
-                    output_tensor.data(), stream);
-        break;
-      case NVTE_Activation_Enum::SILU:
-        nvte_dswish(input_tensor.data(), act_input_tensor.data(),
-                    output_tensor.data(), stream);
-        break;
-      case NVTE_Activation_Enum::SWIGLU:
-        nvte_dswiglu(input_tensor.data(), act_input_tensor.data(),
-                     output_tensor.data(), stream);
-        break;
-=======
       case NVTE_Activation_Type::GELU:
         nvte_dgelu(input_tensor.data(), act_input_tensor.data(),
                    output_tensor.data(), stream);
@@ -394,7 +336,6 @@
         nvte_dsreglu(input_tensor.data(), act_input_tensor.data(),
                     output_tensor.data(), stream);
         break;
->>>>>>> 2ded3d51
       default:
         NVTE_ERROR("Unsupported ActivationEnum");
         break;
@@ -448,11 +389,7 @@
     }
     auto m = desc.shape.dims[0];
     auto n = desc.shape.dims[1];
-<<<<<<< HEAD
-    auto act_enum = static_cast<NVTE_Activation_Enum>(desc.act_enum);;
-=======
     auto act_enum = static_cast<NVTE_Activation_Type>(desc.act_enum);;
->>>>>>> 2ded3d51
     auto input_shape = std::vector<size_t>{m, n};
     auto act_input_shape = std::vector<size_t>{m, n};
     auto output_shape = std::vector<size_t>{m, n};
@@ -470,24 +407,11 @@
     auto workspace = TensorWrapper(workspace_ptr, desc.wkshape.to_vector(), desc.wk_dtype);
 
     switch (act_enum) {
-<<<<<<< HEAD
-      case NVTE_Activation_Enum::GELU:
-=======
       case NVTE_Activation_Type::GELU:
->>>>>>> 2ded3d51
         nvte_cast_transpose_dbias_dgelu(input_tensor.data(), act_input_tensor.data(),
                                         output_tensor.data(), output_trans_tensor.data(),
                                         dbias_tensor.data(), workspace.data(), stream);
         break;
-<<<<<<< HEAD
-      case NVTE_Activation_Enum::SILU:
-        nvte_cast_transpose_dbias_dswish(input_tensor.data(), act_input_tensor.data(),
-                                         output_tensor.data(), output_trans_tensor.data(),
-                                         dbias_tensor.data(), workspace.data(), stream);
-        break;
-      default:
-        throw std::runtime_error("Activation Type is not Implemented in DActLuDBiasCastTranspose");
-=======
       case NVTE_Activation_Type::SILU:
         nvte_cast_transpose_dbias_dsilu(input_tensor.data(), act_input_tensor.data(),
                                          output_tensor.data(), output_trans_tensor.data(),
@@ -510,7 +434,6 @@
         break;
       default:
         NVTE_ERROR("Unsupported ActivationEnum");
->>>>>>> 2ded3d51
         break;
     }
 }
@@ -535,11 +458,7 @@
     }
     auto m = desc.shape.dims[0];
     auto n = desc.shape.dims[1];
-<<<<<<< HEAD
-    auto act_enum = static_cast<NVTE_Activation_Enum>(desc.act_enum);;
-=======
     auto act_enum = static_cast<NVTE_Activation_Type>(desc.act_enum);;
->>>>>>> 2ded3d51
     auto input_shape = desc.shape.to_vector();
     auto act_input_shape = std::vector<size_t>{m, n * 2};
     auto output_shape = std::vector<size_t>{m, n * 2};
@@ -553,26 +472,16 @@
         TensorWrapper(output_trans, output_trans_shape, desc.out_dtype, amax_out, scale, scale_inv);
 
     switch (act_enum) {
-<<<<<<< HEAD
-      case NVTE_Activation_Enum::GEGLU:
-=======
       case NVTE_Activation_Type::GEGLU:
->>>>>>> 2ded3d51
         nvte_dgeglu_cast_transpose(input_tensor.data(), act_input_tensor.data(),
                                    output_tensor.data(), output_trans_tensor.data(),
                                    stream);
         break;
-<<<<<<< HEAD
-      case NVTE_Activation_Enum::SWIGLU:
-=======
       case NVTE_Activation_Type::SWIGLU:
->>>>>>> 2ded3d51
         nvte_dswiglu_cast_transpose(input_tensor.data(), act_input_tensor.data(),
                                    output_tensor.data(), output_trans_tensor.data(),
                                    stream);
         break;
-<<<<<<< HEAD
-=======
       case NVTE_Activation_Type::REGLU:
         nvte_dreglu_cast_transpose(input_tensor.data(), act_input_tensor.data(),
                                    output_tensor.data(), output_trans_tensor.data(),
@@ -588,7 +497,6 @@
                                    output_tensor.data(), output_trans_tensor.data(),
                                    stream);
         break;
->>>>>>> 2ded3d51
       default:
         NVTE_ERROR("Unsupported ActivationEnum");
         break;
