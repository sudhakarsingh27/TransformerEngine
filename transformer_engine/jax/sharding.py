--- conflicted
+++ resolved
@@ -347,16 +347,8 @@
     Returns:
         Tuple of logical axes for non-contracting dimensions.
     """
-<<<<<<< HEAD
-    if not logical_axes:
-        return None
-    if len(logical_axes) < ndim:
-        logical_axes = logical_axes + (None,) * (ndim - len(logical_axes))
-    assert len(logical_axes) == ndim
-=======
     assert logical_axes is not None, "Logical axes must be a tuple and cannot be None."
     assert len(logical_axes) == ndim, "Logical axes must match the number of dimensions."
->>>>>>> 17ac5974
 
     non_contracting_dims = [i for i in range(ndim) if i not in contracting_dims]
     non_contracting_logical_axes = tuple(logical_axes[i] for i in non_contracting_dims)
