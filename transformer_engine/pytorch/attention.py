--- conflicted
+++ resolved
@@ -4711,38 +4711,32 @@
         t: torch.Tensor,
         freqs: torch.Tensor,
         tensor_format: str = "sbhd",
+        start_positions: Union[torch.Tensor, None] = None,
         cu_seqlens: Union[torch.Tensor, None] = None,
-<<<<<<< HEAD
-        beginning_offsets: Union[torch.Tensor, None] = None,
-    ) -> torch.Tensor:
-        if beginning_offsets is None:
-            # Each sequence will start from positional encoding corresponding to 0.
-            # Otherwise sequence i will start from positional encoding
-            # corresponding to beginning_offsets[i].
-            beginning_offsets = torch.Tensor()
-=======
         cp_size: int = 1,
         cp_rank: int = 0,
     ) -> torch.Tensor:
         # pylint: disable=missing-function-docstring
->>>>>>> 237b4930
+        
+        if start_positions is None:
+            # Each sequence will start from positional encoding corresponding to 0.
+            # Otherwise sequence i will start from positional encoding
+            # corresponding to start_positions[i].
+            start_positions = torch.Tensor()
+
         if freqs.dtype != torch.float32:
             freqs = freqs.float()
         if tensor_format == "sbhd":
-            output = tex.fused_rope_forward(t, freqs, beginning_offsets, False)
+            output = tex.fused_rope_forward(t, freqs, start_positions, False)
         elif tensor_format == "bshd":
             output = tex.fused_rope_forward(
-                t.transpose(0, 1), freqs, beginning_offsets, True
+                t.transpose(0, 1), freqs, start_positions, True
             ).transpose(0, 1)
         elif tensor_format == "thd":
-<<<<<<< HEAD
-            output = tex.fused_rope_thd_forward(t, cu_seqlens, freqs, beginning_offsets)
-=======
-            output = tex.fused_rope_thd_forward(t, cu_seqlens, freqs, cp_size, cp_rank)
->>>>>>> 237b4930
+            output = tex.fused_rope_thd_forward(t, cu_seqlens, freqs, start_positions, cp_size, cp_rank)
         else:
             raise ValueError(f"Unsupported tensor_format: {tensor_format}.")
-        ctx.save_for_backward(freqs, cu_seqlens, beginning_offsets)
+        ctx.save_for_backward(freqs, cu_seqlens, start_positions)
         ctx.tensor_format = tensor_format
         ctx.cp_size = cp_size
         ctx.cp_rank = cp_rank
@@ -4750,16 +4744,10 @@
         return output
 
     @staticmethod
-<<<<<<< HEAD
     def backward(
         ctx, grad_output: torch.Tensor
     ) -> Tuple[Union[torch.Tensor, None], ...]:
         freqs, cu_seqlens, start_positions = ctx.saved_tensors
-=======
-    def backward(ctx, grad_output: torch.Tensor) -> Tuple[Union[torch.Tensor, None], ...]:
-        # pylint: disable=missing-function-docstring
-        freqs, cu_seqlens = ctx.saved_tensors
->>>>>>> 237b4930
         if ctx.tensor_format == "sbhd":
             grad_input = tex.fused_rope_backward(grad_output, freqs, start_positions, False)
         elif ctx.tensor_format == "bshd":
@@ -4768,12 +4756,8 @@
             ).transpose(0, 1)
         elif ctx.tensor_format == "thd":
             grad_input = tex.fused_rope_thd_backward(
-<<<<<<< HEAD
-                grad_output, cu_seqlens, freqs, start_positions)
-=======
-                grad_output, cu_seqlens, freqs, ctx.cp_size, ctx.cp_rank
+                grad_output, cu_seqlens, freqs, start_positions, ctx.cp_size, ctx.cp_rank
             )
->>>>>>> 237b4930
         else:
             raise ValueError(f"Unsupported tensor_format: {ctx.tensor_format}.")
 
@@ -4794,13 +4778,10 @@
     freqs: torch.Tensor,
     tensor_format: str = "sbhd",
     fused: bool = False,
+    start_positions: Union[torch.Tensor, None] = None,
     cu_seqlens: Union[torch.Tensor, None] = None,
-<<<<<<< HEAD
-    start_positions: Union[torch.Tensor, None] = None,
-=======
     cp_size: int = 1,
     cp_rank: int = 0,
->>>>>>> 237b4930
 ) -> torch.Tensor:
     """
     Apply rotary positional embedding tensor to the input tensor.
@@ -4821,17 +4802,14 @@
     cu_seqlens: torch.Tensor, default = None.
         Cumulative sum of sequence lengths in a batch for `t`, with shape [b + 1] and
         dtype torch.int32. Only valid when `tensor_format` is 'thd'.
-<<<<<<< HEAD
-    start_positions: torch.Tensor, default = None.
-        Token i from sequence s have position encoding corresponding to
-        position start_positions[i]. If start_positions=None, then this token has position i.
-=======
-        Should be `cu_seqlens_padded` when cp_size > 1.
     cp_size: int, default = 1.
         Context parallel world size. Only valid when `tensor_format` is 'thd' and `fused` is True.
     cp_rank: int, default = 0.
         Context parallel rank. Only valid when `tensor_format` is 'thd' and `fused` is True.
->>>>>>> 237b4930
+    start_positions: torch.Tensor, default = None.
+        Token i from sequence s have position encoding corresponding to
+        position start_positions[i]. If start_positions=None, then this token has position i.
+        Should be `cu_seqlens_padded` when cp_size > 1.
     """
     assert not (start_positions is not None and not fused), \
         """start_positions != None and fused=False is not supported"""
@@ -4840,14 +4818,10 @@
         assert (
             tensor_format != "thd" or cu_seqlens is not None
         ), "cu_seqlens must not be None when tensor_format is 'thd'."
-<<<<<<< HEAD
-=======
-        return FusedRoPEFunc.apply(t, freqs, tensor_format, cu_seqlens, cp_size, cp_rank)
->>>>>>> 237b4930
 
         # Fused RoPE expects the RoPE embedding tensor to be of shape "s 1 1 d"
         if freqs.shape[1] == 1:
-            return FusedRoPEFunc.apply(t, freqs, tensor_format, cu_seqlens, start_positions)
+            return FusedRoPEFunc.apply(t, freqs, tensor_format, start_positions, cu_seqlens, cp_size, cp_rank)
     
     assert tensor_format in ("sbhd", "bshd"), (
         "Only formats `sbhd` or `bshd` are supported for input tensor `t` "
@@ -7757,10 +7731,8 @@
         self.cp_group = cp_group
         self.cp_global_ranks = cp_global_ranks
         self.cp_stream = cp_stream
-<<<<<<< HEAD
-        self.channels = kv_channels * num_attention_heads
-        self.hidden_size_per_attention_head = kv_channels
-=======
+        # self.channels = kv_channels * num_attention_heads
+        # self.hidden_size_per_attention_head = kv_channels
         self.cp_comm_type = cp_comm_type
 
         self.hidden_size_per_attention_head_k = (
@@ -7769,7 +7741,6 @@
         self.hidden_size_per_attention_head_v = (
             kv_channels if isinstance(kv_channels, int) else kv_channels[1]
         )
->>>>>>> 237b4930
 
         self.num_gqa_groups = num_attention_heads if num_gqa_groups is None else num_gqa_groups
         self.num_gqa_groups_per_partition = int(self.num_gqa_groups // self.tp_size)
@@ -7862,7 +7833,6 @@
 
         self.register_load_state_dict_post_hook(remove_extra_states_check)
 
-<<<<<<< HEAD
         self._allocator = StaticBufferAllocator()
 
 
@@ -7872,7 +7842,6 @@
         """
         return self._allocator(size, dtype, device)
 
-=======
     def _load_from_state_dict(
         self, state_dict, prefix, local_metadata, strict, missing_keys, unexpected_keys, error_msgs
     ):
@@ -7894,7 +7863,6 @@
         super()._load_from_state_dict(
             state_dict, prefix, local_metadata, strict, missing_keys, unexpected_keys, error_msgs
         )
->>>>>>> 237b4930
 
     def _checkpointed_attention_forward(
         self,
@@ -9009,7 +8977,6 @@
             **common_gemm_kwargs,
         )
 
-<<<<<<< HEAD
         self._allocator = StaticBufferAllocator()
 
     def alloc(self, size, dtype, device):
@@ -9017,7 +8984,7 @@
             Allocated the buffer and works correctly with CUDA Graphs.
         """
         return self._allocator(size, dtype, device)
-=======
+    
     def _allocate_memory(
         self, inference_max_sequence_len: int, batch_size: int, dtype: torch.dtype
     ) -> torch.Tensor:
@@ -9030,7 +8997,6 @@
             dtype=dtype,
             device=torch.cuda.current_device(),
         )
->>>>>>> 237b4930
 
     def set_tensor_parallel_group(self, tp_group: Union[dist_group_type, None]) -> None:
         """
@@ -9219,38 +9185,19 @@
         # Pre-allocate memory for key-values for inference
         # =================================================
 
-<<<<<<< HEAD
-        if inference_params is not None:
-            inference_params.allocate_memory_for_kv_cache_if_empty(
-                self.layer_number,
-                self.num_gqa_groups_per_partition,
-                self.hidden_size_per_attention_head,
-                hidden_states.dtype
-            )
-=======
         if inference_params and self.layer_number is not None:
-            assert (
-                self.qkv_format != "thd"
-            ), "qkv_format == thd is not supported for an inference with KV-cache!"
             if self.layer_number not in inference_params.key_value_memory_dict:
-                inf_max_seq_len = inference_params.max_sequence_length
-                inf_max_batch_size = inference_params.max_batch_size
-                inference_key_memory = self._allocate_memory(
-                    inf_max_seq_len, inf_max_batch_size, hidden_states.dtype
-                )
-                inference_value_memory = self._allocate_memory(
-                    inf_max_seq_len, inf_max_batch_size, hidden_states.dtype
-                )
-                inference_params.key_value_memory_dict[self.layer_number] = (
-                    inference_key_memory,
-                    inference_value_memory,
+                inference_params.allocate_memory_for_kv_cache_if_empty(
+                    self.layer_number,
+                    self.num_gqa_groups_per_partition,
+                    self.hidden_size_per_attention_head,
+                    hidden_states.dtype
                 )
             else:
                 (
                     inference_key_memory,
                     inference_value_memory,
                 ) = inference_params.key_value_memory_dict[self.layer_number]
->>>>>>> 237b4930
 
         # ======================
         # Query, Key, and Value
@@ -9423,7 +9370,6 @@
 
             q_pos_emb, k_pos_emb = rotary_pos_emb
 
-<<<<<<< HEAD
             if self.qkv_format == "thd" and inference_params is not None:
                 # For thd attention incoming tokens can be on different positions,
                 # so we need to copy different positional encoding freqency
@@ -9435,12 +9381,25 @@
                 # and key_layer [1, :] corresponds  to the token with position 6 = 5 + 1.
 
                 query_layer = apply_rotary_pos_emb(
-                        query_layer, q_pos_emb, "bshd", fused=True,
-                        start_positions=inference_params.cached_sequence_lengths)
+                    query_layer, 
+                    q_pos_emb, 
+                    "bshd", 
+                    fused=True,
+                    start_positions=inference_params.cached_sequence_lengths,
+                    cu_seqlens=cu_seqlens_q,
+                    cp_size=self.cp_size,
+                    cp_rank=self.cp_rank,
+                )
                 key_layer = apply_rotary_pos_emb(
-                    key_layer, k_pos_emb, "bshd", fused=True,
-                    start_positions=inference_params.cached_sequence_lengths)
-
+                    key_layer, 
+                    k_pos_emb, 
+                    "bshd", 
+                    fused=True,
+                    start_positions=inference_params.cached_sequence_lengths,
+                    cu_seqlens=cu_seqlens_q,
+                    cp_size=self.cp_size,
+                    cp_rank=self.cp_rank,
+                )
             else:
                 # adjust key and value for inference
                 if inference_params is not None:
@@ -9448,16 +9407,6 @@
                         sequence_length = key_layer.size(0)
                         sequence_start = inference_params.sequence_len_offset
                         sequence_end = sequence_start + sequence_length
-=======
-            # adjust key and value for inference
-            if inference_params is not None:
-                if self.qkv_format == "sbhd":
-                    sequence_length = key_layer.size(0)
-                elif self.qkv_format == "bshd":
-                    sequence_length = key_layer.size(1)
-                else:
-                    raise ValueError(f"QKV format {self.qkv_format} not supported for KV caching.")
->>>>>>> 237b4930
 
                         q_pos_emb = q_pos_emb[sequence_start:sequence_end, ...]
                         k_pos_emb = k_pos_emb[sequence_start:sequence_end, ...]
@@ -9471,33 +9420,24 @@
                         k_pos_emb = k_pos_emb[:, sequence_start:sequence_end, ...]
 
                 query_layer = apply_rotary_pos_emb(
-                    query_layer, q_pos_emb, self.qkv_format, 
-                    fused = False if q_pos_emb.shape[1] > 1 else True)
+                    query_layer,
+                    q_pos_emb,
+                    self.qkv_format,
+                    fused = False if q_pos_emb.shape[1] > 1 else True,
+                    cu_seqlens=cu_seqlens_q,
+                    cp_size=self.cp_size,
+                    cp_rank=self.cp_rank,
+                )
                 key_layer = apply_rotary_pos_emb(
-                    key_layer, k_pos_emb, self.qkv_format, 
-                    fused = False if k_pos_emb.shape[1] > 1 else True)
-
-<<<<<<< HEAD
-=======
-            query_layer = apply_rotary_pos_emb(
-                query_layer,
-                q_pos_emb,
-                self.qkv_format,
-                fused=True,
-                cu_seqlens=cu_seqlens_q,
-                cp_size=self.cp_size,
-                cp_rank=self.cp_rank,
-            )
-            key_layer = apply_rotary_pos_emb(
-                key_layer,
-                k_pos_emb,
-                self.qkv_format,
-                fused=True,
-                cu_seqlens=cu_seqlens_kv,
-                cp_size=self.cp_size,
-                cp_rank=self.cp_rank,
-            )
->>>>>>> 237b4930
+                    key_layer,
+                    k_pos_emb,
+                    self.qkv_format,
+                    fused = False if k_pos_emb.shape[1] > 1 else True,
+                    cu_seqlens=cu_seqlens_kv,
+                    cp_size=self.cp_size,
+                    cp_rank=self.cp_rank,
+                )
+
 
         # ===========================
         # Core attention computation
