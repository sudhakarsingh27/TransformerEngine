# Copyright (c) 2022-2024, NVIDIA CORPORATION & AFFILIATES. All rights reserved.
#
# See LICENSE for license information.

"""Attention."""
import collections
from contextlib import nullcontext
from importlib.metadata import version as get_pkg_version
import math
import os
from typing import Any, Callable, Dict, List, Optional, Tuple, Union
import warnings
import logging

from dataclasses import dataclass, fields
import numpy as np
from packaging.version import Version as PkgVersion

import torch
import torch.nn.functional as F

import transformer_engine_torch as tex
import transformer_engine as te
from transformer_engine.pytorch.utils import get_cudnn_version
from transformer_engine.pytorch.cpp_extensions import (
    cast_to_fp8,
    cast_from_fp8,
)
from transformer_engine.pytorch.cpp_extensions.fused_attn import (
    fused_attn_fwd_qkvpacked,
    fused_attn_bwd_qkvpacked,
    fused_attn_fwd_kvpacked,
    fused_attn_bwd_kvpacked,
    fused_attn_fwd,
    fused_attn_bwd,
    QKVLayout,
    AttnBiasType,
    AttnMaskType,
    FusedAttnBackend,
)
from transformer_engine.pytorch.fp8 import get_fp8_te_dtype
from transformer_engine.pytorch.float8_tensor import Float8Tensor
from transformer_engine.pytorch.module import LayerNormLinear, Linear
from transformer_engine.pytorch.module.base import TransformerEngineBaseModule
from transformer_engine.pytorch.utils import (
    divide,
    attention_mask_func,
    split_tensor_along_dim,
    get_device_compute_capability,
    get_default_init_method,
)
from transformer_engine.pytorch.constants import (
    AttnMaskTypes,
    AttnTypes,
    AttnBiasTypes,
    QKVLayouts,
    dist_group_type,
    TE_DType,
)
from transformer_engine.pytorch.softmax import FusedScaleMaskSoftmax
from transformer_engine.pytorch.distributed import (
    get_distributed_world_size,
    get_distributed_rank,
    checkpoint,
    set_all_rng_states,
    CudaRNGStatesTracker,
    graph_safe_rng_available,
)
from transformer_engine.pytorch.export import is_in_onnx_export_mode
from transformer_engine.pytorch.jit import jit_fuser, no_torch_dynamo
from transformer_engine.pytorch.graph import is_graph_capturing


_flash_attn_version = PkgVersion(get_pkg_version("flash-attn"))
_flash_attn_version_required = PkgVersion("2.0.6")
_flash_attn_max_version = PkgVersion("2.5.8")
_flash_attn_2_plus = _flash_attn_version >= PkgVersion("2")
_flash_attn_2_1_plus = _flash_attn_version >= PkgVersion("2.1")
_flash_attn_2_3_plus = _flash_attn_version >= PkgVersion("2.3")
_flash_attn_2_4_plus = _flash_attn_version >= PkgVersion("2.4")
_flash_attn_2_4_1_plus = _flash_attn_version >= PkgVersion("2.4.1")

if _flash_attn_version >= _flash_attn_version_required:
    from flash_attn.flash_attn_interface import flash_attn_varlen_func as flash_attn_forward_func
    from flash_attn.flash_attn_interface import _flash_attn_varlen_forward as _flash_attn_forward
    from flash_attn.flash_attn_interface import _flash_attn_varlen_backward as _flash_attn_backward
    from flash_attn_2_cuda import varlen_bwd as flash_attn_cuda_bwd

META_QKV = tex.FP8FwdTensors.GEMM1_OUTPUT
META_DQKV = tex.FP8BwdTensors.GRAD_OUTPUT1
META_O = tex.FP8FwdTensors.GEMM2_INPUT
META_DO = tex.FP8BwdTensors.GRAD_INPUT2
META_S = tex.FP8FwdTensors.GEMM3_OUTPUT
META_DP = tex.FP8BwdTensors.GRAD_INPUT3

# NVTE_DEBUG = 0/1 # disables/enables debug mode, default = 0
_NVTE_DEBUG = int(os.getenv("NVTE_DEBUG", "0"))
# NVTE_DEBUG_LEVEL = 0/1/2 # enables more and more verbose debug mode, default = 0
_NVTE_DEBUG_LEVEL = int(os.getenv("NVTE_DEBUG_LEVEL", "0"))
log_level = _NVTE_DEBUG * _NVTE_DEBUG_LEVEL
log_levels = {0: logging.WARNING, 1: logging.INFO, 2: logging.DEBUG}
logging.basicConfig(
    format="[%(levelname)-8s | %(name)-19s]: %(message)s",
    level=log_levels[log_level if log_level in [0, 1, 2] else 2],
)

_NVTE_FLASH_ATTN = int(os.getenv("NVTE_FLASH_ATTN", "1"))
_NVTE_FUSED_ATTN = int(os.getenv("NVTE_FUSED_ATTN", "1"))
_NVTE_UNFUSED_ATTN = int(os.getenv("NVTE_UNFUSED_ATTN", "1"))

_attention_backends = {
    "attention_params": None,
    "use_flash_attention": None,
    "use_fused_attention": None,
    "fused_attention_backend": None,
    "use_unfused_attention": None,
    "backend_selection_requires_update": False,
}


@dataclass(eq=True)
class AttentionParams:
    """
    Attention parameters used to determine which backend to be used.

    Parameters
    ----------
    qkv_type: Union[torch.Tensor, Float8Tensor], default = `torch.Tensor`
        Type of query/key/value tensors, {`torch.Tensor`, `Float8Tensor`}.
    qkv_dtype: torch.dtype, default = `torch.bfloat16`
        Data type of query/key/value tensors.
    qkv_layout: str, default = "sbh3d"
        Query/key/value tensor memory layout.
    batch_size: int, default = 1
        Batch size.
    num_heads: int, default = 16
        Number of attention heads in the query tensor.
    num_gqa_groups: int, default = 16
        Number of attention heads in key and value tensors.
    max_seqlen_q: int, default = 128
        Maximum sequence length of the query tensor.
    max_seqlen_kv: int, default = 128
        Maximum sequence length of the key and value tensors.
    head_dim: int, default = 64
        The size of each attention head.
    attn_mask_type: str, default = `no_mask`
        Attention mask type, {`no_mask`, `padding`, `causal`, `padding_causal`,
        `causal_bottom_right`, `padding_causal_bottom_right`, `arbitrary`}
    window_size: Tuple[int, int], default = None
        Sliding window attention size.
    alibi_slopes_shape: Optional[Union[torch.Size, List]], default = `None`
        Tensor shape of :attr:`alibi_slopes` in `DotProductAttention`.
    core_attention_bias_type: str, default = `no_bias`
        Attention bias type, {`no_bias`, `pre_scale_bias`, `post_scale_bias`, `alibi`}.
    core_attention_bias_shape: str, default = `1hss`
        Attention bias shape, {`1hss`, `b1ss`, `bhss`}.
    core_attention_bias_requires_grad: bool, default = `True`
        Whether attention bias requires gradient.
    pad_between_seqs: bool, default = `False`
        Whether there is padding between sequences in a batch.
        This only applies to `qkv_format=thd`.
    attention_dropout: float, default = 0.0
        Attention dropout.
    context_parallel: bool, default = `False`
        Whether context parallelism is used or not.
    deterministic: bool, default = `False`
        Whether to run `DotProductAttention` with determinism or not.
    is_training: bool, default = `True`
        Whether in training mode (`True`) or inference mode (`False`)
    fp8: bool, default = `False`
        Whether `DotProductAttention` is in an `fp8_autocast` region.
    fp8_meta: Optional[Dict[str Any]], default = `None`
        The FP8 metadata tensor of `DotProductAttention`.
    """

    qkv_type: Union[torch.Tensor, Float8Tensor] = torch.Tensor
    qkv_dtype: torch.dtype = torch.bfloat16
    qkv_layout: str = "sbh3d"
    batch_size: int = 1
    num_heads: int = 16
    num_gqa_groups: int = 16
    max_seqlen_q: int = 128
    max_seqlen_kv: int = 128
    head_dim: int = 64
    attn_mask_type: str = "no_mask"
    window_size: Union[Tuple[int, int], None] = None
    alibi_slopes_shape: Union[torch.Size, List, None] = None
    core_attention_bias_type: str = "no_bias"
    core_attention_bias_shape: str = "1hss"
    core_attention_bias_requires_grad: bool = True
    pad_between_seqs: bool = False
    attention_dropout: float = 0.0
    context_parallel: bool = False
    deterministic: bool = False
    is_training: bool = True
    fp8: bool = False
    fp8_meta: Union[Dict[str, Any], None] = None


_alibi_cache = {
    "_num_heads": None,
    "_alibi_slopes": None,
    "_max_seqlen_q": None,
    "_max_seqlen_kv": None,
    "_bottom_right_alignment": True,
    "_alibi_bias": None,
    "_alibi_slopes_require_update": False,
    "_alibi_bias_require_update": False,
}


__all__ = ["DotProductAttention", "InferenceParams", "MultiheadAttention"]

<<<<<<< HEAD
class InferenceParams:
=======

def get_attention_backend(
    attention_params: AttentionParams = None,
):
    """
    Select the appropriate attention backend/sub-backend based on user input and runtime environment.

    Parameters
    ----------
    See `AttentionParams`.

    Returns
    ----------
    use_flash_attention: bool
        Whether the `FlashAttention` backend has been selected.
    use_fused_attention: bool
        Whether the `FusedAttention` backend has been selected.
    fused_attention_backend: tex.NVTE_Fused_Attn_Backend
        If `use_fused_attention = True`, one of `FusedAttention` three sub-backends, else `None`.
    use_unfused_attention: bool
        Whether the `UnfusedDotProductAttention` backend has been selected.
    available_backends: List[bool]
        All available backends that could support the provided input. A list of Booleans
        in the form of [use_flash_attention, use_fused_attention, use_unfused_attention].
    """
    qkv_type = attention_params.qkv_type
    qkv_dtype = attention_params.qkv_dtype
    qkv_layout = attention_params.qkv_layout
    batch_size = attention_params.batch_size
    num_heads = attention_params.num_heads
    num_gqa_groups = attention_params.num_gqa_groups
    max_seqlen_q = attention_params.max_seqlen_q
    max_seqlen_kv = attention_params.max_seqlen_kv
    head_dim = attention_params.head_dim
    attn_mask_type = attention_params.attn_mask_type
    window_size = attention_params.window_size
    alibi_slopes_shape = attention_params.alibi_slopes_shape
    core_attention_bias_type = attention_params.core_attention_bias_type
    core_attention_bias_shape = attention_params.core_attention_bias_shape
    core_attention_bias_requires_grad = attention_params.core_attention_bias_requires_grad
    pad_between_seqs = attention_params.pad_between_seqs
    attention_dropout = attention_params.attention_dropout
    context_parallel = attention_params.context_parallel
    deterministic = attention_params.deterministic
    is_training = attention_params.is_training
    fp8 = attention_params.fp8
    fp8_meta = attention_params.fp8_meta

    # Run config
    logger = logging.getLogger("DotProductAttention")
    device_compute_capability = get_device_compute_capability()
    cudnn_version = get_cudnn_version()
    run_config = {
        "transformer_engine_version": te.__version__,
        "compute_capability": "sm"
        + str(
            (lambda x, y: x * 10 + y)(device_compute_capability[0], device_compute_capability[1])
        ),
        "flash_attn_version": _flash_attn_version,
        "cudnn_version": ".".join([str(i) for i in cudnn_version]),
    }
    attention_params_dict = {
        field.name: getattr(attention_params, field.name) for field in fields(attention_params)
    }
    run_config.update(attention_params_dict)
    if fp8:
        run_config["NVTE_FP8_DPA_BWD"] = int(os.getenv("NVTE_FP8_DPA_BWD", "1"))
    logger.debug("Running with config=%s", run_config)

    # Filter: Environment variables
    global _NVTE_FLASH_ATTN, _NVTE_FUSED_ATTN, _NVTE_UNFUSED_ATTN
    _NVTE_FLASH_ATTN = int(os.getenv("NVTE_FLASH_ATTN", "1"))
    _NVTE_FUSED_ATTN = int(os.getenv("NVTE_FUSED_ATTN", "1"))
    _NVTE_UNFUSED_ATTN = int(os.getenv("NVTE_UNFUSED_ATTN", "1"))
    use_flash_attention = _NVTE_FLASH_ATTN
    use_fused_attention = _NVTE_FUSED_ATTN
    use_unfused_attention = _NVTE_UNFUSED_ATTN
    if not use_flash_attention:
        logger.debug("Disabling FlashAttention due to NVTE_FLASH_ATTN=0")
    if not use_fused_attention:
        logger.debug("Disabling FusedAttention due to NVTE_FUSED_ATTN=0")
    if not use_unfused_attention:
        logger.debug("Disabling UnfusedDotProductAttention due to NVTE_UNFUSED_ATTN=0")

    # Filter: ONNX mode
    if is_in_onnx_export_mode():
        if use_flash_attention:
            logger.debug("Disabling FlashAttention due to ONNX mode")
        use_flash_attention = False
        if use_fused_attention:
            logger.debug("Disabling FusedAttention due to ONNX mode")
        use_fused_attention = False

    # Filter: Compute capability
    if device_compute_capability < (8, 0):
        if use_flash_attention:
            logger.debug("Disabling FlashAttention as it requires compute capability sm80+")
            use_flash_attention = False
        if use_fused_attention:
            logger.debug("Disabling FusedAttention as it requires compute capability sm80+")
            use_fused_attention = False

    # Filter: Context parallelism
    if context_parallel and use_unfused_attention:
        logger.debug(
            "Disabling UnfusedDotProductAttention as it does not support context parallelism"
        )
        use_unfused_attention = False

    # Filter: Data type
    if use_flash_attention and (
        qkv_dtype not in [torch.bfloat16, torch.float16] or qkv_type == Float8Tensor
    ):
        logger.debug(
            "Disabling FlashAttention due to unsupported QKV data type. "
            "Supported: qkv_type = torch.Tensor, qkv_dtype = {torch.bfloat16, torch.float16}. "
            "Found: qkv_type = %s, qkv_dtype = %s.",
            qkv_type,
            qkv_dtype,
        )
        use_flash_attention = False
    if use_fused_attention and (qkv_dtype not in [torch.bfloat16, torch.float16]):
        logger.debug(
            "Disabling FusedAttention due to unsupported QKV data type. "
            "Supported: qkv_dtype = {torch.bfloat16, torch.float16}. "
            "Found: qkv_dtype = %s.",
            qkv_dtype,
        )
        use_fused_attention = False

    # Filter: Execution type
    if fp8 and fp8_meta["recipe"].fp8_dpa:
        if use_flash_attention:
            logger.debug("Disabling FlashAttention as it does not support FP8")
            use_flash_attention = False
        if use_unfused_attention:
            logger.debug("Disabling UnfusedDotProductAttention as it does not support FP8")
            use_unfused_attention = False

    # Filter: Head dimension
    if use_flash_attention and (
        head_dim > 256
        or head_dim % 8 != 0
        or (head_dim > 192 and device_compute_capability not in ((8, 0), (9, 0)))
    ):
        logger.debug(
            "Disabling FlashAttention due to unsupported head_dim. "
            "Supported: head_dim %%8 = 0, head_dim <= 256 (>192 requires sm80/90). "
            "Found: head_dim = %s on sm%s.",
            head_dim,
            ".".join([str(i) for i in device_compute_capability]),
        )
        use_flash_attention = False

    # Filter: QKV layout
    qkv_format = "".join([i for i in qkv_layout.split("_")[0] if i.isalpha()])
    if qkv_format == "thd":
        if use_unfused_attention:
            logger.debug("Disabling UnfusedDotProductAttention for qkv_format = thd")
            use_unfused_attention = False
        if use_flash_attention and pad_between_seqs:
            logger.debug(
                "Disabling FlashAttention for qkv_format = thd when there is "
                "padding between sequences, i.e. [a, a, PAD, b, b, b, PAD, c, PAD]"
            )
            use_flash_attention = False

    # Filter: Attention mask
    # attn_mask_type               |     supported backends
    # -------------------------------------------------------------------
    # no_mask                      |     All
    # padding                      |     FlashAttention, FusedAttention
    # causal                       |
    #     self-attention           |     All
    #     cross-attention          |     FusedAttention
    # padding_causal               |
    #     self-attention           |     FlashAttention, FusedAttention
    #     cross-attention          |     FusedAttention
    # causal_bottom_right          |     All
    # padding_causal_bottom_right  |     FlashAttention, FusedAttention
    # arbitrary                    |     UnfusedDotProductAttention
    if attn_mask_type == "arbitrary":
        if use_flash_attention:
            logger.debug("Disabling FlashAttention for arbitrary mask")
        use_flash_attention = False
        if use_fused_attention:
            logger.debug("Disabling FusedAttention for arbitrary mask")
        use_fused_attention = False
    if use_unfused_attention and "padding" in attn_mask_type:
        logger.debug("Disabling UnfusedDotProductAttention for %s mask", attn_mask_type)
        use_unfused_attention = False
    if (
        use_flash_attention
        and _flash_attn_2_1_plus
        and attn_mask_type in ["causal", "padding_causal"]
        and max_seqlen_q != max_seqlen_kv
    ):
        logger.warning(
            "Disabling FlashAttention as it only supports bottom-right-diagonal "
            "causal mask since flash-attn 2.1. See "
            "https://github.com/Dao-AILab/flash-attention#21-change-behavior-of-causal-flag"
        )
        use_flash_attention = False
    if (
        use_flash_attention
        and not _flash_attn_2_1_plus
        and attn_mask_type in ["causal_bottom_right", "padding_causal_bottom_right"]
        and max_seqlen_q != max_seqlen_kv
    ):
        logger.warning(
            "Disabling FlashAttention as it only supports top-left-diagonal "
            "causal mask before flash-attn 2.1. See "
            "https://github.com/Dao-AILab/flash-attention#21-change-behavior-of-causal-flag"
        )
        use_flash_attention = False

    # Filter: Sliding window attention
    #    backend                 |      window_size       | diagonal alignment
    # ---------------------------------------------------------------------------------
    # FlashAttention             | (-1, -1) or (>=0, >=0) | bottom right
    # FusedAttention             | (-1,  0) or (>=0, 0)   | top left
    # UnfusedDotProductAttention | (-1, -1) or (>=0, >=0) | both;
    #                            |                        | converts window_size to an 'arbitrary' mask
    if window_size is None:
        window_size = check_set_window_size(attn_mask_type, window_size)
    else:
        if use_fused_attention and (window_size[0] != -1 or window_size[1] not in [-1, 0]):
            if fp8 and (fp8_meta["recipe"].fp8_dpa or fp8_meta["recipe"].fp8_mha):
                logger.debug(
                    "Disabling FusedAttention as it does not support sliding window attention"
                    " for FP8"
                )
                use_fused_attention = False
            elif window_size[1] != 0 or attention_dropout != 0.0 or qkv_format == "thd":
                logger.debug(
                    "Disabling FusedAttention as it only supports sliding window attention "
                    "with causal mask, no dropout, and qkv_format = bshd/sbhd"
                )
                use_fused_attention = False
            elif context_parallel:
                logger.debug(
                    "Disabling FusedAttention as it does not support sliding window attention "
                    "with context parallelism"
                )
                use_fused_attention = False
            elif max_seqlen_q != max_seqlen_kv and attn_mask_type in [
                "no_mask",
                "padding",
                "causal_bottom_right",
                "padding_causal_bottom_right",
            ]:
                logger.debug(
                    "Disabling FusedAttention as it does not support sliding window attention "
                    "with attn_mask_type = %s for cross-attention",
                    attn_mask_type,
                )
                use_fused_attention = False
            elif "padding" in attn_mask_type:
                logger.debug(
                    "Disabling FusedAttention as it does not support sliding window attention "
                    "with attn_mask_type = %s",
                    attn_mask_type,
                )
                use_fused_attention = False
        if (
            use_flash_attention
            and (window_size[0] != -1 or window_size[1] not in [-1, 0])
            and (not _flash_attn_2_3_plus or context_parallel)
        ):
            logger.debug(
                "Disabling FlashAttention as sliding window attention requires "
                "flash-attn 2.3+ and no context parallelism"
            )
            use_flash_attention = False

    # Filter: Attention bias
    #    backend                 |      bias types              | ALiBi diagonal alignment
    # ---------------------------------------------------------------------------------
    # FlashAttention             | no_bias, alibi/alibi_slopes  | bottom right
    # FusedAttention             | no_bias, post_scale_bias     |
    #                            | alibi/alibi_slopes           | top left,
    #                            |                              | bottom_right (converts to a 'post_scale_bias' bias)
    # UnfusedDotProductAttention | no_bias, pre/post_scale_bias |
    #                            | alibi/alibi_slopes           | both; converts to a 'post_scale_bias' bias
    if use_flash_attention and (
        core_attention_bias_type not in ["no_bias", "alibi"]
        or core_attention_bias_shape is not None
    ):
        logger.debug("Disabling FlashAttention for pre/post_scale_bias")
        use_flash_attention = False

    fu_core_attention_bias_type = core_attention_bias_type
    fu_core_attention_bias_shape = core_attention_bias_shape
    fu_core_attention_bias_requires_grad = core_attention_bias_requires_grad
    if (
        use_fused_attention
        and core_attention_bias_type == "alibi"
        and (alibi_slopes_shape is not None or max_seqlen_q != max_seqlen_kv)
    ):
        fu_core_attention_bias_type = "post_scale_bias"
        fu_core_attention_bias_requires_grad = False
        if alibi_slopes_shape is None:
            fu_core_attention_bias_shape = "1hss"
        elif len(alibi_slopes_shape) == 1 and alibi_slopes_shape[0] == num_heads:
            fu_core_attention_bias_shape = "1hss"
        elif (
            len(alibi_slopes_shape) == 2
            and alibi_slopes_shape[0] == batch_size
            and alibi_slopes_shape[1] == num_heads
        ):
            fu_core_attention_bias_shape = "bhss"

    if (
        use_fused_attention
        and fu_core_attention_bias_type == "post_scale_bias"
        and fu_core_attention_bias_shape != "1hss"
    ):
        if fu_core_attention_bias_requires_grad:
            # remove this line when cuDNN adds bwd support for
            # [1, 1, s, s], [b, 1, s, s] and [b, h, s, s]
            logger.debug("Disabling FusedAttention for dBias in [1, H, S, S] shape")
            use_fused_attention = False
        else:
            # max512 backend will only support [1, h, s, s]
            os.environ["NVTE_FUSED_ATTN_BACKEND"] = "1"

    # Filter: cuDNN support
    fused_attention_backend = None
    if use_fused_attention:
        q_type = TE_DType[qkv_dtype]
        kv_type = q_type
        if fp8 and fp8_meta["recipe"].fp8_dpa:
            q_type = get_fp8_te_dtype(fp8_meta["recipe"], fprop_tensor=True)
            kv_type = q_type
        fused_attention_backend = tex.get_fused_attn_backend(
            q_type,
            kv_type,
            QKVLayout[qkv_layout],
            AttnBiasType[fu_core_attention_bias_type],
            AttnMaskType[attn_mask_type],
            attention_dropout,
            num_heads,
            num_gqa_groups,
            max_seqlen_q,
            max_seqlen_kv,
            head_dim,
            window_size[0],
            window_size[1],
        )
        if fused_attention_backend == FusedAttnBackend["No_Backend"]:
            logger.debug("Disabling FusedAttention as no backend supports the provided input")
            use_fused_attention = False
            fused_attention_backend = None
        if (
            use_fused_attention
            and context_parallel
            and fused_attention_backend != FusedAttnBackend["F16_arbitrary_seqlen"]
        ):
            logger.debug(
                "Disabling FusedAttention as only sub-backend %s does not support "
                "context parallellism",
                int(fused_attention_backend),
            )
            use_fused_attention = False
            fused_attention_backend = None
        if (
            use_fused_attention
            and window_size is not None
            and window_size[0] != -1
            and fused_attention_backend != FusedAttnBackend["F16_arbitrary_seqlen"]
        ):
            logger.debug(
                "Disabling FusedAttention as only sub-backend %s does not support "
                "slidng window attention",
                int(fused_attention_backend),
            )
            use_fused_attention = False
            fused_attention_backend = None
        if (
            use_fused_attention
            and fused_attention_backend == FusedAttnBackend["F16_max512_seqlen"]
            and fu_core_attention_bias_type == "post_scale_bias"
            and fu_core_attention_bias_shape != "1hss"
        ):
            logger.debug(
                "Disabling FusedAttention as cuDNN sub-backend 0 only supports post_scale_bias in"
                " [1, H, S, S] shape"
            )
            use_fused_attention = False
            fused_attention_backend = None

    # Filter: Determinism
    # backend                      | deterministic
    # ---------------------------------------------
    # FlashAttention               |
    #     flash-attn >=2.0, <2.4.1 | no
    #     flash-attn >=2.4.1       | yes
    # FusedAttention               |
    #     sub-backend 0            | yes
    #     sub-backend 1            | workspace optimization path and sm90+: yes;
    #                              | otherwise: no
    #     sub-backend 2            | no
    # UnfusedDotProductAttention   | yes
    if use_flash_attention and deterministic and not _flash_attn_2_4_1_plus:
        logger.warning(
            "Disabling FlashAttention as version <2.4.1 does not support deterministic "
            "execution. To use FlashAttention with deterministic behavior, "
            "please install flash-attn >= 2.4.1."
        )
        use_flash_attention = False
    if use_fused_attention and deterministic:
        if fused_attention_backend == FusedAttnBackend["FP8"] and is_training:
            logger.debug("Disabling FusedAttention for determinism reasons")
            use_fused_attention = False
        if (
            fused_attention_backend == FusedAttnBackend["F16_arbitrary_seqlen"]
            and is_training
            and (
                device_compute_capability < (9, 0)
                or core_attention_bias_requires_grad
                or cudnn_version < (8, 9, 5)
            )
        ):
            logger.debug("Disabling FusedAttention for determinism reasons")
            use_fused_attention = False

    # All available backends
    available_backends = [use_flash_attention, use_fused_attention, use_unfused_attention]
    logger.debug(
        "Available backends = {FlashAttention=%s, FusedAttention=%s%s,"
        " UnfusedDotProductAttention=%s}",
        bool(available_backends[0]),
        bool(available_backends[1]),
        (
            f" (sub-backend {int(fused_attention_backend)})"
            if fused_attention_backend is not None
            else ""
        ),
        bool(available_backends[2]),
    )

    # Select FusedAttention for performance
    if (
        use_flash_attention
        and use_fused_attention
        and fused_attention_backend == FusedAttnBackend["F16_arbitrary_seqlen"]
    ):
        if device_compute_capability == (9, 0):
            logger.debug(
                "Disabling FlashAttention to give FusedAttention preference on Hopper+ "
                "for performance reasons"
            )
            use_flash_attention = False

    # Selected backend
    if use_flash_attention:
        use_fused_attention = False
        use_unfused_attention = False
    elif use_fused_attention:
        use_unfused_attention = False
    selected_backend = "NoBackend"
    if use_flash_attention:
        selected_backend = "FlashAttention"
    elif use_fused_attention:
        selected_backend = f"FusedAttention (sub-backend {int(fused_attention_backend)})"
    elif use_unfused_attention:
        selected_backend = "UnfusedDotProductAttention"
    logger.debug("Selected backend = %s", selected_backend)

    global _attention_backends
    _attention_backends["use_flash_attention"] = use_flash_attention
    _attention_backends["use_fused_attention"] = use_fused_attention
    _attention_backends["fused_attention_backend"] = fused_attention_backend
    _attention_backends["use_unfused_attention"] = use_unfused_attention
    _attention_backends["backend_selection_requires_update"] = False

    return (
        use_flash_attention,
        use_fused_attention,
        fused_attention_backend,
        use_unfused_attention,
        available_backends,
    )


class InferenceParams:  # pylint: disable=too-few-public-methods
>>>>>>> 70117306
    """
    Inference parameters that are passed to the main model in order
    to efficienly calculate and store the context during inference.

    Parameters
    ----------
    max_batch_size: int
                    maximum batch size during inference.
    max_sequence_length: int
                    maximum sequence length during inference.
    qkv_format: str
                    Dimension format for `q`, `k` and `v`, {`sbhd`, `bshd`, `thd`}.
                    `s` stands for the sequence length dimension,
                    `b` batch size, `h` the number of attention heads,
                    `d` head size, and `t` the total number of sequences in a batch, i.e.
                    `t = sum(s_i) for i = 0...b-1`.
    """

    def __init__(self, max_batch_size, max_sequence_length, qkv_format="bshd"):
        assert qkv_format in ["bshd", "sbhd", "thd"]

        self.max_sequence_length = max_sequence_length
        self.max_batch_size = max_batch_size

        # self.key_value_memory_dict[layer number] = (key_cache, value_cache)
        # if qkv_format in ["bshd", "sbhd"]: (key/value)_cache.shape = [b/s, s/b, h, d]
        # # if qkv_format = "thd":  (key/value)_cache.shape = [t, h, d]
        self.key_value_memory_dict = {}
        self.qkv_format = qkv_format

        if qkv_format == "thd":
            # In thd attention layout input sequences can have different lenghts.
            # self.input_sequence_lengths stores tensor of shape [b] with lengths of input sequences
            # and self.cached_sequence_lengths is the sum of all previous input lengths tensors -
            # equivalently it contains total lengths of cached sequences.
            self.cached_sequence_lengths = torch.zeros(
                (max_batch_size,), device="cuda", dtype=torch.int32)
            self.input_sequence_lengths = torch.zeros(
                (max_batch_size,), device="cuda", dtype=torch.int32)
        else:
            self.sequence_len_offset = 0
            self.batch_size_offset = 0
            self.input_sequence_length = None

    def swap_key_value_dict(self, batch_indices):
        """
        Reorders the KV cache using the specified batch indices.

        Parameters
        ----------
        batch_indices : List[int]
                       Sequence of indices to reorder along the batch dimensions of
                       the KV cache. Must have a length equal to the batch size.
        """
        if len(self.key_value_memory_dict) == 0:
            raise ValueError("should not swap when dict in empty")

        for layer_number, inference_memory in self.key_value_memory_dict.items():
            inference_key_memory, inference_value_memory = inference_memory
            assert (
                len(batch_indices) == inference_key_memory.shape[1]
            )  # make sure batch size is the same
            new_inference_key_memory = inference_key_memory[:, batch_indices]
            new_inference_value_memory = inference_value_memory[:, batch_indices]
            self.key_value_memory_dict[layer_number] = (
                new_inference_key_memory,
                new_inference_value_memory,
            )


<<<<<<< HEAD
    def setup_before_new_input(self, lengths_tensor=None, max_input_length=None, length=None):
        """
            Updates parameters representing incoming sequence lengths and lengths
            of sequences in the cache. Should be called before every forward pass in the inference.

            Parameters
            ----------
            lengths_tensor: torch.Tensor
                1d tensor with sequence lengths in new input.
                Should be used only when self.qkv_format = "thd".
            max_input_length: int
                Should be used only when self.qkv_format = "thd".
                If the incoming sequences tensor has shape [b * s, h, d],
                this should be equal to s.
            length: int
                Length of the incoming sequences.
                Should be used only when self.qkv_format in ["bshd", "sbhd"].
        """
        if self.qkv_format == "thd":
            assert lengths_tensor is not None and max_input_length is not None, \
                "lengths_tensor and max_input_length should not be none for qkv_format = \"thd\""
            torch.add(
                self.cached_sequence_lengths,
                self.input_sequence_lengths,
                out=self.cached_sequence_lengths)
            self.input_sequence_lengths.copy_(lengths_tensor)
            self.max_incoming_seq_len = max_input_length

        else:
            assert length is not None, \
                "length should not be none for qkv_format in [\"bshd\", \"sbhd\"]"
            if self.input_sequence_length is not None:
                self.sequence_len_offset += self.input_sequence_length
            self.input_sequence_length = length

    def reset(self):
        """
            Resets the parameters to allow the use of this object in a new generation iteration.
            This method does not reallocate buffers,
            making it more efficient than creating a new InferenceParams object.
            Moreover, reusing the same object with the same buffers is compatible
            with the CUDA Graphs.
        """
        if self.qkv_format == "thd":
            self.cached_sequence_lengths.zero_()
            self.input_sequence_lengths.zero_()
        else:
            self.input_sequence_length = None
            self.sequence_len_offset = 0

    def save_to_kv_cache(self, layer_number, key_layer, value_layer):
        """
            Saves key_layer and value_layer in the cache.

            Parameters
            ----------
            layer_number: input
                layer number of the current `TransformerLayer` when multiple such modules are
                 concatenated to form a transformer block.
            key_layer: torch.Tensor
                Tensor - of the format corresponding to the self.qkv_format -
                representing key_layer.
                Notice: if self.qkv_format in ["bshd", "sbhd"] then both layers are in format sbhd
                Notice: if self.qkv_format = "thd", we assume that offsets of the sequences
                        are of the form k * self.max_incoming_seq_len for k = 0, ..., batch_size-1.
            value_layer: int
                Tensor - of the format corresponding to the self.qkv_format -
                representing value_layer.
                Notice: if self.qkv_format in ["bshd", "sbhd"] both layers are in format sbhd
                Notice: if self.qkv_format = "thd", we assume that offsets of the sequences
                        are of the form k * self.max_incoming_seq_len for k = 0, ..., batch_size-1.
        """
        # Current kernels work only with contiguous tensors, it can be made faster in the future.
        key_layer, value_layer = key_layer.contiguous(), value_layer.contiguous()
        inference_key_memory, inference_value_memory = self.key_value_memory_dict[layer_number]
        if self.qkv_format == "thd":
            channels = inference_key_memory.shape[1] * inference_key_memory.shape[2] # h * d
            # This kernels copies kernels from input layers into cache,
            # taking into account the thd format and sequence lengths.
            tex.attention_copy(
                inference_key_memory,
                self.cached_sequence_lengths,
                self.input_sequence_lengths,
                key_layer,
                self.max_incoming_seq_len,
                self.max_sequence_length,
                self.max_batch_size,
                channels)

            tex.attention_copy(
                inference_value_memory,
                self.cached_sequence_lengths,
                self.input_sequence_lengths,
                value_layer,
                self.max_incoming_seq_len,
                self.max_sequence_length,
                self.max_batch_size,
                channels)
            key_layer, value_layer = inference_key_memory, inference_value_memory
        else:
            assert self.qkv_format in ["bshd", "sbhd"], \
                "Attention format not supported by the inference."
            batch_start = self.batch_size_offset
            batch_end = batch_start + key_layer.size(1)
            assert batch_end <= inference_key_memory.size(1)

            sequence_start = self.sequence_len_offset
            sequence_end = sequence_start + key_layer.size(0)
            assert sequence_end <= inference_key_memory.size(0)

            # Copy keys and values into KV-cache
            seq_offsets = slice(sequence_start, sequence_end)
            batch_offsets = slice(batch_start, batch_end)
            inference_key_memory[seq_offsets, batch_offsets, ...] = key_layer
            inference_value_memory[seq_offsets, batch_offsets, ...] = value_layer
            key_layer = inference_key_memory[:sequence_end, batch_offsets, ...]
            value_layer = inference_value_memory[:sequence_end, batch_offsets, ...]
        return key_layer, value_layer

    def allocate_memory_for_kv_cache_if_empty(
            self,
            layer_number,
            num_gqa_groups_per_partition,
            hidden_size_per_attention_head,
            dtype):
        """
            Allocates memory for kv_cache for given layer, if it hasn't been alocated before.

            Parameters
            ----------
            layer_number: input
                layer number of the current `TransformerLayer` when multiple such modules are
                 concatenated to form a transformer block.
            num_gqa_groups_per_partition: torch.Tensor
                This will be third dimension of cache tensor.
            hidden_size_per_attention_head: int
                This will be fourth dimension of cache tensor.
        """

        if layer_number in self.key_value_memory_dict:
            return # Already allocated

        b, s = self.max_batch_size, self.max_sequence_length

        def _allocate_memory(dims):
            return torch.zeros(
                *dims,
                num_gqa_groups_per_partition,
                hidden_size_per_attention_head,
                dtype=dtype,
                device=torch.cuda.current_device(),
            )

        if self.qkv_format == "thd":
            inference_key_memory = _allocate_memory((b * s,))
            inference_value_memory = _allocate_memory((b * s,))
        else:
            inference_key_memory = _allocate_memory((s, b))
            inference_value_memory = _allocate_memory((s, b))
        self.key_value_memory_dict[layer_number] = (
            inference_key_memory,
            inference_value_memory,
        )

    def set_params_to_thd_attention(self, buffers, channels):
        """
            Fused attention with q/k/v of thd layout with offsets needs some parameters informing
            about sequence lengths. This function computes them and
            saves them into the provided buffers.

            Parameters
            ----------
            buffers: List[torch.Tensor]
                buffers of size [batch_size + 1] for the parameters:
                cu_seqlens_q, cu_seqlens_kv, seq_offsets_q,
                seq_offsets_k, seq_offsets_v, seq_offsets_o
                respectively.
            channels: int
                value of num_heads * hidden_dim_for_each_head.

            Returns
            ----------
            max_seqlen_q: int
                Maximal value of query sequence length.
            max_seqlen_kv: int
                Maximal value of key/value sequence length.
            buffers: torch.Tensor
                Tensor with filled buffers.
        """
        max_seqlen_q, max_seqlen_kv = self.max_incoming_seq_len, self.max_sequence_length

        cu_seqlens_q, cu_seqlens_kv, seq_offsets_q, seq_offsets_k, seq_offsets_v, seq_offsets_o = \
            buffers

        torch.cumsum(self.input_sequence_lengths, dim=0, out=cu_seqlens_q[1:])
        torch.cumsum(
            self.cached_sequence_lengths + self.input_sequence_lengths,
            dim=0, out=cu_seqlens_kv[1:])
        # If layer has shape [b * s_layer, h, d]
        # offsets are of the form [k * s_layer * h * d for k = 0, ..., batch_size]
        seq_offsets_q.copy_(
            torch.arange(0, self.max_batch_size + 1, device="cuda") * channels * max_seqlen_q)
        seq_offsets_k.copy_(
            torch.arange(0, self.max_batch_size + 1, device="cuda") * channels * max_seqlen_kv)
        seq_offsets_v.copy_(seq_offsets_k)
        seq_offsets_o.copy_(seq_offsets_q)

        return max_seqlen_q, max_seqlen_kv, buffers
=======
@torch.no_grad()
def get_swa_mask(
    window_size: Tuple[int, int],
    max_seqlen_q: int,
    max_seqlen_kv: int,
    attn_mask_type: str = "no_mask",
    attention_mask: Optional[Union[torch.Tensor, Tuple[torch.Tensor, torch.Tensor]]] = None,
) -> torch.Tensor:
    """
    Convert sliding window `window_size` to an equivalent "`arbitrary`" mask.
    For "`causal`" mask type, the sliding window diagonal is aligned to the top left corner,
    and for other mask types, the bottom right corner.

    Parameters
    ----------
    window_size: Tuple[int, int]
        Sliding window size for local attention, where query at position i attends to keys
        in [i + seqlen_k - seqlen_q - window_size[0], i + seqlen_k - seqlen_q
        + window_size[1]] inclusive. Special cases (-1, -1) and (-1, 0) mean no sliding
        window and causal mask specifically. Both `causal` and `causal_bottom_right` masks
        map to `window_size = (-1, 0)` and Transformer Engine distinguishes them based on
        `attn_mask_type`.
    max_seqlen_q: int
        Maximum sequence length for queries.
    max_seqlen_kv: int
        Maximum sequence length for keys and values.
    attn_mask_type: str, default = `no_mask`
        Attention mask type, {"`no_mask`", "`padding`", "`causal`", "`padding_causal`",
        "`causal_bottom_right`", "`padding_causal_bottom_right`", "`arbitrary`"}
    attention_mask: Optional[Union[torch.Tensor, Tuple[torch.Tensor, torch.Tensor]]],
        default = `None`
        Boolean tensor(s) used to mask out attention softmax input.

    Returns
    ----------
    attention_mask: torch.Tensor
        Combined `attention_mask` (input) and sliding window attention mask.
        The shape is [max_seqlen_q, max_seqlen_kv] when input `attention_mask` is None;
        else, the same shape as input `attention_mask`.
    """
    mask = torch.ones(max_seqlen_q, max_seqlen_kv, dtype=torch.bool, device="cuda")
    if attn_mask_type in ["causal"]:
        left = window_size[0] if window_size[0] != -1 else max_seqlen_q
        right = window_size[1] if window_size[1] != -1 else max_seqlen_q
        mask_upper = torch.triu(mask, diagonal=-left)
        mask_lower = torch.tril(mask_upper, diagonal=right)
    else:
        left = window_size[0] if window_size[0] != -1 else max_seqlen_kv
        right = window_size[1] if window_size[1] != -1 else max_seqlen_kv
        mask_upper = torch.triu(mask, diagonal=max_seqlen_kv - max_seqlen_q - left)
        mask_lower = torch.tril(mask_upper, diagonal=max_seqlen_kv - max_seqlen_q + right)
    attn_mask_type = "arbitrary"
    mask = mask_lower.logical_not()
    if attention_mask is not None:
        mask = torch.logical_and(attention_mask, mask)
    return attn_mask_type, mask
>>>>>>> 70117306


@torch.no_grad()
def get_alibi(
    num_heads: int,
    max_seqlen_q: int,
    max_seqlen_kv: int,
    alibi_slopes: Optional[torch.Tensor] = None,
    bias_dtype: Optional[torch.dtype] = None,
    bottom_right_alignment: bool = True,
) -> Tuple[torch.Tensor, torch.Tensor]:
    """
    Parameters
    ----------
    num_heads: int
        Number of heads.
    max_seqlen_q: int
        Maximum sequence length for queries.
    max_seqlen_kv: int
        Maximum sequence length for keys and values.
    alibi_slopes: Optional[torch.Tensor], default = `None`
        Custom ALiBi slopes, FP32, CUDA tensor, in shape [num_heads] or [batch_size, num_heads].
    bias_dtype: Optional[torch.dtype], default = `None`
        Dtype of the generated ALiBi bias. If None, use torch.float32.
    bottom_right_alignment: bool, default = `True`
        Whether to align the diagonal of the ALiBi bias to the bottom right corner of
        the matrix (`True`) or top left (`False`).

    Returns
    ----------
    alibi_slopes: torch.Tensor
        ALiBi slopes in FP32 and shape [num_heads] or [batch_size, num_heads].
    alibi_bias: torch.Tensor
        ALiBi bias in FP32 or `bias_dtype`. If `alibi_slopes` is in [num_heads] shape,
        then `alibi_bias` is in [1, num_heads, max_seqlen_q, max_seqlen_kv], and if
        `alibi_slopes` is in [batch_size, num_heads], then the bias is in
        [batch_size, num_heads, max_seqlen_q, max_seqlen_kv].
    """
    global _alibi_cache
    if _alibi_cache["_alibi_slopes_require_update"]:
        if alibi_slopes is not None:
            _alibi_cache["_alibi_slopes"] = alibi_slopes
        else:
            n = 2 ** math.floor(math.log2(num_heads))
            m_0 = 2.0 ** (-8.0 / n)
            m = torch.pow(m_0, torch.arange(1, 1 + n))

            if n < num_heads:
                m_hat_0 = 2.0 ** (-4.0 / n)
                m_hat = torch.pow(m_hat_0, torch.arange(1, 1 + 2 * (num_heads - n), 2))
                m = torch.cat([m, m_hat])

            _alibi_cache["_alibi_slopes"] = m.to(dtype=torch.float32, device="cuda")
        _alibi_cache["_num_heads"] = num_heads
        _alibi_cache["_alibi_slopes_require_update"] = False

    if _alibi_cache["_alibi_bias_require_update"]:
        assert _alibi_cache["_alibi_slopes"] is not None, "ALiBi slopes can not be None!"
        if _alibi_cache["_alibi_slopes"].dim() == 1:
            slopes_shape = torch.Size([1, _alibi_cache["_alibi_slopes"].shape[0], 1, 1])
        if _alibi_cache["_alibi_slopes"].dim() == 2:
            slopes_shape = torch.Size([*_alibi_cache["_alibi_slopes"].shape[:], 1, 1])
        if bottom_right_alignment:
            bias = torch.arange(1 - max_seqlen_kv, 1, dtype=torch.int32, device="cuda").view(
                1, 1, 1, max_seqlen_kv
            )
        else:
            bias = torch.arange(
                1 - max_seqlen_q, max_seqlen_kv - max_seqlen_q + 1, dtype=torch.int32, device="cuda"
            ).view(1, 1, 1, max_seqlen_kv)
        bias = bias - torch.arange(1 - max_seqlen_q, 1, dtype=torch.int32, device="cuda").view(
            1, 1, max_seqlen_q, 1
        )
        bias = bias.abs().mul(-1)
        bias = bias * _alibi_cache["_alibi_slopes"].view(slopes_shape)
        _alibi_cache["_max_seqlen_q"], _alibi_cache["_max_seqlen_kv"] = max_seqlen_q, max_seqlen_kv
        _alibi_cache["_bottom_right_alignment"] = bottom_right_alignment
        bias_dtype = torch.float32 if bias_dtype is None else bias_dtype
        _alibi_cache["_alibi_bias"] = bias.contiguous().to(dtype=bias_dtype, device="cuda")
        _alibi_cache["_alibi_bias_require_update"] = False

    return _alibi_cache["_alibi_slopes"], _alibi_cache["_alibi_bias"]


def get_cu_seqlens(mask: torch.Tensor) -> torch.Tensor:
    """
    Given a padding mask of shape [batch_size, 1, 1, max_seqlen], returns an int32
    tensor of shape [batch_size + 1] containing the cumulative sequence lengths of
    the samples in a batch.
    """
    mask = mask.squeeze(1).squeeze(1)
    reduced_mask = mask.logical_not().sum(dim=1)
    cu_seqlens = reduced_mask.cumsum(dim=0).to(torch.int32)
    zero = torch.zeros(1, dtype=torch.int32, device="cuda")
    cu_seqlens = torch.cat((zero, cu_seqlens))

    return cu_seqlens


def get_cu_seqlens_and_indices(mask: torch.Tensor) -> Tuple[torch.Tensor, torch.Tensor]:
    """
    Given a padding mask of shape [batch_size, 1, 1, max_seqlen], returns an int32
    tensor of shape [batch_size + 1] containing the cumulative sequence lengths of
    the samples in a batch, and another int32 tensor of shape [batch_size * max_seqlen, 1, 1]
    containing the indices for the valid tokens.
    """
    mask = mask.squeeze(1).squeeze(1)
    bs, seqlen = mask.shape

    reduced_mask = mask.logical_not().sum(dim=1)
    cu_seqlens = reduced_mask.cumsum(dim=0).to(torch.int32)
    zero = torch.zeros(1, dtype=torch.int32, device="cuda")
    cu_seqlens = torch.cat((zero, cu_seqlens))

    mask = mask.reshape(-1)
    indices = mask.logical_not().nonzero()
    indices = indices.unsqueeze(-1)

    num_nonzeros = indices.shape[0]
    pad_amount = bs * seqlen - num_nonzeros
    indices = F.pad(
        input=indices, pad=(0, 0, 0, 0, 0, pad_amount), mode="constant", value=float(bs * seqlen)
    )

    return cu_seqlens, indices


def get_indices(max_seqlen: int, cu_seqlens: torch.Tensor) -> torch.Tensor:
    """
    Given max_seqlen and cu_seqlens of shape [batch_size + 1], returns an int32
    tensor of shape [batch_size * max_seqlen, 1, 1] containing the indices for
    the valid tokens in a batch.
    """
    bs = len(cu_seqlens) - 1
    seqlens = cu_seqlens[1:] - cu_seqlens[:-1]
    indices = [i * max_seqlen + ii for i, j in enumerate(seqlens) for ii in range(j)]
    indices = torch.Tensor(indices).unsqueeze(1).unsqueeze(1).to(dtype=torch.int64, device="cuda")

    num_nonzeros = indices.shape[0]
    pad_amount = bs * max_seqlen - num_nonzeros
    indices = F.pad(
        input=indices,
        pad=(0, 0, 0, 0, 0, pad_amount),
        mode="constant",
        value=float(bs * max_seqlen),
    )

    return indices


_cu_seqlens_cache = {}


def _get_full_cu_seqlens(
    batch_size: int,
    max_seqlen: int,
    device: torch.device,
) -> torch.Tensor:
    """Cumulative sequence lengths in full data batch

    All sequences in batch have the maximum sequence length.

    """
    global _cu_seqlens_cache
    if (batch_size, max_seqlen) not in _cu_seqlens_cache:
        _cu_seqlens_cache[(batch_size, max_seqlen)] = torch.arange(
            0,
            (batch_size + 1) * max_seqlen,
            step=max_seqlen,
            dtype=torch.int32,
            device=device,
        )
    return _cu_seqlens_cache[(batch_size, max_seqlen)]


@jit_fuser
def pack_tensor(
    indices: torch.Tensor,
    tensor: torch.Tensor,
) -> torch.Tensor:
    """
    Packs the given tensor using the `indices`.
    """
    padding_indice = torch.zeros(
        1, tensor.shape[1], tensor.shape[2], dtype=tensor.dtype, device=tensor.device
    )
    tensor = torch.cat((tensor, padding_indice), dim=0)

    indices = indices.repeat(1, tensor.shape[1], tensor.shape[2])
    packed = torch.gather(tensor, 0, indices)
    return packed


@jit_fuser
def pack_2_tensors(
    indices: torch.Tensor,
    t1: torch.Tensor,
    t2: torch.Tensor,
) -> Tuple[torch.Tensor, torch.Tensor]:
    """
    Packs the given 2 tensors using the `indices`.
    """
    t1_packed = pack_tensor(indices, t1)
    t2_packed = pack_tensor(indices, t2)
    return t1_packed, t2_packed


@jit_fuser
def pack_3_tensors(
    indices: torch.Tensor,
    t1: torch.Tensor,
    t2: torch.Tensor,
    t3: torch.Tensor,
) -> Tuple[torch.Tensor, torch.Tensor, torch.Tensor]:
    """
    Packs the given 3 tensors using the `indices`.
    """
    t1_packed = pack_tensor(indices, t1)
    t2_packed = pack_tensor(indices, t2)
    t3_packed = pack_tensor(indices, t3)
    return t1_packed, t2_packed, t3_packed


@jit_fuser
def unpack_tensor(
    indices: torch.Tensor,
    dim0: int,
    tensor: torch.Tensor,
) -> torch.Tensor:
    """
    Inverse of `pack_tensor`.
    """
    indices = indices.repeat(1, tensor.shape[1], tensor.shape[2])
    unpacked = torch.zeros(
        dim0 + 1, tensor.shape[1], tensor.shape[2], dtype=tensor.dtype, device=tensor.device
    )
    unpacked.scatter_(0, indices, tensor)
    unpacked = unpacked[0:-1, :, :]
    return unpacked


@jit_fuser
def unpack_2_tensors(
    indices: torch.Tensor,
    dim0: int,
    t1: torch.Tensor,
    t2: torch.Tensor,
) -> Tuple[torch.Tensor, torch.Tensor]:
    """
    Inverse of `pack_2_tensors`.
    """
    t1_unpacked = unpack_tensor(indices, dim0, t1)
    t2_unpacked = unpack_tensor(indices, dim0, t2)
    return t1_unpacked, t2_unpacked


@jit_fuser
def unpack_3_tensors(
    indices: torch.Tensor,
    dim0: int,
    t1: torch.Tensor,
    t2: torch.Tensor,
    t3: torch.Tensor,
) -> Tuple[torch.Tensor, torch.Tensor, torch.Tensor]:
    """
    Inverse of `pack_3_tensors`.
    """
    t1_unpacked = unpack_tensor(indices, dim0, t1)
    t2_unpacked = unpack_tensor(indices, dim0, t2)
    t3_unpacked = unpack_tensor(indices, dim0, t3)
    return t1_unpacked, t2_unpacked, t3_unpacked


class PackTensors(torch.autograd.Function):
    """
    Autograd function to pack tensors.
    """

    @staticmethod
    def forward(
        ctx, indices: torch.Tensor, *tensors: Tuple[torch.Tensor, ...]
    ) -> Union[Tuple[torch.Tensor, ...], torch.Tensor]:
        assert 1 <= len(tensors) <= 3, f"Packing {len(tensors)} tensors not supported."
        ctx.save_for_backward(indices)
        ctx.dim0 = tensors[0].shape[0]
        if len(tensors) == 1:
            return pack_tensor(indices, *tensors)
        if len(tensors) == 2:
            return pack_2_tensors(indices, *tensors)
        return pack_3_tensors(indices, *tensors)

    @staticmethod
    def backward(ctx, *grad_outputs: Tuple[torch.Tensor, ...]):
        (indices,) = ctx.saved_tensors
        if len(grad_outputs) == 1:
            return None, unpack_tensor(indices, ctx.dim0, *grad_outputs)
        if len(grad_outputs) == 2:
            return None, *unpack_2_tensors(indices, ctx.dim0, *grad_outputs)
        return None, *unpack_3_tensors(indices, ctx.dim0, *grad_outputs)


class UnpackTensor(torch.autograd.Function):
    """
    Autograd function to unpack a tensor.
    """

    @staticmethod
    def forward(
        ctx,
        indices: torch.Tensor,
        dim0: int,
        tensor: torch.Tensor,
    ) -> torch.Tensor:
        ctx.save_for_backward(indices)
        return unpack_tensor(indices, dim0, tensor)

    @staticmethod
    def backward(ctx, grad_output):
        (indices,) = ctx.saved_tensors
        return None, None, pack_tensor(indices, grad_output)


def flash_attn_p2p_communicate(
    rank, send_tensor, send_dst, recv_tensor, recv_src, cp_group, batch_p2p_comm
):
    """Point-to-point communications of KV and dKV in Attention with context parallelism"""
    send_recv_ops = []

    if batch_p2p_comm:
        if rank % 2 == 0:
            send_op = torch.distributed.P2POp(
                torch.distributed.isend, send_tensor, send_dst, cp_group
            )
            recv_op = torch.distributed.P2POp(
                torch.distributed.irecv, recv_tensor, recv_src, cp_group
            )
            send_recv_ops.append(send_op)
            send_recv_ops.append(recv_op)
        else:
            recv_op = torch.distributed.P2POp(
                torch.distributed.irecv, recv_tensor, recv_src, cp_group
            )
            send_op = torch.distributed.P2POp(
                torch.distributed.isend, send_tensor, send_dst, cp_group
            )
            send_recv_ops.append(recv_op)
            send_recv_ops.append(send_op)
        send_recv_reqs = torch.distributed.batch_isend_irecv(send_recv_ops)
    else:
        if rank % 2 == 0:
            send_op = torch.distributed.isend(send_tensor, send_dst, cp_group)
            recv_op = torch.distributed.irecv(recv_tensor, recv_src, cp_group)
            send_recv_ops.append(send_op)
            send_recv_ops.append(recv_op)
        else:
            recv_op = torch.distributed.irecv(recv_tensor, recv_src, cp_group)
            send_op = torch.distributed.isend(send_tensor, send_dst, cp_group)
            send_recv_ops.append(recv_op)
            send_recv_ops.append(send_op)
        send_recv_reqs = send_recv_ops

    return send_recv_reqs


@jit_fuser
def flash_attn_fwd_out_correction(out, out_per_step, seq_dim, softmax_lse, softmax_lse_per_step):
    """Merge partial outputs of each step in Attention with context parallelism"""
    softmax_lse_corrected_exp = torch.exp(softmax_lse_per_step - softmax_lse).movedim(2, seq_dim)
    softmax_lse_corrected_exp = softmax_lse_corrected_exp.unsqueeze(-1)
    out_corrected = out_per_step * softmax_lse_corrected_exp
    out.add_(out_corrected)


@jit_fuser
def flash_attn_fwd_softmax_lse_correction(softmax_lse, softmax_lse_per_step):
    """Merge softmax stats of each step in Attention with context parallelism"""
    max_scale = torch.max(softmax_lse, softmax_lse_per_step)
    min_scale = torch.min(softmax_lse, softmax_lse_per_step)
    new_scale = max_scale + torch.log(1 + torch.exp(min_scale - max_scale))
    softmax_lse.copy_(new_scale)


class AttnFuncWithCP(torch.autograd.Function):
    """
    Attention implementation with context parallelism.
    Split attention compute into multiple steps, and overlap current-step
    compute with next-step communication.
    """

    @staticmethod
    def forward(
        ctx,
        is_training,
        q,
        k,
        v,
        cu_seqlens_q,
        cu_seqlens_k,
        max_seqlen_q,
        max_seqlen_k,
        cu_seqlens_q_padded,
        cu_seqlens_kv_padded,
        dropout_p,
        cp_group,
        cp_global_ranks,
        cp_stream,
        softmax_scale,
        qkv_format,
        attn_mask_type,
        attn_bias_type,
        attn_bias,
        deterministic,
        use_fused_attention,
    ):
        if softmax_scale is None:
            softmax_scale = q.shape[-1] ** (-0.5)

        cp_size = get_distributed_world_size(cp_group)
        rank = get_distributed_rank(cp_group)
        send_dst = cp_global_ranks[(rank + 1) % cp_size]
        recv_src = cp_global_ranks[(rank - 1) % cp_size]
        batch_p2p_comm = int(os.getenv("NVTE_BATCH_MHA_P2P_COMM", "0")) or (cp_size == 2)

        causal = "causal" in attn_mask_type
        padding = "padding" in attn_mask_type

        qkv_layout = qkv_format + "_" + qkv_format + "_" + qkv_format

        if causal:
            if qkv_format == "bshd":
                # [b, s, np, hn] -> [b, 2, s//2, np, hn]
                q, k, v = [x.view(x.shape[0], 2, x.shape[1] // 2, *x.shape[2:]) for x in [q, k, v]]
            elif qkv_format == "sbhd":
                # [s, b, np, hn] -> [2, s//2, b, np, hn]
                q, k, v = [x.view(2, x.shape[0] // 2, *x.shape[1:]) for x in [q, k, v]]
        if attn_bias is not None:
            assert len(attn_bias.shape) == 4, (
                "Only support bias shape of [b, h, sq, sk] for forward, "
                "and [1, h, sq, sk] for backward!"
            )
            # [b, np, sq, sk] -> [b, np, 2, sq//2, 2*cp, sk//(2*cp)]
            attn_bias_ = attn_bias.view(
                *attn_bias.shape[:-2],
                2,
                attn_bias.shape[-2] // 2,
                2 * cp_size,
                attn_bias.shape[-1] // (2 * cp_size),
            )
            # [b, np, sq, sk] -> [b, np, sq, 2*cp, sk//(2*cp)]
            attn_bias = attn_bias.view(
                *attn_bias.shape[:-1], 2 * cp_size, attn_bias.shape[-1] // (2 * cp_size)
            )
        assert q.shape[-1] % 8 == 0, "hidden size per attention head should be multiple of 8"
        fa_optional_forward_kwargs = {}
        if _flash_attn_2_3_plus:
            fa_optional_forward_kwargs["window_size"] = [-1, 0] if causal else [-1, -1]
        if _flash_attn_2_4_plus:
            fa_optional_forward_kwargs["alibi_slopes"] = None

        # Flash Attn inputs
        q_inputs = [None, None]
        kv_inputs = [None, None]
        attn_bias_inputs = [None, None]
        # Flash Attn outputs
        out_per_step = [None for _ in range(cp_size)]
        softmax_lse_per_step = [None for _ in range(cp_size)]
        rng_states = [None for _ in range(cp_size)]
        attn_biases = [None for _ in range(cp_size)]

        # create two streams to resolve wave quantization issue of Flash Attn in each step
        flash_attn_streams = [torch.cuda.current_stream(), cp_stream]
        # synchronize fwd results correction across steps
        fwd_results_correction_done = torch.cuda.Event()

        p2p_comm_buffers = [None for _ in range(cp_size)]
        p2p_comm_buffers[0] = torch.cat((k.unsqueeze(0), v.unsqueeze(0)), dim=0)
        send_recv_reqs = [[], []]

        for i in range(cp_size + 1):
            if i < cp_size:
                with torch.cuda.stream(flash_attn_streams[i % 2]):
                    # wait until KV is received
                    for req in send_recv_reqs[(i + 1) % 2]:
                        req.wait()

                    if i < (cp_size - 1):
                        p2p_comm_buffers[i + 1] = torch.empty_like(p2p_comm_buffers[i])
                        send_recv_reqs[i % 2] = flash_attn_p2p_communicate(
                            rank,
                            p2p_comm_buffers[i],
                            send_dst,
                            p2p_comm_buffers[i + 1],
                            recv_src,
                            cp_group,
                            batch_p2p_comm,
                        )

                    kv_inputs[i % 2] = p2p_comm_buffers[i]
                    if causal:
                        if i == 0:
                            if use_fused_attention:
                                if qkv_format == "bshd":
                                    # [b, 2, sq//2, np, hn] -> [b, sq, np, hn]
                                    q_inputs[i % 2] = q.view(q.shape[0], -1, *q.shape[-2:])
                                    # [2, b, 2, sk//2, np, hn] -> [2, b, sk, np, hn]
                                    kv_inputs[i % 2] = kv_inputs[i % 2].view(
                                        2, k.shape[0], -1, *k.shape[-2:]
                                    )
                                elif qkv_format == "sbhd":
                                    # [2, sq//2, b, np, hn] -> [sq, b, np, hn]
                                    q_inputs[i % 2] = q.view(-1, *q.shape[-3:])
                                    # [2, 2, sk//2, b, np, hn] -> [2, sk, b, np, hn]
                                    kv_inputs[i % 2] = kv_inputs[i % 2].view(2, -1, *k.shape[-3:])
                                elif qkv_format == "thd":
                                    q_inputs[i % 2] = q
                                if attn_bias is not None:
                                    idx = (rank - i) % cp_size
                                    attn_bias_inputs[i % 2] = torch.cat(
                                        (
                                            attn_bias[..., idx, :],
                                            attn_bias[..., (2 * cp_size - idx - 1), :],
                                        ),
                                        dim=-1,
                                    ).contiguous()
                                out_per_step[i], [softmax_lse_per_step[i], rng_states[i], *rest] = (
                                    fused_attn_fwd(
                                        is_training,
                                        max_seqlen_q,
                                        max_seqlen_k,
                                        cu_seqlens_q,
                                        cu_seqlens_k,
                                        q_inputs[i % 2],
                                        kv_inputs[i % 2][0],
                                        kv_inputs[i % 2][1],
                                        TE_DType[q.dtype],
                                        tex.NVTE_Fused_Attn_Backend.NVTE_F16_arbitrary_seqlen,
                                        attn_scale=softmax_scale,
                                        dropout=dropout_p,
                                        qkv_layout=qkv_layout,
                                        attn_mask_type=attn_mask_type,
                                        attn_bias_type=attn_bias_type,
                                        attn_bias=attn_bias_inputs[i % 2],
                                        cu_seqlens_q_padded=cu_seqlens_q_padded,
                                        cu_seqlens_kv_padded=cu_seqlens_kv_padded,
                                    )
                                )
                                if len(rest) > 0:
                                    attn_biases[i] = rest[0]
                            else:
                                # [b, 2, sq//2, np, hn] -> [b*sq, np, hn]
                                q_inputs[i % 2] = q.view(-1, *q.shape[-2:])
                                # [2, b, 2, sk//2, np, hn] -> [2, b*sk, np, hn]
                                kv_inputs[i % 2] = kv_inputs[i % 2].view(2, -1, *k.shape[-2:])
                                (
                                    _,
                                    _,
                                    _,
                                    _,
                                    out_per_step[i],
                                    softmax_lse_per_step[i],
                                    _,
                                    rng_states[i],
                                ) = _flash_attn_forward(
                                    q_inputs[i % 2],
                                    kv_inputs[i % 2][0],
                                    kv_inputs[i % 2][1],
                                    cu_seqlens_q,
                                    cu_seqlens_k,
                                    max_seqlen_q,
                                    max_seqlen_k,
                                    dropout_p,
                                    softmax_scale,
                                    causal=True,
                                    return_softmax=False,
                                    **fa_optional_forward_kwargs,
                                )
                        elif i <= rank:
                            if use_fused_attention:
                                if qkv_format == "bshd":
                                    # [b, 2, sq//2, np, hn] -> [b, sq, np, hn]
                                    q_inputs[i % 2] = q.view(q.shape[0], -1, *q.shape[-2:])
                                    # [2, b, 2, sk//2, np, hn] -> [2, b, sk//2, np, hn]
                                    kv_inputs[i % 2] = kv_inputs[i % 2][:, :, 0, ...].contiguous()
                                elif qkv_format == "sbhd":
                                    # [2, sq//2, b, np, hn] -> [sq, b, np, hn]
                                    q_inputs[i % 2] = q.view(-1, *q.shape[-3:])
                                    # [2, 2, sk//2, b, np, hn] -> [2, sk//2, b, np, hn]
                                    kv_inputs[i % 2] = kv_inputs[i % 2][:, 0, ...].contiguous()
                                elif qkv_format == "thd":
                                    q_inputs[i % 2] = q
                                    # [2, t, np, hn] -> [2, t/2, np, hn]
                                    kv_inputs[i % 2] = tex.thd_read_half_tensor(
                                        kv_inputs[i % 2], cu_seqlens_k, 0
                                    )
                                if attn_bias is not None:
                                    idx = (rank - i) % cp_size
                                    attn_bias_inputs[i % 2] = attn_bias[..., idx, :].contiguous()
                                out_per_step[i], [softmax_lse_per_step[i], rng_states[i], *rest] = (
                                    fused_attn_fwd(
                                        is_training,
                                        max_seqlen_q,
                                        max_seqlen_k // 2,
                                        cu_seqlens_q,
                                        cu_seqlens_k // 2,
                                        q_inputs[i % 2],
                                        kv_inputs[i % 2][0],
                                        kv_inputs[i % 2][1],
                                        TE_DType[q.dtype],
                                        tex.NVTE_Fused_Attn_Backend.NVTE_F16_arbitrary_seqlen,
                                        attn_scale=softmax_scale,
                                        dropout=dropout_p,
                                        qkv_layout=qkv_layout,
                                        attn_mask_type="padding" if padding else "no_mask",
                                        attn_bias_type=attn_bias_type,
                                        attn_bias=attn_bias_inputs[i % 2],
                                        cu_seqlens_q_padded=cu_seqlens_q_padded,
                                        cu_seqlens_kv_padded=(
                                            None
                                            if cu_seqlens_kv_padded is None
                                            else cu_seqlens_kv_padded // 2
                                        ),
                                    )
                                )
                                if len(rest) > 0:
                                    attn_biases[i] = rest[0]
                            else:
                                # [b, 2, sq//2, np, hn] -> [b*sq, np, hn]
                                q_inputs[i % 2] = q.view(-1, *q.shape[-2:])
                                if qkv_format == "thd":
                                    # [2, t, np, hn] -> [2, t/2, np, hn]
                                    kv_inputs[i % 2] = tex.thd_read_half_tensor(
                                        kv_inputs[i % 2], cu_seqlens_k, 0
                                    )
                                else:
                                    # [2, b, 2, sk//2, np, hn] -> [2, b, sk//2, np, hn]
                                    kv_inputs[i % 2] = kv_inputs[i % 2][:, :, 0, ...].contiguous()
                                # [2, b, sk//2, np, hn] -> [2, b*sk//2, np, hn]
                                kv_inputs[i % 2] = kv_inputs[i % 2].view(2, -1, *k.shape[-2:])
                                if _flash_attn_2_3_plus:
                                    fa_optional_forward_kwargs["window_size"] = [-1, -1]
                                (
                                    _,
                                    _,
                                    _,
                                    _,
                                    out_per_step[i],
                                    softmax_lse_per_step[i],
                                    _,
                                    rng_states[i],
                                ) = _flash_attn_forward(
                                    q_inputs[i % 2],
                                    kv_inputs[i % 2][0],
                                    kv_inputs[i % 2][1],
                                    cu_seqlens_q,
                                    cu_seqlens_k // 2,
                                    max_seqlen_q,
                                    max_seqlen_k // 2,
                                    dropout_p,
                                    softmax_scale,
                                    causal=False,
                                    return_softmax=False,
                                    **fa_optional_forward_kwargs,
                                )
                        else:
                            if use_fused_attention:
                                if qkv_format == "bshd":
                                    # [b, 2, sq//2, np, hn] -> [b, sq//2, np, hn]
                                    q_inputs[i % 2] = q[:, 1, ...].contiguous()
                                    # [2, b, 2, sk//2, np, hn] -> [2, b, sk, np, hn]
                                    kv_inputs[i % 2] = kv_inputs[i % 2].view(
                                        2, k.shape[0], -1, *k.shape[-2:]
                                    )
                                elif qkv_format == "sbhd":
                                    # [2, sq//2, b, np, hn] -> [sq//2, b, np, hn]
                                    q_inputs[i % 2] = q[1].contiguous()
                                    # [2, 2, sk//2, b, np, hn] -> [2, sk, b, np, hn]
                                    kv_inputs[i % 2] = kv_inputs[i % 2].view(2, -1, *k.shape[-3:])
                                elif qkv_format == "thd":
                                    # [t, np, hn] -> [t/2, np, hn]
                                    q_inputs[i % 2] = tex.thd_read_half_tensor(q, cu_seqlens_q, 1)
                                if attn_bias is not None:
                                    idx = (rank - i) % cp_size
                                    attn_bias_inputs[i % 2] = torch.cat(
                                        (
                                            attn_bias_[..., 1, :, idx, :],
                                            attn_bias_[..., 1, :, (2 * cp_size - idx - 1), :],
                                        ),
                                        dim=-1,
                                    ).contiguous()
                                out_per_step[i], [softmax_lse_per_step[i], rng_states[i], *rest] = (
                                    fused_attn_fwd(
                                        is_training,
                                        max_seqlen_q // 2,
                                        max_seqlen_k,
                                        cu_seqlens_q // 2,
                                        cu_seqlens_k,
                                        q_inputs[i % 2],
                                        kv_inputs[i % 2][0],
                                        kv_inputs[i % 2][1],
                                        TE_DType[q.dtype],
                                        tex.NVTE_Fused_Attn_Backend.NVTE_F16_arbitrary_seqlen,
                                        attn_scale=softmax_scale,
                                        dropout=dropout_p,
                                        qkv_layout=qkv_layout,
                                        attn_mask_type="padding" if padding else "no_mask",
                                        attn_bias_type=attn_bias_type,
                                        attn_bias=attn_bias_inputs[i % 2],
                                        cu_seqlens_q_padded=(
                                            None
                                            if cu_seqlens_q_padded is None
                                            else cu_seqlens_q_padded // 2
                                        ),
                                        cu_seqlens_kv_padded=cu_seqlens_kv_padded,
                                    )
                                )
                                if len(rest) > 0:
                                    attn_biases[i] = rest[0]
                            else:
                                if qkv_format == "thd":
                                    # [t, np, hn] -> [t/2, np, hn]
                                    q_inputs[i % 2] = tex.thd_read_half_tensor(q, cu_seqlens_q, 1)
                                else:
                                    # [b, 2, sq//2, np, hn]->[b, sq//2, np, hn]->[b*sq//2, np, hn]
                                    q_inputs[i % 2] = (
                                        q[:, 1, ...].contiguous().view(-1, *q.shape[-2:])
                                    )
                                # [2, b, 2, sk//2, np, hn] -> [2, b*sk, np, hn]
                                kv_inputs[i % 2] = kv_inputs[i % 2].view(2, -1, *k.shape[-2:])
                                if _flash_attn_2_3_plus:
                                    fa_optional_forward_kwargs["window_size"] = [-1, -1]
                                (
                                    _,
                                    _,
                                    _,
                                    _,
                                    out_per_step[i],
                                    softmax_lse_per_step[i],
                                    _,
                                    rng_states[i],
                                ) = _flash_attn_forward(
                                    q_inputs[i % 2],
                                    kv_inputs[i % 2][0],
                                    kv_inputs[i % 2][1],
                                    cu_seqlens_q // 2,
                                    cu_seqlens_k,
                                    max_seqlen_q // 2,
                                    max_seqlen_k,
                                    dropout_p,
                                    softmax_scale,
                                    causal=False,
                                    return_softmax=False,
                                    **fa_optional_forward_kwargs,
                                )
                    else:
                        if use_fused_attention:
                            if attn_bias is not None:
                                idx = (rank - i) % cp_size
                                attn_bias_inputs[i % 2] = torch.cat(
                                    (
                                        attn_bias[..., idx, :],
                                        attn_bias[..., (2 * cp_size - idx - 1), :],
                                    ),
                                    dim=-1,
                                ).contiguous()
                            out_per_step[i], [softmax_lse_per_step[i], rng_states[i], *rest] = (
                                fused_attn_fwd(
                                    is_training,
                                    max_seqlen_q,
                                    max_seqlen_k,
                                    cu_seqlens_q,
                                    cu_seqlens_k,
                                    q,
                                    kv_inputs[i % 2][0],
                                    kv_inputs[i % 2][1],
                                    TE_DType[q.dtype],
                                    tex.NVTE_Fused_Attn_Backend.NVTE_F16_arbitrary_seqlen,
                                    attn_scale=softmax_scale,
                                    dropout=dropout_p,
                                    qkv_layout=qkv_layout,
                                    attn_mask_type=attn_mask_type,
                                    attn_bias_type=attn_bias_type,
                                    attn_bias=attn_bias_inputs[i % 2],
                                    cu_seqlens_q_padded=cu_seqlens_q_padded,
                                    cu_seqlens_kv_padded=cu_seqlens_kv_padded,
                                )
                            )
                            if len(rest) > 0:
                                attn_biases[i] = rest[0]
                        else:
                            # [b, sq, np, hn] -> [b*sq, np, hn]
                            q_inputs[i % 2] = q.view(-1, *q.shape[-2:])
                            # [2, b, sk, np, hn] -> [2, b*sk, np, hn]
                            kv_inputs[i % 2] = kv_inputs[i % 2].view(2, -1, *k.shape[-2:])
                            (
                                _,
                                _,
                                _,
                                _,
                                out_per_step[i],
                                softmax_lse_per_step[i],
                                _,
                                rng_states[i],
                            ) = _flash_attn_forward(
                                q_inputs[i % 2],
                                kv_inputs[i % 2][0],
                                kv_inputs[i % 2][1],
                                cu_seqlens_q,
                                cu_seqlens_k,
                                max_seqlen_q,
                                max_seqlen_k,
                                dropout_p,
                                softmax_scale,
                                causal=False,
                                return_softmax=False,
                                **fa_optional_forward_kwargs,
                            )

            if i > 0:
                # wait until fwd restuls correction of last step is done
                if i > 1:
                    flash_attn_streams[(i - 1) % 2].wait_event(fwd_results_correction_done)

                if use_fused_attention:
                    # [b, np, sq, 1] -> [b, np, sq]
                    softmax_lse_per_step[i - 1].squeeze_(-1)

                with torch.cuda.stream(flash_attn_streams[(i - 1) % 2]):
                    if i == 1:
                        out = torch.empty_like(q).zero_()
                        softmax_lse = torch.clone(softmax_lse_per_step[0]).to(torch.double)
                        if causal and qkv_format != "thd":
                            # [b, np, sq] -> [b, np, 2, sq//2]
                            softmax_lse_ = softmax_lse.view(
                                *softmax_lse.shape[:-1], 2, softmax_lse.shape[-1] // 2
                            )
                    elif (i - 1) <= rank or not causal:
                        flash_attn_fwd_softmax_lse_correction(
                            softmax_lse, softmax_lse_per_step[i - 1]
                        )
                    else:
                        if qkv_format == "thd":
                            tex.thd_second_half_lse_correction(
                                softmax_lse, softmax_lse_per_step[i - 1], cu_seqlens_q, q.size(0)
                            )
                        else:
                            flash_attn_fwd_softmax_lse_correction(
                                softmax_lse_[..., 1, :], softmax_lse_per_step[i - 1]
                            )

                if i < cp_size:
                    flash_attn_streams[(i - 1) % 2].record_event(fwd_results_correction_done)

        torch.cuda.current_stream().wait_stream(flash_attn_streams[1])

        softmax_lse = softmax_lse.to(torch.float)
        if qkv_format in ["bshd", "sbhd"]:
            seq_dim = qkv_format.index("s")
        for i in range(cp_size):
            if qkv_format == "bshd":
                out_per_step[i] = out_per_step[i].view(out.shape[0], -1, *out.shape[-2:])
                out_ = out[:, 1, ...]
            elif qkv_format == "sbhd":
                out_per_step[i] = out_per_step[i].view(-1, *out.shape[-3:])
                out_ = out[1]

            if i <= rank or not causal:
                if qkv_format in ["bshd", "sbhd"]:
                    flash_attn_fwd_out_correction(
                        out.view(*out_per_step[i].shape),
                        out_per_step[i],
                        seq_dim,
                        softmax_lse,
                        softmax_lse_per_step[i],
                    )
                elif qkv_format == "thd":
                    tex.thd_out_correction(
                        out,
                        out_per_step[i],
                        softmax_lse,
                        softmax_lse_per_step[i],
                        cu_seqlens_q,
                        False,
                    )
                else:
                    assert False, f"{qkv_format} is an unsupported qkv_format!"
            else:
                if qkv_format in ["bshd", "sbhd"]:
                    flash_attn_fwd_out_correction(
                        out_,
                        out_per_step[i],
                        seq_dim,
                        softmax_lse_[..., 1, :],
                        softmax_lse_per_step[i],
                    )
                elif qkv_format == "thd":
                    tex.thd_out_correction(
                        out,
                        out_per_step[i],
                        softmax_lse,
                        softmax_lse_per_step[i],
                        cu_seqlens_q,
                        True,
                    )
                else:
                    assert False, f"{qkv_format} is an unsupported qkv_format!"

        kv = p2p_comm_buffers[-1]
        if use_fused_attention:
            if qkv_format == "bshd":
                out = out.view(out.shape[0], -1, *out.shape[-2:])
            elif qkv_format == "sbhd":
                out = out.view(-1, *out.shape[-3:])
        else:
            out = out.view(-1, *out.shape[-2:])

        ctx.save_for_backward(
            q,
            kv,
            out,
            softmax_lse,
            cu_seqlens_q,
            cu_seqlens_k,
            cu_seqlens_q_padded,
            cu_seqlens_kv_padded,
            *rng_states,
            *attn_biases,
        )
        ctx.cp_group = cp_group
        ctx.cp_global_ranks = cp_global_ranks
        ctx.dropout_p = dropout_p
        ctx.max_seqlen_q = max_seqlen_q
        ctx.max_seqlen_k = max_seqlen_k
        ctx.softmax_scale = softmax_scale
        ctx.qkv_format = qkv_format
        ctx.attn_mask_type = attn_mask_type
        ctx.attn_bias_type = attn_bias_type
        ctx.attn_bias_shape = None if attn_bias is None else attn_bias.shape
        ctx.deterministic = deterministic
        ctx.use_fused_attention = use_fused_attention
        return out

    @staticmethod
    def backward(ctx, dout):
        (q, kv, out, softmax_lse, cu_seqlens_q, cu_seqlens_k) = ctx.saved_tensors[:6]
        (cu_seqlens_q_padded, cu_seqlens_kv_padded) = ctx.saved_tensors[6:8]
        cp_size = get_distributed_world_size(ctx.cp_group)
        rng_states = ctx.saved_tensors[8 : 8 + cp_size]
        attn_biases = ctx.saved_tensors[8 + cp_size : 8 + cp_size * 2]

        rank = get_distributed_rank(ctx.cp_group)
        send_dst = ctx.cp_global_ranks[(rank - 1) % cp_size]
        recv_src = ctx.cp_global_ranks[(rank + 1) % cp_size]
        batch_p2p_comm = int(os.getenv("NVTE_BATCH_MHA_P2P_COMM", "0")) or (cp_size == 2)

        causal = "causal" in ctx.attn_mask_type
        padding = "padding" in ctx.attn_mask_type
        qkv_layout = ctx.qkv_format + "_" + ctx.qkv_format + "_" + ctx.qkv_format

        if attn_biases[0] is not None:
            # [b, np, sq, 2*cp, sk//(2*cp)]
            attn_dbias = torch.zeros(
                *ctx.attn_bias_shape, dtype=attn_biases[0].dtype, device=attn_biases[0].device
            )
            # [b, np, sq, 2*cp, sk//(2*cp)] -> [b, np, 2, sq//2, 2*cp, sk//(2*cp)]
            attn_dbias_ = attn_dbias.view(
                *attn_dbias.shape[:-3], 2, attn_dbias.shape[-3] // 2, *attn_dbias.shape[-2:]
            )
        else:
            attn_dbias = None

        if causal:
            if ctx.qkv_format == "thd":
                softmax_lse_ = tex.thd_read_second_half_lse(softmax_lse, cu_seqlens_q, q.size(0))
            else:
                # [b, np, sq] -> [b, np, 2, sq//2]
                softmax_lse_ = softmax_lse.view(
                    *softmax_lse.shape[:-1], 2, softmax_lse.shape[-1] // 2
                )
                softmax_lse_ = softmax_lse_[..., 1, :].contiguous()
                if ctx.use_fused_attention:
                    # [b, np, sq//2] -> [b, np, sq//2, 1]
                    softmax_lse_.unsqueeze_(-1)

        if ctx.use_fused_attention:
            # [b, np, sq] -> [b, np, sq, 1]
            softmax_lse.unsqueeze_(-1)
        out = out.view(*q.shape)
        dout = dout.view(*q.shape)
        # Flash Attn outputs
        dq = torch.empty_like(q)

        p2p_comm_buffers = [
            torch.empty((2, *kv.shape), dtype=kv.dtype, device=kv.device),
            torch.empty((2, *kv.shape), dtype=kv.dtype, device=kv.device),
        ]
        p2p_comm_buffers[0][0].copy_(kv)
        send_recv_reqs = []

        fa_optional_backward_kwargs = {}
        if _flash_attn_2_4_plus:
            fa_optional_backward_kwargs["alibi_slopes"] = None
        if _flash_attn_2_4_1_plus:
            fa_optional_backward_kwargs["deterministic"] = ctx.deterministic

        for i in range(cp_size):
            # wait until KV is received
            for req in send_recv_reqs:
                req.wait()

            send_tensor = p2p_comm_buffers[i % 2]
            recv_tensor = p2p_comm_buffers[(i + 1) % 2]
            if i == 0:
                send_tensor = send_tensor[0]
                recv_tensor = recv_tensor[0]
            if i == (cp_size - 1):
                send_tensor = send_tensor[1]
                recv_tensor = recv_tensor[1]

            send_recv_reqs = flash_attn_p2p_communicate(
                rank, send_tensor, send_dst, recv_tensor, recv_src, ctx.cp_group, batch_p2p_comm
            )

            kv = p2p_comm_buffers[i % 2][0]
            # In reversed order of fwd
            if causal:
                if i == (cp_size - 1):
                    if ctx.use_fused_attention:
                        if ctx.qkv_format == "bshd":
                            # [b, 2, sq//2, np, hn] -> [b, sq, np, hn]
                            q_ = q.view(q.shape[0], -1, *q.shape[-2:])
                            # [2, b, 2, sk//2, np, hn] -> [2, b, sk, np, hn]
                            kv_ = kv.view(*kv.shape[0:2], -1, *kv.shape[-2:])
                            # [b, 2, sq//2, np, hn] -> [b, sq, np, hn]
                            out_ = out.view(out.shape[0], -1, *out.shape[-2:])
                            dout_ = dout.view(dout.shape[0], -1, *dout.shape[-2:])
                        elif ctx.qkv_format == "sbhd":
                            # [2, sq//2, b, np, hn] -> [sq, b, np, hn]
                            q_ = q.view(-1, *q.shape[-3:])
                            # [2, 2, sk//2, b, np, hn] -> [2, sk, b, np, hn]
                            kv_ = kv.view(kv.shape[0], -1, *kv.shape[-3:])
                            # [2, sq//2, b, np, hn] -> [sq, b, np, hn]
                            out_ = out.view(-1, *out.shape[-3:])
                            dout_ = dout.view(-1, *dout.shape[-3:])
                        elif ctx.qkv_format == "thd":
                            q_, kv_, out_, dout_ = q, kv, out, dout
                        aux_ctx_tensors = [softmax_lse, rng_states[cp_size - i - 1]]
                        if attn_dbias is not None:
                            aux_ctx_tensors += [attn_biases[cp_size - i - 1]]
                        dq_, dk_, dv_, dbias_ = fused_attn_bwd(
                            ctx.max_seqlen_q,
                            ctx.max_seqlen_k,
                            cu_seqlens_q,
                            cu_seqlens_k,
                            q_,
                            kv_[0],
                            kv_[1],
                            out_,
                            dout_,
                            TE_DType[q.dtype],
                            TE_DType[kv.dtype],
                            aux_ctx_tensors,
                            tex.NVTE_Fused_Attn_Backend.NVTE_F16_arbitrary_seqlen,
                            cu_seqlens_q_padded=cu_seqlens_q_padded,
                            cu_seqlens_kv_padded=cu_seqlens_kv_padded,
                            attn_scale=ctx.softmax_scale,
                            dropout=ctx.dropout_p,
                            qkv_layout=qkv_layout,
                            attn_mask_type=ctx.attn_mask_type,
                            attn_bias_type=ctx.attn_bias_type,
                        )
                    else:
                        # [b, 2, sq//2, np, hn] -> [b*sq, np, hn]
                        q_ = q.view(-1, *q.shape[-2:])
                        dq_ = torch.empty_like(q_)
                        # [2, b, 2, sk//2, np, hn] -> [2, b*sk, np, hn]
                        kv_ = kv.view(2, -1, *kv.shape[-2:])
                        dkv_ = torch.empty_like(kv_)
                        # [b, 2, sq//2, np, hn] -> [b*sq, np, hn]
                        out_ = out.view(-1, *out.shape[-2:])
                        dout_ = dout.view(-1, *dout.shape[-2:])
                        if _flash_attn_2_3_plus:
                            fa_optional_backward_kwargs["window_size"] = [-1, 0]
                        _flash_attn_backward(
                            dout_,
                            q_,
                            kv_[0],
                            kv_[1],
                            out_,
                            softmax_lse,
                            dq_,
                            dkv_[0],
                            dkv_[1],
                            cu_seqlens_q,
                            cu_seqlens_k,
                            ctx.max_seqlen_q,
                            ctx.max_seqlen_k,
                            ctx.dropout_p,
                            ctx.softmax_scale,
                            True,
                            rng_state=rng_states[cp_size - i - 1],
                            **fa_optional_backward_kwargs,
                        )
                elif i >= (cp_size - rank - 1):
                    if ctx.use_fused_attention:
                        if ctx.qkv_format == "bshd":
                            # [b, 2, sq//2, np, hn] -> [b, sq, np, hn]
                            q_ = q.view(q.shape[0], -1, *q.shape[-2:])
                            # [2, b, 2, sk//2, np, hn] -> [2, b, sk//2, np, hn]
                            kv_ = kv[:, :, 0, ...].contiguous()
                            # [b, 2, sq//2, np, hn] -> [b, sq, np, hn]
                            out_ = out.view(out.shape[0], -1, *out.shape[-2:])
                            dout_ = dout.view(dout.shape[0], -1, *dout.shape[-2:])
                        elif ctx.qkv_format == "sbhd":
                            # [2, sq//2, b, np, hn] -> [sq, b, np, hn]
                            q_ = q.view(-1, *q.shape[-3:])
                            # [2, 2, sk//2, b, np, hn] -> [2, sk//2, b, np, hn]
                            kv_ = kv[:, 0, ...].contiguous()
                            # [2, sq//2, b, np, hn] -> [sq, b, np, hn]
                            out_ = out.view(-1, *out.shape[-3:])
                            dout_ = dout.view(-1, *dout.shape[-3:])
                        elif ctx.qkv_format == "thd":
                            q_, out_, dout_ = q, out, dout
                            # [2, t, np, hn] -> [2, t/2, np, hn]
                            kv_ = tex.thd_read_half_tensor(kv, cu_seqlens_k, 0)
                        aux_ctx_tensors = [softmax_lse, rng_states[cp_size - i - 1]]
                        if attn_dbias is not None:
                            aux_ctx_tensors += [attn_biases[cp_size - i - 1]]
                        dq_, dk_, dv_, dbias_ = fused_attn_bwd(
                            ctx.max_seqlen_q,
                            ctx.max_seqlen_k // 2,
                            cu_seqlens_q,
                            cu_seqlens_k // 2,
                            q_,
                            kv_[0],
                            kv_[1],
                            out_,
                            dout_,
                            TE_DType[q.dtype],
                            TE_DType[kv.dtype],
                            aux_ctx_tensors,
                            tex.NVTE_Fused_Attn_Backend.NVTE_F16_arbitrary_seqlen,
                            cu_seqlens_q_padded=cu_seqlens_q_padded,
                            cu_seqlens_kv_padded=(
                                None if cu_seqlens_kv_padded is None else cu_seqlens_kv_padded // 2
                            ),
                            attn_scale=ctx.softmax_scale,
                            dropout=ctx.dropout_p,
                            qkv_layout=qkv_layout,
                            attn_mask_type="padding" if padding else "no_mask",
                            attn_bias_type=ctx.attn_bias_type,
                        )
                    else:
                        # [b, 2, sq//2, np, hn] -> [b*sq, np, hn]
                        q_ = q.view(-1, *q.shape[-2:])
                        dq_ = torch.empty_like(q_)
                        if ctx.qkv_format == "thd":
                            # [2, t, np, hn] -> [2, t/2, np, hn]
                            kv_ = tex.thd_read_half_tensor(kv, cu_seqlens_k, 0)
                        else:
                            # [2, b, 2, sk//2, np, hn]->[2, b, sk//2, np, hn]->[2, b*sk//2, np, hn]
                            kv_ = kv[:, :, 0, ...].contiguous().view(2, -1, *kv.shape[-2:])
                        dkv_ = torch.empty_like(kv_)
                        # [b, 2, sq//2, np, hn] -> [b*sq, np, hn]
                        out_ = out.view(-1, *out.shape[-2:])
                        dout_ = dout.view(-1, *dout.shape[-2:])
                        if _flash_attn_2_3_plus:
                            fa_optional_backward_kwargs["window_size"] = [-1, -1]
                        _flash_attn_backward(
                            dout_,
                            q_,
                            kv_[0],
                            kv_[1],
                            out_,
                            softmax_lse,
                            dq_,
                            dkv_[0],
                            dkv_[1],
                            cu_seqlens_q,
                            cu_seqlens_k // 2,
                            ctx.max_seqlen_q,
                            ctx.max_seqlen_k // 2,
                            ctx.dropout_p,
                            ctx.softmax_scale,
                            False,
                            rng_state=rng_states[cp_size - i - 1],
                            **fa_optional_backward_kwargs,
                        )
                else:
                    if ctx.use_fused_attention:
                        if ctx.qkv_format == "bshd":
                            # [b, 2, sq//2, np, hn] -> [b, sq//2, np, hn]
                            q_ = q[:, 1, ...].contiguous()
                            # [2, b, 2, sk//2, np, hn] -> [2, b, sk, np, hn]
                            kv_ = kv.view(*kv.shape[0:2], -1, *kv.shape[-2:])
                            # [b, 2, sq//2, np, hn] -> [b, sq//2, np, hn]
                            out_ = out[:, 1, ...].contiguous()
                            dout_ = dout[:, 1, ...].contiguous()
                        elif ctx.qkv_format == "sbhd":
                            # [2, sq//2, b, np, hn] -> [sq//2, b, np, hn]
                            q_ = q[1].contiguous()
                            # [2, 2, sk//2, b, np, hn] -> [2, sk, b, np, hn]
                            kv_ = kv.view(kv.shape[0], -1, *kv.shape[-3:])
                            # [2, sq//2, b, np, hn] -> [sq//2, b, np, hn]
                            out_ = out[1].contiguous()
                            dout_ = dout[1].contiguous()
                        elif ctx.qkv_format == "thd":
                            # [t, np, hn] -> [t/2, np, hn]
                            q_ = tex.thd_read_half_tensor(q, cu_seqlens_q, 1)
                            out_ = tex.thd_read_half_tensor(out, cu_seqlens_q, 1)
                            dout_ = tex.thd_read_half_tensor(dout, cu_seqlens_q, 1)
                            kv_ = kv
                        aux_ctx_tensors = [softmax_lse_, rng_states[cp_size - i - 1]]
                        if attn_dbias is not None:
                            aux_ctx_tensors += [attn_biases[cp_size - i - 1]]
                        dq_, dk_, dv_, dbias_ = fused_attn_bwd(
                            ctx.max_seqlen_q // 2,
                            ctx.max_seqlen_k,
                            cu_seqlens_q // 2,
                            cu_seqlens_k,
                            q_,
                            kv_[0],
                            kv_[1],
                            out_,
                            dout_,
                            TE_DType[q.dtype],
                            TE_DType[kv.dtype],
                            aux_ctx_tensors,
                            tex.NVTE_Fused_Attn_Backend.NVTE_F16_arbitrary_seqlen,
                            cu_seqlens_q_padded=(
                                None if cu_seqlens_q_padded is None else cu_seqlens_q_padded // 2
                            ),
                            cu_seqlens_kv_padded=cu_seqlens_kv_padded,
                            attn_scale=ctx.softmax_scale,
                            dropout=ctx.dropout_p,
                            qkv_layout=qkv_layout,
                            attn_mask_type="padding" if padding else "no_mask",
                            attn_bias_type=ctx.attn_bias_type,
                        )
                    else:
                        if ctx.qkv_format == "thd":
                            # [t, np, hn] -> [t/2, np, hn]
                            q_ = tex.thd_read_half_tensor(q, cu_seqlens_q, 1)
                        else:
                            # [b, 2, sq//2, np, hn] -> [b, sq//2, np, hn] -> [b*sq//2, np, hn]
                            q_ = q[:, 1, ...].contiguous().view(-1, *q.shape[-2:])
                        dq_ = torch.empty_like(q_)
                        # [2, b, 2, sk//2, np, hn] -> [2, b*sk, np, hn]
                        kv_ = kv.view(2, -1, *kv.shape[-2:])
                        dkv_ = torch.empty_like(kv_)
                        if ctx.qkv_format == "thd":
                            out_ = tex.thd_read_half_tensor(out, cu_seqlens_q, 1)
                            dout_ = tex.thd_read_half_tensor(dout, cu_seqlens_q, 1)
                        else:
                            # [b, 2, sq//2, np, hn] -> [b, sq//2, np, hn] -> [b*sq//2, np, hn]
                            out_ = out[:, 1, ...].contiguous().view(-1, *out.shape[-2:])
                            dout_ = dout[:, 1, ...].contiguous().view(-1, *dout.shape[-2:])
                        if _flash_attn_2_3_plus:
                            fa_optional_backward_kwargs["window_size"] = [-1, -1]
                        _flash_attn_backward(
                            dout_,
                            q_,
                            kv_[0],
                            kv_[1],
                            out_,
                            softmax_lse_,
                            dq_,
                            dkv_[0],
                            dkv_[1],
                            cu_seqlens_q // 2,
                            cu_seqlens_k,
                            ctx.max_seqlen_q // 2,
                            ctx.max_seqlen_k,
                            ctx.dropout_p,
                            ctx.softmax_scale,
                            False,
                            rng_state=rng_states[cp_size - i - 1],
                            **fa_optional_backward_kwargs,
                        )
            else:
                if ctx.use_fused_attention:
                    aux_ctx_tensors = [softmax_lse, rng_states[cp_size - i - 1]]
                    if attn_dbias is not None:
                        aux_ctx_tensors += [attn_biases[cp_size - i - 1]]
                    dq_, dk_, dv_, dbias_ = fused_attn_bwd(
                        ctx.max_seqlen_q,
                        ctx.max_seqlen_k,
                        cu_seqlens_q,
                        cu_seqlens_k,
                        q,
                        kv[0],
                        kv[1],
                        out,
                        dout,
                        TE_DType[q.dtype],
                        TE_DType[kv.dtype],
                        aux_ctx_tensors,
                        tex.NVTE_Fused_Attn_Backend.NVTE_F16_arbitrary_seqlen,
                        cu_seqlens_q_padded=cu_seqlens_q_padded,
                        cu_seqlens_kv_padded=cu_seqlens_kv_padded,
                        attn_scale=ctx.softmax_scale,
                        dropout=ctx.dropout_p,
                        qkv_layout=qkv_layout,
                        attn_mask_type=ctx.attn_mask_type,
                        attn_bias_type=ctx.attn_bias_type,
                    )
                else:
                    # [b, sq, np, hn] -> [b*sq, np, hn]
                    q_ = q.view(-1, *q.shape[-2:])
                    dq_ = torch.empty_like(q_)
                    # [2, b, sk, np, hn] -> [2, b*sk, np, hn]
                    kv_ = kv.view(2, -1, *kv.shape[-2:])
                    dkv_ = torch.empty_like(kv_)
                    # [b, sq, np, hn] -> [b*sq, np, hn]
                    out_ = out.view(-1, *out.shape[-2:])
                    dout_ = dout.view(-1, *dout.shape[-2:])
                    if _flash_attn_2_3_plus:
                        fa_optional_backward_kwargs["window_size"] = [-1, -1]
                    _flash_attn_backward(
                        dout_,
                        q_,
                        kv_[0],
                        kv_[1],
                        out_,
                        softmax_lse,
                        dq_,
                        dkv_[0],
                        dkv_[1],
                        cu_seqlens_q,
                        cu_seqlens_k,
                        ctx.max_seqlen_q,
                        ctx.max_seqlen_k,
                        ctx.dropout_p,
                        ctx.softmax_scale,
                        False,
                        rng_state=rng_states[cp_size - i - 1],
                        **fa_optional_backward_kwargs,
                    )

            if i >= (cp_size - rank - 1) or not causal:
                # [b*sq, np, hn] -> [b, 2, sq//2, np, hn] if causal
                # [b*sq, np, hn] -> [b, sq, np, hn] if not causal
                dq_ = dq_.view(*dq.shape)
            else:
                if ctx.qkv_format == "bshd":
                    # [b*sq//2, np, hn] -> [b, sq//2, np, hn]
                    dq_ = dq_.view(dq.shape[0], *dq.shape[2:])
                elif ctx.qkv_format == "sbhd":
                    # [b*sq//2, np, hn] -> [sq//2, b, np, hn]
                    dq_ = dq_.view(-1, *dq.shape[-3:])

            if causal:
                if i > (cp_size - rank - 1):
                    dq.add_(dq_)
                elif i == (cp_size - rank - 1):
                    if rank == (cp_size - 1):
                        dq.copy_(dq_)
                    else:
                        if ctx.qkv_format == "bshd":
                            dq[:, 0, ...].copy_(dq_[:, 0, ...])
                            dq[:, 1, ...].add_(dq_[:, 1, ...])
                        elif ctx.qkv_format == "sbhd":
                            dq[0].copy_(dq_[0])
                            dq[1].add_(dq_[1])
                        elif ctx.qkv_format == "thd":
                            tex.thd_grad_correction(dq, dq_, cu_seqlens_q, "copy", "add")
                elif i > 0:
                    if ctx.qkv_format == "bshd":
                        dq[:, 1, ...].add_(dq_)
                    elif ctx.qkv_format == "sbhd":
                        dq[1].add_(dq_)
                    elif ctx.qkv_format == "thd":
                        tex.thd_grad_correction(dq, dq_, cu_seqlens_q, "none", "add")
                else:
                    if ctx.qkv_format == "bshd":
                        dq[:, 1, ...].copy_(dq_)
                    elif ctx.qkv_format == "sbhd":
                        dq[1].copy_(dq_)
                    elif ctx.qkv_format == "thd":
                        tex.thd_grad_correction(dq, dq_, cu_seqlens_q, "none", "copy")
            else:
                if i == 0:
                    dq.copy_(dq_)
                else:
                    dq.add_(dq_)

            if attn_dbias is not None:
                idx = (rank + i + 1) % cp_size
                if i == (cp_size - 1) or not causal:
                    # [b, np, sq, sk//cp] -> [b, np, sq, 2, sk//(2*cp)]
                    dbias_ = dbias_.view(*dbias_.shape[:-1], 2, dbias_.shape[-1] // 2)
                    attn_dbias[..., idx, :].copy_(dbias_[..., 0, :])
                    attn_dbias[..., (2 * cp_size - idx - 1), :].copy_(dbias_[..., 1, :])
                elif i >= (cp_size - rank - 1):
                    # [b, np, sq, sk//(2*cp)]
                    attn_dbias[..., idx, :].copy_(dbias_)
                else:
                    # [b, np, sq//2, sk//cp] -> [b, np, sq//2, 2, sk//(2*cp)]
                    dbias_ = dbias_.view(*dbias_.shape[:-1], 2, dbias_.shape[-1] // 2)
                    attn_dbias_[..., 1, :, idx, :].copy_(dbias_[..., 0, :])
                    attn_dbias_[..., 1, :, (2 * cp_size - idx - 1), :].copy_(dbias_[..., 1, :])

            # wait until dKV is received
            for req in send_recv_reqs:
                req.wait()

            dkv = p2p_comm_buffers[(i + 1) % 2][1]
            if ctx.use_fused_attention:
                dkv_ = torch.cat((dk_.unsqueeze(0), dv_.unsqueeze(0)), dim=0)
            if causal and i >= (cp_size - rank - 1) and i != (cp_size - 1):
                if ctx.qkv_format == "bshd":
                    # [2, b*sk//2, np, hn] -> [2, b, sk//2, np, hn]
                    dkv_ = dkv_.view(*dkv.shape[0:2], *dkv.shape[3:])
                elif ctx.qkv_format == "sbhd":
                    # [2, b*sk//2, np, hn] -> [2, sk//2, b, np, hn]
                    dkv_ = dkv_.view(dkv.shape[0], -1, *dkv.shape[-3:])
            else:
                # [2, b*sk, np, hn] -> [2, b, 2, sk//2, np, hn] if causal
                # [2, b*sk, np, hn] -> [2, b, sk, np, hn] if not causal
                dkv_ = dkv_.view(*dkv.shape)

            if causal:
                if i == (cp_size - 1):
                    if rank == 0:
                        if ctx.qkv_format == "bshd":
                            dkv[:, :, 0, ...].add_(dkv_[:, :, 0, ...])
                            dkv[:, :, 1, ...].copy_(dkv_[:, :, 1, ...])
                        elif ctx.qkv_format == "sbhd":
                            dkv[:, 0, ...].add_(dkv_[:, 0, ...])
                            dkv[:, 1, ...].copy_(dkv_[:, 1, ...])
                        elif ctx.qkv_format == "thd":
                            tex.thd_grad_correction(dkv, dkv_, cu_seqlens_k, "add", "copy")
                    else:
                        dkv.add_(dkv_)
                elif i >= (cp_size - rank - 1):
                    if i == 0 and rank == (cp_size - 1):
                        if ctx.qkv_format == "bshd":
                            dkv[:, :, 0, ...].copy_(dkv_)
                        elif ctx.qkv_format == "sbhd":
                            dkv[:, 0, ...].copy_(dkv_)
                        elif ctx.qkv_format == "thd":
                            tex.thd_grad_correction(dkv, dkv_, cu_seqlens_k, "copy", "none")
                    else:
                        if ctx.qkv_format == "bshd":
                            dkv[:, :, 0, ...].add_(dkv_)
                        elif ctx.qkv_format == "sbhd":
                            dkv[:, 0, ...].add_(dkv_)
                        elif ctx.qkv_format == "thd":
                            tex.thd_grad_correction(dkv, dkv_, cu_seqlens_k, "add", "none")
                elif i > 0:
                    dkv.add_(dkv_)
                else:
                    dkv.copy_(dkv_)
            else:
                if i == 0:
                    dkv.copy_(dkv_)
                else:
                    dkv.add_(dkv_)

        if causal:
            if ctx.qkv_format == "bshd":
                # [b, 2, sq//2, np, hn] -> [b, sq, np, hn]
                dq = dq.view(q.shape[0], -1, *q.shape[-2:])
                # [2, b, 2, sk//2, np, hn] -> [2, b, sk, np, hn]
                dkv = dkv.view(*kv.shape[0:2], -1, *kv.shape[-2:])
            elif ctx.qkv_format == "sbhd":
                # [2, sq//2, b, np, hn] -> [sq, b, np, hn]
                dq = dq.view(-1, *q.shape[-3:])
                # [2, 2, sk//2, b, np, hn] -> [2, sk, b, np, hn]
                dkv = dkv.view(kv.shape[0], -1, *kv.shape[-3:])

        if attn_dbias is not None:
            # [b, np, sq, 2*cp, sk//(2*cp)] -> [b, np, sq, sk]
            attn_dbias = attn_dbias.view(*attn_dbias.shape[:-2], -1)

        return (
            None,
            dq,
            dkv[0],
            dkv[1],
            None,
            None,
            None,
            None,
            None,
            None,
            None,
            None,
            None,
            None,
            None,
            None,
            None,
            None,
            attn_dbias,
            None,
            None,
        )


def attn_forward_func_with_cp(
    is_training,
    q,
    k,
    v,
    cu_seqlens_q,
    cu_seqlens_k,
    max_seqlen_q,
    max_seqlen_k,
    cu_seqlens_q_padded,
    cu_seqlens_kv_padded,
    dropout_p,
    cp_group,
    cp_global_ranks,
    cp_stream,
    softmax_scale=None,
    qkv_format="bshd",
    attn_mask_type="causal",
    attn_bias_type="no_bias",
    attn_bias=None,
    deterministic=False,
    use_fused_attention=False,
) -> torch.Tensor:
    """Attention implementation with context parallelism"""
    assert qkv_format in [
        "bshd",
        "sbhd",
        "thd",
    ], f"QKV format of {qkv_format} is not supported with context parallelism!"
    assert (
        qkv_format != "sbhd" or use_fused_attention
    ), "FlashAttention does not support sbhd format!"
    assert (
        qkv_format != "thd"
        or not use_fused_attention
        or attn_mask_type in ["padding", "padding_causal"]
    ), (
        f"Context parallelism is not supported for {attn_mask_type} mask type and "
        f"{qkv_format} format with {'FusedAttention' if use_fused_attention else 'FlashAttention'}!"
    )
    assert attn_bias is None or (use_fused_attention and "padding" not in attn_mask_type), (
        """Attention bias is only supported with FusedAttention and "causal" """
        """or "no_mask" mask types!"""
    )
    out = AttnFuncWithCP.apply(
        is_training,
        q,
        k,
        v,
        cu_seqlens_q,
        cu_seqlens_k,
        max_seqlen_q,
        max_seqlen_k,
        cu_seqlens_q_padded,
        cu_seqlens_kv_padded,
        dropout_p,
        cp_group,
        cp_global_ranks,
        cp_stream,
        softmax_scale,
        qkv_format,
        attn_mask_type,
        attn_bias_type,
        attn_bias,
        deterministic,
        use_fused_attention,
    )
    return out


class RotaryPositionEmbedding(torch.nn.Module):
    """
    Implements Rotary Position Embedding from https://arxiv.org/abs/2104.09864.
    """

    def __init__(
        self,
        dim: int,
        rotary_percent: float = 1.0,
        seq_len_interpolation_factor: Optional[int] = None,
        pretrained_max_position_embeddings: Optional[int] = None,
    ):
        """
        Parameters
        ----------
        dim: int
            rotary embedding dimension
        rotary_percent: float
            Percent of rotary dimension to use for rotary position embeddings.
        seq_len_interpolation_factor: int
            if not None, discrete positions will be interpolated by this factor via the trick in
            https://arxiv.org/abs/2306.15595
        pretrained_max_position_embeddings: int
            pre-trained max_position_embeddings before position interpolation
        """
        super().__init__()
        if rotary_percent < 1.0:
            dim = int(dim * rotary_percent)
        self.seq_len_interpolation_factor = seq_len_interpolation_factor
        inv_freq = 1.0 / (
            10000
            ** (
                torch.arange(0, dim, 2, dtype=torch.float32, device=torch.cuda.current_device())
                / dim
            )
        )
        self.register_buffer("inv_freq", inv_freq)
        self.pretrained_max_position_embeddings = pretrained_max_position_embeddings

    def forward(self, max_seq_len: int, offset: int = 0):
        """
        Create rotary position embedding frequencies

        Parameters
        ----------
        max_seq_len: int
            sequence length of a sample
        offset: int, default = 0
            fixed offset for freqencies
        """
        seq = (
            torch.arange(max_seq_len, device=self.inv_freq.device, dtype=self.inv_freq.dtype)
            + offset
        )

        if (
            self.pretrained_max_position_embeddings is not None
            and self.seq_len_interpolation_factor is not None
        ):
            if (
                max_seq_len
                > self.pretrained_max_position_embeddings * self.seq_len_interpolation_factor
            ):
                # dynamic linear scaling (length > position we have learned)
                seq *= 1 / (max_seq_len / self.pretrained_max_position_embeddings)
            else:
                # fixed linear scaling
                seq *= 1 / self.seq_len_interpolation_factor

        freqs = torch.einsum("i , j -> i j", seq, self.inv_freq)
        # first part even vector components, second part odd vector components,
        #  2 * dim in dimension size
        emb = torch.cat((freqs, freqs), dim=-1)
        # emb [seq_length, .., dim]
        return emb.reshape(emb.size(0), 1, 1, emb.size(1))


class FusedRoPEFunc(torch.autograd.Function):
    """
    Function for FusedRoPE

    This implementation assumes the input tensor to be in `sbhd`, `bshd` or `thd` format and
    the RoPE tensor to be of shape (s, 1, 1, d). It accepts arbitrary memory layouts to avoid
    the expensive `.contiguous()` calls, thus it may not achieve the best memory access pattern.
    """

    @staticmethod
    def forward(
        ctx,
        t: torch.Tensor,
        freqs: torch.Tensor,
        tensor_format: str = "sbhd",
        cu_seqlens: Union[torch.Tensor, None] = None,
        beginning_offsets: Union[torch.Tensor, None] = None,
    ) -> torch.Tensor:
        if beginning_offsets is None:
            # Each sequence will start from positional encoding corresponding to 0.
            # Otherwise sequence i will start from positional encoding
            # corresponding to beginning_offsets[i].
            beginning_offsets = torch.Tensor()
        if freqs.dtype != torch.float32:
            freqs = freqs.float()
        if tensor_format == "sbhd":
            output = tex.fused_rope_forward(t, freqs, beginning_offsets, False)
        elif tensor_format == "bshd":
<<<<<<< HEAD
            output = tex.fused_rope_forward(
                t.transpose(0, 1), freqs, beginning_offsets, True
            ).transpose(0, 1)
=======
            output = tex.fused_rope_forward(t.transpose(0, 1), freqs, True).transpose(0, 1)
>>>>>>> 70117306
        elif tensor_format == "thd":
            output = tex.fused_rope_thd_forward(t, cu_seqlens, freqs, beginning_offsets)
        else:
            raise ValueError(f"Unsupported tensor_format: {tensor_format}.")
        ctx.save_for_backward(freqs, cu_seqlens, beginning_offsets)
        ctx.tensor_format = tensor_format

        return output

    @staticmethod
<<<<<<< HEAD
    def backward(
        ctx, grad_output: torch.Tensor
    ) -> Tuple[Union[torch.Tensor, None], ...]:
        freqs, cu_seqlens, start_positions = ctx.saved_tensors
=======
    def backward(ctx, grad_output: torch.Tensor) -> Tuple[Union[torch.Tensor, None], ...]:
        freqs, cu_seqlens = ctx.saved_tensors
>>>>>>> 70117306
        if ctx.tensor_format == "sbhd":
            grad_input = tex.fused_rope_backward(grad_output, freqs, start_positions, False)
        elif ctx.tensor_format == "bshd":
            grad_input = tex.fused_rope_backward(
                grad_output.transpose(0, 1), freqs, start_positions, True
            ).transpose(0, 1)
        elif ctx.tensor_format == "thd":
            grad_input = tex.fused_rope_thd_backward(
                grad_output, cu_seqlens, freqs, start_positions)
        else:
            raise ValueError(f"Unsupported tensor_format: {ctx.tensor_format}.")

        return grad_input, None, None, None, None


def _rotate_half(x: torch.Tensor) -> torch.Tensor:
    """
    change sign so the last dimension becomes [-odd, +even]
    """
    x = x.view(x.shape[:-1] + torch.Size((2, x.shape[-1] // 2)))
    x1, x2 = x.unbind(dim=-2)
    return torch.cat((-x2, x1), dim=-1)


def apply_rotary_pos_emb(
    t: torch.Tensor,
    freqs: torch.Tensor,
    tensor_format: str = "sbhd",
    fused: bool = False,
    cu_seqlens: Union[torch.Tensor, None] = None,
    start_positions: Union[torch.Tensor, None] = None,
) -> torch.Tensor:
    """
    Apply rotary positional embedding tensor to the input tensor.

    Parameters
    ----------
    t: torch.Tensor
        Input tensor of shape `[s, b, h, d]`, `[b, s, h, d]` or `[t, h, d]`, on which
        rotary positional embedding will be applied.
    freqs: torch.Tensor
        Rotary positional embedding tensor of shape `[s2, 1, 1, d2]` and dtype 'float',
        with `s2 >= s` and `d2 <= d`.
    fused: bool, default = False
        Whether to use a fused applying RoPE implementation.
    tensor_format: {'sbhd', 'bshd', 'thd'}, default = 'sbhd'
        is `bshd` if `t` is of shape `[bs, seq, ...]`, or `sbhd` if `t` is
        of shape `[seq, bs, ...]`. 'thd' is only supported when `fused` is True.
    cu_seqlens: torch.Tensor, default = None.
        Cumulative sum of sequence lengths in a batch for `t`, with shape [b + 1] and
        dtype torch.int32. Only valid when `tensor_format` is 'thd'.
    start_positions: torch.Tensor, default = None.
        Token i from sequence s have position encoding corresponding to
        position start_positions[i]. If start_positions=None, then this token has position i.
    """
    assert not (start_positions is not None and not fused), \
        """start_positions != None and fused=False is not supported"""

    if fused:
        assert (
            tensor_format != "thd" or cu_seqlens is not None
        ), "cu_seqlens must not be None when tensor_format is 'thd'."
        return FusedRoPEFunc.apply(t, freqs, tensor_format, cu_seqlens, start_positions)

    assert tensor_format in ("sbhd", "bshd"), (
        "Only formats `sbhd` or `bshd` are supported for input tensor `t` "
        f"when fused is False, got {tensor_format}."
    )

    max_seq_len = freqs.shape[0]
    cur_seq_len = t.shape[1] if tensor_format == "bshd" else t.shape[0]

    # Only apply the rotary embeddings up to the sequence length of the running
    # input.
    assert (
        cur_seq_len <= max_seq_len
    ), f"Rotary Embeddings only supported up to {max_seq_len} sequence length!"
    freqs = freqs[:cur_seq_len]
    if tensor_format == "bshd":
        freqs = freqs.transpose(0, 1)  # [seq, 1, 1, dim] -> [1, seq, 1, dim]
    # cos/sin first then dtype conversion for better precision
    cos_ = torch.cos(freqs).to(t.dtype)
    sin_ = torch.sin(freqs).to(t.dtype)

    rot_dim = freqs.shape[-1]
    # ideally t_pass is empty so rotary pos embedding is applied to all tensor t
    t, t_pass = t[..., :rot_dim], t[..., rot_dim:]

    # first part is cosine component
    # second part is sine component, need to change signs with _rotate_half method
    t = (t * cos_) + (_rotate_half(t) * sin_)
    return torch.cat((t, t_pass), dim=-1)


class _SplitAlongDim(torch.autograd.Function):
    """"""

    @staticmethod
    def forward(
        ctx,
        mixed_x_layer: torch.Tensor,
        split_dim: int,
        split_size_or_sections: Union[int, List[int], Tuple[int]],
    ) -> Tuple[torch.Tensor, ...]:
        ctx.split_dim = split_dim
        ctx.split_size_or_sections = split_size_or_sections
        if isinstance(mixed_x_layer, Float8Tensor):
            return tuple(
                Float8Tensor.make_like(
                    mixed_x_layer,
                    data=x,
                )
                for x in torch.split(
                    mixed_x_layer._data,
                    split_size_or_sections=split_size_or_sections,
                    dim=split_dim,
                )
            )
        return torch.split(mixed_x_layer, split_size_or_sections, dim=split_dim)

    @staticmethod
    def backward(ctx, *grad_outputs):
        assert len(grad_outputs) > 0, "No gradients received for backprop!"

        if isinstance(ctx.split_size_or_sections, (list, tuple)):
            split_sizes = ctx.split_size_or_sections
            assert len(grad_outputs) == len(
                split_sizes
            ), "Unequal number of gradients vs split sections for backprop!"
        if isinstance(ctx.split_size_or_sections, int):
            split_sizes = [ctx.split_size_or_sections] * len(grad_outputs)
        dims = len(grad_outputs[0].shape)
        split_dim = (ctx.split_dim + dims) % dims

        if isinstance(grad_outputs[0], Float8Tensor):
            noop_ok = True
            strides = grad_outputs[0].stride()
            data_ptr = grad_outputs[0]._data.untyped_storage().data_ptr()
            shape = list(grad_outputs[0].shape)
            for i, tensor in enumerate(grad_outputs):
                shape_i = shape
                shape_i[split_dim] = split_sizes[i]
                offset_size = sum(split_sizes[:i]) * np.prod(shape[split_dim + 1 :])
                if (
                    tensor.stride() != strides
                    or list(tensor.shape) != shape_i
                    or tensor._data.untyped_storage().data_ptr() != data_ptr
                    or tensor.storage_offset() != offset_size
                ):
                    noop_ok = False
                    break
            if noop_ok:
                ret = torch.Tensor().to(
                    device=grad_outputs[0].device, dtype=grad_outputs[0]._data.dtype
                )
                new_shape = list(shape)
                new_shape[split_dim] = sum(split_sizes)
                ret.set_(
                    grad_outputs[0]._data.untyped_storage(),
                    grad_outputs[0]._data.storage_offset(),
                    new_shape,
                    strides,
                )
                return Float8Tensor.make_like(grad_outputs[0], data=ret), None, None

            grad_outputs_data = [x._data for x in grad_outputs]
            return (
                Float8Tensor.make_like(
                    grad_outputs[0], data=torch.cat(grad_outputs_data, dim=split_dim)
                ),
                None,
                None,
            )
        noop_ok = True
        strides = grad_outputs[0].stride()
        data_ptr = grad_outputs[0].untyped_storage().data_ptr()
        shape = list(grad_outputs[0].shape)
        for i, tensor in enumerate(grad_outputs):
            shape_i = shape
            shape_i[split_dim] = split_sizes[i]
            offset_size = sum(split_sizes[:i]) * np.prod(shape[split_dim + 1 :])
            if (
                tensor.stride() != strides
                or list(tensor.shape) != shape_i
                or tensor.untyped_storage().data_ptr() != data_ptr
                or tensor.storage_offset() != offset_size
            ):
                noop_ok = False
                break
        if noop_ok:
            ret = torch.Tensor().to(device=grad_outputs[0].device, dtype=grad_outputs[0].dtype)
            new_shape = list(shape)
            new_shape[split_dim] = sum(split_sizes)
            ret.set_(
                grad_outputs[0].untyped_storage(),
                grad_outputs[0].storage_offset(),
                new_shape,
                strides,
            )
            return ret, None, None

        return torch.cat(grad_outputs, dim=split_dim), None, None


class UnfusedDotProductAttention(torch.nn.Module):
    """Parallel attention w/o QKV and Proj Gemms
    BMM1 -> softmax + dropout -> BMM2
    """

    def __init__(
        self,
        softmax_scale: float,
        attention_dropout: float = 0.0,
        attention_dropout_ctx: Optional[Callable] = nullcontext,
        layer_number: Optional[int] = None,
    ) -> None:
        super().__init__()

        self.softmax_scale = softmax_scale
        self.attention_dropout_ctx = attention_dropout_ctx
        self.layer_number = layer_number

        self.scale_mask_softmax = FusedScaleMaskSoftmax(attention_mask_func)

        # Dropout. Note that for a single iteration, this layer will generate
        # different outputs on different number of parallel partitions but
        # on average it should not be partition dependent.
        self.attention_dropout = torch.nn.Dropout(attention_dropout)

        # An FP16 training trick required for certain GPT-like models.
        self.apply_qk_layer_scaling = (
            bool(int(os.getenv("NVTE_APPLY_QK_LAYER_SCALING", "0"))) and layer_number is not None
        )

    def forward(
        self,
        query_layer: torch.Tensor,
        key_layer: torch.Tensor,
        value_layer: torch.Tensor,
        qkv_layout: str = "sbh3d",
        cu_seqlens_q: Optional[torch.Tensor] = None,  # pylint: disable=unused-argument
        cu_seqlens_kv: Optional[torch.Tensor] = None,  # pylint: disable=unused-argument
        attn_mask_type: str = "causal",
        attention_mask: Optional[Union[torch.Tensor, Tuple[torch.Tensor, torch.Tensor]]] = None,
        core_attention_bias_type: str = "no_bias",
        core_attention_bias: Optional[torch.Tensor] = None,
        alibi_slopes: Optional[torch.Tensor] = None,
    ) -> torch.Tensor:
        """Unfused attention fprop"""
        assert (
            qkv_layout in QKVLayouts
        ), f"UnfusedDotProductAttention does not support qkv_layout = {qkv_layout}!"
        qkv_format = "".join([i for i in qkv_layout.split("_")[0] if i.isalpha()])
        if qkv_format == "bshd":
            # convert to sbhd and use sbhd implementation for now
            query_layer, key_layer, value_layer = [
                x.transpose(0, 1) for x in [query_layer, key_layer, value_layer]
            ]

        batch_size, seqlen = query_layer.shape[1], query_layer.shape[0]
        apply_qk_layer_scaling = self.apply_qk_layer_scaling and key_layer.dtype == torch.float16

        # [b, np, sq, sk]
        output_size = (
            query_layer.size(1),
            query_layer.size(2),
            query_layer.size(0),
            key_layer.size(0),
        )

        if key_layer.shape[2] != query_layer.shape[2]:
            assert (
                query_layer.shape[2] % key_layer.shape[2] == 0
            ), "The number of attention heads must be divisible by the number of GQA groups!"
            key_layer = key_layer.repeat_interleave(
                int(query_layer.shape[2] / key_layer.shape[2]), dim=2
            )
            value_layer = value_layer.repeat_interleave(
                int(query_layer.shape[2] / value_layer.shape[2]), dim=2
            )

        # [sq, b, np, hn] -> [sq, b * np, hn]
        query_layer = query_layer.reshape(output_size[2], output_size[0] * output_size[1], -1)
        # [sk, b, np, hn] -> [sk, b * np, hn]
        key_layer = key_layer.reshape(output_size[3], output_size[0] * output_size[1], -1)

        # preallocting result tensor: [b * np, sq, sk]
        # WAR to set dtype to FP32 as ONNX lacks BF16 support for ConstantOfShape operator
        is_bf16 = query_layer.dtype == torch.bfloat16
        matmul_result = torch.empty(
            output_size[0] * output_size[1],
            output_size[2],
            output_size[3],
            dtype=torch.float32 if is_in_onnx_export_mode() and is_bf16 else query_layer.dtype,
            device=torch.cuda.current_device(),
        )

        if is_in_onnx_export_mode() and is_bf16:
            matmul_result = matmul_result.bfloat16()

        scale = self.softmax_scale
        if apply_qk_layer_scaling:
            scale /= self.layer_number

        # Raw attention scores. [b * np, sq, sk]
        if core_attention_bias_type == "no_bias":
            matmul_result = torch.baddbmm(
                matmul_result,
                query_layer.transpose(0, 1),  # [b * np, sq, hn]
                key_layer.transpose(0, 1).transpose(1, 2),  # [b * np, hn, sk]
                beta=0.0,
                alpha=scale,
            )

        elif core_attention_bias_type == "pre_scale_bias":
            assert core_attention_bias is not None, "core_attention_bias should not be None!"
            matmul_result = torch.bmm(
                query_layer.transpose(0, 1),  # [b * np, sq, hn]
                key_layer.transpose(0, 1).transpose(1, 2),  # [b * np, hn, sk]
            )
            matmul_result = (
                matmul_result.view(output_size[0], output_size[1], output_size[2], output_size[3])
                + core_attention_bias
            ).view(-1, output_size[2], output_size[3])
            matmul_result *= scale

        elif core_attention_bias_type in ["post_scale_bias", "alibi"]:
            if core_attention_bias_type == "post_scale_bias":
                assert core_attention_bias is not None, "core_attention_bias should not be None!"
            if core_attention_bias_type == "alibi":
                _, core_attention_bias = get_alibi(
                    output_size[1],
                    output_size[2],
                    output_size[3],
                    alibi_slopes=alibi_slopes,
                    bottom_right_alignment=attn_mask_type not in ["causal", "padding_causal"],
                )
            matmul_result = torch.baddbmm(
                matmul_result,
                query_layer.transpose(0, 1),  # [b * np, sq, hn]
                key_layer.transpose(0, 1).transpose(1, 2),  # [b * np, hn, sk]
                beta=0.0,
                alpha=scale,
            )
            matmul_result = (
                (
                    matmul_result.view(
                        output_size[0], output_size[1], output_size[2], output_size[3]
                    )
                    + core_attention_bias
                )
                .view(-1, output_size[2], output_size[3])
                .to(dtype=query_layer.dtype)
            )

        # change view to [b, np, sq, sk]
        attention_scores = matmul_result.view(*output_size)

        # attention scores and attention mask [b, np, sq, sk]
        softmax_scale = self.layer_number if apply_qk_layer_scaling else None
        attention_probs = self.scale_mask_softmax(
            attention_scores, attention_mask, attn_mask_type, softmax_scale
        )

        # This is actually dropping out entire tokens to attend to, which might
        # seem a bit unusual, but is taken from the original Transformer paper.
        with self.attention_dropout_ctx():
            attention_probs = self.attention_dropout(attention_probs)

        # value_layer -> context layer.
        # [sk, b, np, hn] --> [b, np, sq, hn]
        output_size = (
            value_layer.size(1),
            value_layer.size(2),
            query_layer.size(0),
            value_layer.size(3),
        )

        # change view [sk, b * np, hn]
        value_layer = value_layer.reshape(value_layer.size(0), output_size[0] * output_size[1], -1)

        # change view [b * np, sq, sk]
        attention_probs = attention_probs.view(output_size[0] * output_size[1], output_size[2], -1)

        # matmul: [b * np, sq, hn]
        context_layer = torch.bmm(attention_probs, value_layer.transpose(0, 1))

        # change view [b, np, sq, hn]
        context_layer = context_layer.view(*output_size)

        if qkv_format == "sbhd":
            # [b, np, sq, hn] --> [sq, b, np, hn]
            context_layer = context_layer.permute(2, 0, 1, 3).contiguous()

            # [sq, b, np, hn] --> [sq, b, hp]
            context_layer = context_layer.view(seqlen, batch_size, -1)

        if qkv_format == "bshd":
            # [b, np, sq, hn] --> [b, sq, np, hn]
            context_layer = context_layer.permute(0, 2, 1, 3).contiguous()

            # [b, sq, np, hn] --> [b, sq, hp]
            context_layer = context_layer.view(batch_size, seqlen, -1)

        return context_layer


class _PrepareQKVForFA(torch.autograd.Function):
    """This class converts QKV from interleaved (s, b, ...) layout
    to separate contiguous q, k, v tensors in (b, s, ...) layout."""

    @staticmethod
    def forward(
        _ctx: torch.autograd.function.FunctionCtx,  # unused
        query_layer: torch.Tensor,
        key_layer: torch.Tensor,
        value_layer: torch.Tensor,
    ) -> Tuple[torch.Tensor, torch.Tensor, torch.Tensor]:
        # All inputs received are non-contiguous tensors.
        # The `query_layer` tensor is used to access the
        # full memory region of the QKV tensor.
        qkv = tex.fa_prepare_fwd(query_layer)
        q, k, v = split_tensor_along_dim(qkv, 0, 3)
        query_layer = torch.squeeze(q, 0)
        key_layer = torch.squeeze(k, 0)
        value_layer = torch.squeeze(v, 0)
        return query_layer, key_layer, value_layer

    @staticmethod
    def backward(
        _ctx: torch.autograd.function.FunctionCtx,  # unused
        dq: torch.Tensor,
        dk: torch.Tensor,
        dv: torch.Tensor,
    ) -> Tuple[Union[torch.Tensor, None], ...]:
        dqkv = tex.fa_prepare_bwd(dq, dk, dv)
        dq, dk, dv = split_tensor_along_dim(dqkv, -1, 3)
        return dq, dk, dv


def get_qkv_layout(
    q: torch.Tensor,
    k: torch.Tensor,
    v: torch.Tensor,
    qkv_format: str = "sbhd",
) -> str:
    """Get qkv layout.

    Parameters
    ----------
    q: torch.Tensor
        Query tensor.
    k: torch.Tensor
        Key tensor.
    v: torch.Tensor
        Value tensor.
    qkv_format: str, default = `sbhd`
        Dimension format for `q`, `k` and `v`, {`sbhd`, `bshd`, `thd`}. `s` stands for
        the sequence length dimension, `b` batch size, `h` the number of attention heads,
        `d` head size, and `t` the total number of sequences in a batch, i.e.
        `t = sum(s_i) for i = 0...b-1`.

    Returns
    ----------
    qkv_layout: str
       Memory layout of `q`, `k` and `v`. Each `qkv_format` can be mapped to one of five
       memory layouts. For example, `sb3hd` means `q`, `k`, `v` are created as one chunk
       of memory and that they are interleaved in the `2`nd dimension. `sbhd_sbh2d` means
       `q` and `kv` are created in two chunks and that `q` itself is contiguous and `k`, `v`
       are interleaved with each other in the `3`rd dimension, `k = kv[:,:,:,0,:]` and
       `v = kv[:,:,:,1,:]`.
       Mapping:
       `sbhd`: {`sb3hd`, `sbh3d`, `sbhd_sb2hd`, `sbhd_sbh2d`, `sbhd_sbhd_sbhd`}
       `bshd`: {`bs3hd`, `bsh3d`, `bshd_bs2hd`, `bshd_bsh2d`, `bshd_bshd_bshd`}
       `thd` : {`t3hd`, `th3d`, `thd_t2hd`, `thd_th2d`, `thd_thd_thd`}
    """

    check_last_dim_contiguous = all(x.stride(-1) == 1 for x in [q, k, v])
    assert check_last_dim_contiguous, "q, k and v must have stride 1 in their last dimension!"

    def run_iteratively(q, k, v):
        data_ptr = q.untyped_storage().data_ptr()
        check_ptrs_qkv = all(x.untyped_storage().data_ptr() == data_ptr for x in [q, k, v])
        data_ptr = k.untyped_storage().data_ptr()
        check_ptrs_kv = all(x.untyped_storage().data_ptr() == data_ptr for x in [k, v])

        stride = q.stride()
        check_strides_qkv = all(stride == x.stride() for x in [q, k, v])
        stride = k.stride()
        check_strides_kv = all(stride == x.stride() for x in [k, v])

        shape = q.shape
        check_shapes_qkv = all(shape == x.shape for x in [q, k, v])
        shape = k.shape
        check_shapes_kv = all(shape == x.shape for x in [k, v])

        last_dim_size = q.shape[-1]
        check_last_dim_offsets_qkv = all(
            i * last_dim_size == x.storage_offset() for i, x in enumerate([q, k, v])
        )
        last_dim_size = k.shape[-1]
        check_last_dim_offsets_kv = all(
            i * last_dim_size == x.storage_offset() for i, x in enumerate([k, v])
        )

        last_two_dims_size = q.shape[-1] * q.shape[-2]
        check_last_two_dims_offsets_qkv = all(
            i * last_two_dims_size == x.storage_offset() for i, x in enumerate([q, k, v])
        )
        last_two_dims_size = k.shape[-1] * k.shape[-2]
        check_last_two_dims_offsets_kv = all(
            i * last_two_dims_size == x.storage_offset() for i, x in enumerate([k, v])
        )

        if (
            check_ptrs_qkv
            and check_strides_qkv
            and check_shapes_qkv
            and check_last_two_dims_offsets_qkv
            and not check_last_dim_offsets_qkv
        ):
            # sb3hd, bs3hd, t3hd
            qkv_layout = qkv_format[:-2] + "3" + qkv_format[-2:]
        elif (
            check_ptrs_qkv and check_strides_qkv and check_shapes_qkv and check_last_dim_offsets_qkv
        ):
            # sbh3d, bsh3d, th3d
            qkv_layout = qkv_format[:-1] + "3" + qkv_format[-1:]
        elif (
            check_ptrs_kv
            and check_strides_kv
            and check_shapes_kv
            and check_last_two_dims_offsets_kv
            and not check_last_dim_offsets_kv
        ):
            # sbhd_sb2hd, bshd_bs2hd, thd_t2hd
            qkv_layout = qkv_format + "_" + qkv_format[:-2] + "2" + qkv_format[-2:]
        elif check_ptrs_kv and check_strides_kv and check_shapes_kv and check_last_dim_offsets_kv:
            # sbhd_sbh2d, bshd_bsh2d, thd_th2d
            qkv_layout = qkv_format + "_" + qkv_format[:-1] + "2" + qkv_format[-1:]
        elif check_strides_kv and check_shapes_kv:
            # sbhd_sbhd_sbhd, bshd_bshd_bshd, thd_thd_thd
            qkv_layout = "_".join(list([qkv_format]) * 3)
        else:
            qkv_layout = "not_supported"

        return qkv_layout

    qkv_layout = run_iteratively(q, k, v)
    if qkv_layout == "not_supported":
        # force q,k,v to be contiguous and run get_layout again
        q, k, v = [x.contiguous() for x in [q, k, v]]
        qkv_layout = run_iteratively(q, k, v)
    if qkv_layout == "not_supported":
        raise Exception("The provided qkv memory layout is not supported!")

    return qkv_layout, q, k, v


def check_set_window_size(
    attn_mask_type: str,
    window_size: Tuple[int, int] = None,
):
    """Check if sliding window size is compliant with attention mask type.
    If not, set it to the appropriate size.

         attn_mask_type                              |   window_size
    -------------------------------------------------------------------------
    no_mask, padding, arbitrary                      | (-1, -1) or (>=0, >=0)
    causal, padding_causal                           | (-1,  0) or (>=0, 0)
    causal_bottom_right, padding_causal_bottom_right | (-1,  0) or (>=0, 0)
    """
    orig_window_size = window_size
    if "causal" in attn_mask_type:
        if orig_window_size is None or (
            orig_window_size[0] == -1 and orig_window_size[1] in [-1, 0]
        ):
            window_size = (-1, 0)
            warnings.warn(
                "window_size should be (-1, 0) or (>=0, 0) for attn_mask_type=" + attn_mask_type
            )
        elif orig_window_size[0] >= 0:
            window_size = (orig_window_size[0], 0)
            warnings.warn(
                "window_size should be (-1, 0) or (>=0, 0) for attn_mask_type=" + attn_mask_type
            )
        else:
            assert False, (
                "window_size should be (-1, 0) or (>=0, 0) for attn_mask_type=" + attn_mask_type
            )
    elif attn_mask_type in ["no_mask", "padding", "arbitrary"]:
        if orig_window_size is None or (
            orig_window_size[0] == -1 and orig_window_size[1] in [-1, 0]
        ):
            window_size = (-1, -1)
            warnings.warn(
                "window_size should be (-1, -1) or (>=0, >=0) for attn_mask_type=" + attn_mask_type
            )
        elif orig_window_size[0] < 0 or orig_window_size[1] < 0:
            assert False, (
                "window_size should be (-1, -1) or (>=0, >=0) for attn_mask_type=" + attn_mask_type
            )
    else:
        assert False, "Invalid attn_mask_type: " + attn_mask_type
    return window_size


class FlashAttention(torch.nn.Module):
    """Dot product attention, using HazyResearch flash-attn package:
    https://github.com/Dao-AILab/flash-attention
    """

    def __init__(
        self,
        softmax_scale: float,
        attention_dropout: float = 0.0,
        attention_dropout_ctx: Optional[Callable] = nullcontext,
        attention_type: str = "self",
        layer_number: Optional[int] = None,
        deterministic: bool = False,
    ) -> None:
        super().__init__()

        assert (
            _flash_attn_version >= _flash_attn_version_required
        ), f"FlashAttention minimum version {_flash_attn_version_required} is required."
        assert (
            _flash_attn_version <= _flash_attn_max_version
        ), f"FlashAttention maximum version {_flash_attn_max_version} is supported."

        self.softmax_scale = softmax_scale
        self.attention_dropout_ctx = attention_dropout_ctx
        self.attention_dropout = attention_dropout
        self.attention_type = attention_type
        self.layer_number = 1 if layer_number is None else layer_number
        self.deterministic = deterministic

    def forward(
        self,
        query_layer: torch.Tensor,
        key_layer: torch.Tensor,
        value_layer: torch.Tensor,
        attention_mask: Optional[Union[torch.Tensor, Tuple[torch.Tensor, torch.Tensor]]] = None,
        qkv_layout: str = "sbh3d",
        cu_seqlens_q: Optional[torch.Tensor] = None,
        cu_seqlens_kv: Optional[torch.Tensor] = None,
        max_seqlen_q: Optional[int] = None,
        max_seqlen_kv: Optional[int] = None,
        attn_mask_type: str = "causal",
        window_size: Optional[Tuple[int, int]] = None,
        alibi_slopes: Optional[torch.Tensor] = None,
        cp_group: Optional[dist_group_type] = None,
        cp_global_ranks: List[int] = None,
        cp_stream: torch.cuda.Stream = None,
    ) -> torch.Tensor:
        """flash-attn fprop"""

        assert (
            query_layer.dtype in [torch.float16, torch.bfloat16]
            and key_layer.dtype in [torch.float16, torch.bfloat16]
            and value_layer.dtype in [torch.float16, torch.bfloat16]
        ), "FlashAttention currently only supports FP16 and BF16."
        assert (
            query_layer.is_cuda and key_layer.is_cuda and value_layer.is_cuda
        ), "FlashAttention currently only supports CUDA tensors."
        assert (
            qkv_layout in QKVLayouts
        ), f"FlashAttention does not support qkv_layout = {qkv_layout}!"

        context_parallel = (cp_group is not None) and (get_distributed_world_size(cp_group) != 1)

        qkv_format = "".join([i for i in qkv_layout.split("_")[0] if i.isalpha()])

        if qkv_format == "sbhd":
            # For now just 128, will make it more general in the future
            if (
                query_layer.shape[-1] == 128
                and query_layer.shape[0] * query_layer.shape[1] >= 512
                and qkv_layout == "sbh3d"
            ):
                query_layer, key_layer, value_layer = _PrepareQKVForFA.apply(
                    query_layer, key_layer, value_layer
                )
            else:
                query_layer, key_layer, value_layer = [
                    x.transpose(0, 1).contiguous() for x in (query_layer, key_layer, value_layer)
                ]
        elif qkv_format in ["bshd", "thd"]:
            query_layer, key_layer, value_layer = [
                x.contiguous() for x in (query_layer, key_layer, value_layer)
            ]

        batch_size = query_layer.shape[0]

        if qkv_format in ["sbhd", "bshd"]:
            max_seqlen_q, max_seqlen_kv = query_layer.shape[1], key_layer.shape[1]
            if not context_parallel:
                # [b * s, h, d]
                query_layer, key_layer, value_layer = [
                    x.view(x.shape[0] * x.shape[1], *x.shape[2:])
                    for x in [query_layer, key_layer, value_layer]
                ]

            if "padding" in attn_mask_type:
                assert not context_parallel, "Padding mask not supported with context parallelism!"

                if self.attention_type == "self":
                    assert (
                        max_seqlen_q == max_seqlen_kv
                    ), "Maximum sequence length for Q and KV should be the same."
                    if cu_seqlens_q is None:
                        assert (
                            attention_mask is not None
                        ), "Please provide attention_mask for padding!"
                        cu_seqlens_q, indices_q = get_cu_seqlens_and_indices(attention_mask)
                    else:
                        indices_q = get_indices(max_seqlen_q, cu_seqlens_q)
                    cu_seqlens_kv = cu_seqlens_q
                    query_layer, key_layer, value_layer = PackTensors.apply(
                        indices_q, query_layer, key_layer, value_layer
                    )
                else:
                    if cu_seqlens_q is None or cu_seqlens_kv is None:
                        assert (
                            attention_mask is not None
                        ), "Please provide attention_mask for padding!"
                        cu_seqlens_q, indices_q = get_cu_seqlens_and_indices(attention_mask[0])
                        cu_seqlens_kv, indices_kv = get_cu_seqlens_and_indices(attention_mask[1])
                    else:
                        indices_q = get_indices(max_seqlen_q, cu_seqlens_q)
                        indices_kv = get_indices(max_seqlen_kv, cu_seqlens_kv)
                    query_layer = PackTensors.apply(indices_q, query_layer)
                    key_layer, value_layer = PackTensors.apply(indices_kv, key_layer, value_layer)
            else:
                # Cumulative sequence lengths for unpadded data
                if cu_seqlens_q is None:
                    cu_seqlens_q = _get_full_cu_seqlens(
                        batch_size,
                        max_seqlen_q,
                        query_layer.device,
                    )
                if cu_seqlens_kv is None:
                    cu_seqlens_kv = _get_full_cu_seqlens(
                        batch_size,
                        max_seqlen_kv,
                        key_layer.device,
                    )
        elif qkv_format == "thd":
            assert (
                cu_seqlens_q is not None and cu_seqlens_kv is not None
            ), "cu_seqlens_q and cu_seqlens_kv can not be None when qkv_format = thd!"
            if max_seqlen_q is None:
                seqlens_q = cu_seqlens_q[1:] - cu_seqlens_q[:-1]
                max_seqlen_q = seqlens_q.max().item()
            if max_seqlen_kv is None:
                seqlens_kv = cu_seqlens_kv[1:] - cu_seqlens_kv[:-1]
                max_seqlen_kv = seqlens_kv.max().item()

        if context_parallel:
            assert window_size in (
                (-1, -1),
                (-1, 0),
            ), "Sliding window attention is not supported with context parallelism."
            assert (
                alibi_slopes is None
            ), "Alibi slope bias addition is not supported with context parallelism."
            with self.attention_dropout_ctx():
                output = attn_forward_func_with_cp(
                    self.training,
                    query_layer,
                    key_layer,
                    value_layer,
                    cu_seqlens_q,
                    cu_seqlens_kv,
                    max_seqlen_q,
                    max_seqlen_kv,
                    None,
                    None,
                    self.attention_dropout if self.training else 0.0,
                    cp_group,
                    cp_global_ranks,
                    cp_stream,
                    softmax_scale=self.softmax_scale,
                    qkv_format="bshd" if qkv_format == "sbhd" else qkv_format,
                    attn_mask_type=attn_mask_type,
                    deterministic=self.deterministic,
                )
        else:

            from .cpu_offload import CPUOffloadEnabled

            if CPUOffloadEnabled:
                tensor_list = [query_layer, key_layer, value_layer, cu_seqlens_q, cu_seqlens_kv]
                for tensor in tensor_list:
                    if tensor is not None:
                        tensor.activation_offloading = True

            with self.attention_dropout_ctx():
                fa_optional_forward_kwargs = {}
                if _flash_attn_2_3_plus:
                    fa_optional_forward_kwargs["window_size"] = window_size
                if _flash_attn_2_4_plus:
                    fa_optional_forward_kwargs["alibi_slopes"] = alibi_slopes
                if _flash_attn_2_4_1_plus:
                    fa_optional_forward_kwargs["deterministic"] = self.deterministic
                output = flash_attn_forward_func(
                    query_layer,
                    key_layer,
                    value_layer,
                    cu_seqlens_q,
                    cu_seqlens_kv,
                    max_seqlen_q,
                    max_seqlen_kv,
                    self.attention_dropout if self.training else 0.0,
                    softmax_scale=self.softmax_scale,
                    causal="causal" in attn_mask_type,
                    **fa_optional_forward_kwargs,
                )

        if qkv_format in ["sbhd", "bshd"] and "padding" in attn_mask_type:
            output = UnpackTensor.apply(indices_q, batch_size * max_seqlen_q, output)

        if qkv_format == "sbhd":
            # (bs)hd -> bs(hd) -> sb(hd)
            output = output.view(batch_size, max_seqlen_q, -1).transpose(0, 1).contiguous()
        elif qkv_format == "bshd":
            # (bs)hd -> bs(hd)
            output = output.view(batch_size, max_seqlen_q, -1).contiguous()
        elif qkv_format == "thd":
            # thd -> t(hd)
            output = output.view(output.shape[0], -1).contiguous()

        return output


def _combine_tensors(
    tensors: List[torch.Tensor],
    dim: int,
) -> torch.Tensor:
    """Combine tensors along a particular dimension"""

    num_tensors = len(tensors)
    new_shape = list(tensors[0].shape)
    new_shape.insert(dim, num_tensors)
    new_stride = list(tensors[0].stride())
    new_stride.insert(dim, int(new_stride[dim - 1] / num_tensors))
    if isinstance(tensors[0], Float8Tensor):
        combined_tensor = torch.Tensor().to(device=tensors[0].device, dtype=tensors[0]._data.dtype)
        combined_tensor.set_(
            tensors[0]._data.untyped_storage(),
            tensors[0]._data.storage_offset(),
            new_shape,
            new_stride,
        )
        combined_tensor = Float8Tensor.make_like(tensors[0], data=combined_tensor)
    else:
        combined_tensor = torch.Tensor().to(device=tensors[0].device, dtype=tensors[0].dtype)
        combined_tensor.set_(
            tensors[0].untyped_storage(), tensors[0].storage_offset(), new_shape, new_stride
        )

    return combined_tensor


class FusedAttnFunc_qkvpacked(torch.autograd.Function):
    """Function for FusedAttention with packed QKV input"""

    @staticmethod
    def forward(
        ctx,
        is_training,
        max_seqlen,
        cu_seqlens,
        cu_seqlens_padded,
        qkv,
        qkv_dtype,
        attn_bias,
        attn_scale,
        dropout_p,
        fast_zero_fill,
        qkv_layout,
        attn_bias_type,
        attn_mask_type,
        window_size,
        rng_gen,
        fused_attention_backend,
        use_FAv2_bwd,
        fp8,
        fp8_meta,
        deterministic,
    ):
        logger = logging.getLogger("FusedAttnFunc_qkvpacked")
        if fp8:
            logger.debug("Running forward in FP8")
            if fp8_meta["recipe"].fp8_mha:
                assert isinstance(qkv, Float8Tensor), "qkv must be Float8Tensors for FP8 MHA."
                fp8_meta["scaling_fwd"].scale_inv[META_QKV] = qkv._scale_inv
            fused_attention_backend = FusedAttnBackend["FP8"]
            fp8_dtype_forward = get_fp8_te_dtype(fp8_meta["recipe"], fprop_tensor=True)
            # 1: qkv packed, 2: kv packed, 3: qkv separate
            qkv_group = len(qkv_layout.split("_"))
            assert qkv_group == 1, (
                "qkv layout should conform to 3hd or h3d, e.g. sb3hd,                 but found"
                f" {qkv_layout}."
            )
            if fp8_meta["recipe"].fp8_mha:
                qkv_fp8 = qkv._data
            else:
                qkv_c = qkv.view(-1, qkv.shape[-3] * qkv.shape[-2] * qkv.shape[-1])
                qkv_fp8 = cast_to_fp8(
                    qkv_c, fp8_meta["scaling_fwd"], META_QKV, fp8_dtype_forward
                ).view(qkv.shape)
            out_fp8, aux_ctx_tensors = fused_attn_fwd_qkvpacked(
                is_training,
                max_seqlen,
                cu_seqlens,
                qkv_fp8,
                fp8_dtype_forward,
                fused_attention_backend,
                attn_bias,
                cu_seqlens_padded,
                fp8_meta["scaling_fwd"].scale_inv[META_QKV],
                fp8_meta["scaling_fwd"].scale_inv[META_S],
                fp8_meta["scaling_fwd"].scale[META_S],
                fp8_meta["scaling_fwd"].scale[META_O],
                fp8_meta["scaling_fwd"].amax_history[0][META_S],
                fp8_meta["scaling_fwd"].amax_history[0][META_O],
                attn_scale,
                dropout_p,
                fast_zero_fill,
                qkv_layout,
                attn_bias_type,
                attn_mask_type,
                window_size,
                rng_gen,
            )
            if fp8_meta["recipe"].fp8_mha:
                out_ret = Float8Tensor(
                    data=out_fp8,
                    fp8_meta=fp8_meta,
                    fp8_meta_forward=True,
                    fp8_meta_index=META_O,
                    fp8_dtype=fp8_dtype_forward,
                    dtype=qkv.dtype,
                )
            else:
                out_ret = cast_from_fp8(
                    out_fp8.view(-1, out_fp8.shape[-2] * out_fp8.shape[-1]),
                    fp8_meta["scaling_fwd"],
                    META_O,
                    fp8_dtype_forward,
                    qkv_dtype,
                ).view(out_fp8.shape)
            out_save = out_ret
            if fp8_meta["recipe"].fp8_mha and not int(os.getenv("NVTE_FP8_DPA_BWD", "1")):
                qkv_c = qkv.view(-1, qkv.shape[-3] * qkv.shape[-2] * qkv.shape[-1])
                qkv = cast_from_fp8(
                    qkv_c._data,
                    fp8_meta["scaling_fwd"],
                    META_QKV,
                    fp8_dtype_forward,
                    TE_DType[qkv.dtype],
                ).view(qkv.shape)
                out_save = cast_from_fp8(
                    out_fp8.view(-1, out_fp8.shape[-2] * out_fp8.shape[-1]),
                    fp8_meta["scaling_fwd"],
                    META_O,
                    fp8_dtype_forward,
                    qkv_dtype,
                ).view(out_fp8.shape)
            fp8_tensors = (
                qkv_fp8,
                out_fp8,
                fp8_meta["scaling_fwd"].scale.clone(),
                fp8_meta["scaling_fwd"].scale_inv.clone(),
            )
        else:
            logger.debug("Running forward in %s", qkv.dtype)
            out_ret, aux_ctx_tensors = fused_attn_fwd_qkvpacked(
                is_training,
                max_seqlen,
                cu_seqlens,
                qkv,
                qkv_dtype,
                fused_attention_backend,
                attn_bias,
                cu_seqlens_padded,
                None,
                None,
                None,
                None,
                None,
                None,
                attn_scale,
                dropout_p,
                fast_zero_fill,
                qkv_layout,
                attn_bias_type,
                attn_mask_type,
                window_size,
                rng_gen,
            )
            fp8_tensors = (None, None, None, None)
            out_save = out_ret

        ctx.fp8 = fp8 and int(os.getenv("NVTE_FP8_DPA_BWD", "1"))
        qkvo_tensors = (qkv, out_save) if not ctx.fp8 else (None, None)
        ctx.save_for_backward(
            *qkvo_tensors, cu_seqlens, cu_seqlens_padded, *fp8_tensors, *aux_ctx_tensors
        )
        ctx.fp8_meta = fp8_meta
        ctx.max_seqlen = max_seqlen
        ctx.qkv_dtype = qkv_dtype
        ctx.attn_scale = attn_scale
        ctx.dropout_p = dropout_p
        ctx.fast_zero_fill = fast_zero_fill
        ctx.qkv_layout = qkv_layout
        ctx.attn_bias_type = attn_bias_type
        ctx.attn_mask_type = attn_mask_type
        ctx.window_size = window_size
        ctx.fused_attention_backend = (
            fused_attention_backend if ctx.fp8 else FusedAttnBackend["F16_arbitrary_seqlen"]
        )
        ctx.use_FAv2_bwd = use_FAv2_bwd
        ctx.deterministic = deterministic

        return out_ret

    @staticmethod
    def backward(ctx, d_out):
        logger = logging.getLogger("FusedAttnFunc_qkvpacked")
        if ctx.fp8_meta["recipe"].fp8_mha:
            assert isinstance(
                d_out, Float8Tensor
            ), "Gradient of the DPA output must be in Float8Tensor type for FP8 MHA."
            d_out_f8tensor = d_out
            d_out = d_out._data

        d_out = d_out.contiguous()
        (
            qkv,
            out,
            cu_seqlens,
            cu_seqlens_padded,
            qkv_fp8,
            out_fp8,
            fwd_scales,
            fwd_scale_invs,
            *aux_ctx_tensors,
        ) = ctx.saved_tensors
        if not aux_ctx_tensors[0].is_contiguous():
            aux_ctx_tensors[0] = aux_ctx_tensors[0].contiguous()
        if ctx.use_FAv2_bwd:
            softmax_lse, rng_state = aux_ctx_tensors
            dqkv = torch.empty_like(qkv)
            maybe_contiguous = lambda x: x.contiguous() if x.stride(-1) != 1 else x
            d_out, q, k, v, out = [
                maybe_contiguous(x) for x in (d_out, qkv[:, 0], qkv[:, 1], qkv[:, 2], out)
            ]
            flash_attn_cuda_bwd(
                d_out,
                q,
                k,
                v,
                out,
                softmax_lse,
                dqkv[:, 0],
                dqkv[:, 1],
                dqkv[:, 2],
                cu_seqlens,
                cu_seqlens,
                ctx.max_seqlen,
                ctx.max_seqlen,
                ctx.dropout_p,
                ctx.attn_scale,
                False,
                "causal" in ctx.attn_mask_type,
                None,
                rng_state,
            )
            dqkv = dqkv[..., : d_out.shape[-1]]
        else:
            with torch.cuda.nvtx.range("_FusedAttn_qkvpacked"):
                if ctx.fp8:
                    logger.debug("Running backward in FP8")
                    fp8_dtype_forward = get_fp8_te_dtype(ctx.fp8_meta["recipe"], fprop_tensor=True)
                    fp8_dtype_backward = get_fp8_te_dtype(
                        ctx.fp8_meta["recipe"], fprop_tensor=False
                    )
                    if ctx.fp8_meta["recipe"].fp8_mha:
                        d_out_fp8 = d_out
                        ctx.fp8_meta["scaling_bwd"].scale_inv[META_DO] = d_out_f8tensor._scale_inv
                    else:
                        d_out_fp8 = cast_to_fp8(
                            d_out.view(-1, d_out.shape[-2] * d_out.shape[-1]),
                            ctx.fp8_meta["scaling_bwd"],
                            META_DO,
                            fp8_dtype_backward,
                        ).view(d_out.shape)
                    dqkv_fp8, *rest = fused_attn_bwd_qkvpacked(
                        ctx.max_seqlen,
                        cu_seqlens,
                        qkv_fp8,
                        out_fp8,
                        d_out_fp8,
                        fp8_dtype_forward,
                        fp8_dtype_backward,
                        aux_ctx_tensors,
                        ctx.fused_attention_backend,
                        cu_seqlens_padded,
                        fwd_scale_invs[META_QKV],  # d_scale_qkv,
                        fwd_scale_invs[META_S],  # d_scale_s,
                        fwd_scale_invs[META_O],  # d_scale_o,
                        ctx.fp8_meta["scaling_bwd"].scale_inv[META_DO],  # d_scale_do
                        ctx.fp8_meta["scaling_bwd"].scale_inv[META_DP],  # d_scale_dp
                        fwd_scales[META_S],  # q_scale_s
                        ctx.fp8_meta["scaling_bwd"].scale[META_DP],  # q_scale_dp
                        ctx.fp8_meta["scaling_bwd"].scale[META_DQKV],  # q_scale_dqkv
                        ctx.fp8_meta["scaling_bwd"].amax_history[0][META_DP],  # amax_dp
                        ctx.fp8_meta["scaling_bwd"].amax_history[0][META_DQKV],  # amax_dqkv
                        ctx.attn_scale,
                        ctx.dropout_p,
                        ctx.fast_zero_fill,
                        ctx.qkv_layout,
                        ctx.attn_bias_type,
                        ctx.attn_mask_type,
                        ctx.window_size,
                        ctx.deterministic,
                    )
                    if ctx.fp8_meta["recipe"].fp8_mha:
                        dqkv = Float8Tensor(
                            data=dqkv_fp8,
                            fp8_meta=ctx.fp8_meta,
                            fp8_meta_forward=False,
                            fp8_meta_index=META_DQKV,
                            fp8_dtype=fp8_dtype_backward,
                            dtype=d_out_f8tensor.dtype,
                        )
                    else:
                        dqkv_c_fp8 = dqkv_fp8.view(
                            -1, dqkv_fp8.shape[-3] * dqkv_fp8.shape[-2] * dqkv_fp8.shape[-1]
                        )
                        dqkv = cast_from_fp8(
                            dqkv_c_fp8,
                            ctx.fp8_meta["scaling_bwd"],
                            META_DQKV,
                            fp8_dtype_backward,
                            ctx.qkv_dtype,
                        ).view(dqkv_fp8.shape)
                else:
                    logger.debug("Running backward in %s", qkv.dtype)
                    if d_out.dtype == torch.uint8:
                        d_out = d_out_f8tensor.from_float8(qkv.dtype)
                    dqkv, *rest = fused_attn_bwd_qkvpacked(
                        ctx.max_seqlen,
                        cu_seqlens,
                        qkv,
                        out,
                        d_out,
                        ctx.qkv_dtype,
                        ctx.qkv_dtype,
                        aux_ctx_tensors,
                        ctx.fused_attention_backend,
                        cu_seqlens_padded,
                        None,
                        None,
                        None,
                        None,
                        None,
                        None,
                        None,
                        None,
                        None,
                        None,
                        ctx.attn_scale,
                        ctx.dropout_p,
                        ctx.fast_zero_fill,
                        ctx.qkv_layout,
                        ctx.attn_bias_type,
                        ctx.attn_mask_type,
                        ctx.window_size,
                        ctx.deterministic,
                    )

        # if no_bias or alibi, return dqkv
        if ctx.attn_bias_type in ["no_bias", "alibi"]:
            return (
                None,
                None,
                None,
                None,
                dqkv,
                None,
                None,
                None,
                None,
                None,
                None,
                None,
                None,
                None,
                None,
                None,
                None,
                None,
                None,
                None,
                None,
                None,
            )
        # else, return (dqkv, dbias)
        return (
            None,
            None,
            None,
            None,
            dqkv,
            None,
            rest[0],
            None,
            None,
            None,
            None,
            None,
            None,
            None,
            None,
            None,
            None,
            None,
            None,
            None,
            None,
            None,
        )


class FusedAttnFunc_kvpacked(torch.autograd.Function):
    """Function for FusedAttention with packed KV input"""

    @staticmethod
    def forward(
        ctx,
        is_training,
        max_seqlen_q,
        max_seqlen_kv,
        cu_seqlens_q,
        cu_seqlens_kv,
        cu_seqlens_q_padded,
        cu_seqlens_kv_padded,
        q,
        kv,
        qkv_dtype,
        attn_bias,
        attn_scale,
        dropout_p,
        fast_zero_fill,
        qkv_layout,
        attn_bias_type,
        attn_mask_type,
        window_size,
        rng_gen,
        fused_attention_backend,
        use_FAv2_bwd,
        fp8,
        fp8_meta,
        deterministic,
    ):
        logger = logging.getLogger("FusedAttnFunc_kvpacked")
        if fp8:
            logger.debug("Running forward in FP8")
            if fp8_meta["recipe"].fp8_mha:
                assert isinstance(q, Float8Tensor) and isinstance(
                    kv, Float8Tensor
                ), "q/kv must be Float8Tensors for FP8 MHA."
                fp8_meta["scaling_fwd"].scale_inv[META_QKV] = q._scale_inv
            fused_attention_backend = FusedAttnBackend["FP8"]
            fp8_dtype_forward = get_fp8_te_dtype(fp8_meta["recipe"], fprop_tensor=True)
            if fp8_meta["recipe"].fp8_mha:
                q_fp8, kv_fp8 = q._data, kv._data
            else:
                # 1: qkv packed, 2: kv packed, 3: qkv separate
                qkv_group = len(qkv_layout.split("_"))
                assert qkv_group == 2, (
                    "qkv layout should conform to hd_2hd or hd_h2d, e.g. sbhd_sb2hd,              "
                    f"       but found {qkv_layout}."
                )
                q_fp8 = cast_to_fp8(q, fp8_meta["scaling_fwd"], META_QKV, fp8_dtype_forward).view(
                    q.shape
                )
                kv_c = kv.view(-1, kv.shape[-3] * kv.shape[-2] * kv.shape[-1])
                kv_fp8 = cast_to_fp8(
                    kv_c, fp8_meta["scaling_fwd"], META_QKV, fp8_dtype_forward
                ).view(kv.shape)
            out_fp8, aux_ctx_tensors = fused_attn_fwd_kvpacked(
                is_training,
                max_seqlen_q,
                max_seqlen_kv,
                cu_seqlens_q,
                cu_seqlens_kv,
                q_fp8,
                kv_fp8,
                fp8_dtype_forward,
                fused_attention_backend,
                attn_bias,
                cu_seqlens_q_padded,
                cu_seqlens_kv_padded,
                fp8_meta["scaling_fwd"].scale_inv[META_QKV],
                fp8_meta["scaling_fwd"].scale_inv[META_S],
                fp8_meta["scaling_fwd"].scale[META_S],
                fp8_meta["scaling_fwd"].scale[META_O],
                fp8_meta["scaling_fwd"].amax_history[0][META_S],
                fp8_meta["scaling_fwd"].amax_history[0][META_O],
                attn_scale,
                dropout_p,
                fast_zero_fill,
                qkv_layout,
                attn_bias_type,
                attn_mask_type,
                window_size,
                rng_gen,
            )
            if fp8_meta["recipe"].fp8_mha:
                out_ret = Float8Tensor(
                    data=out_fp8,
                    fp8_meta=fp8_meta,
                    fp8_meta_forward=True,
                    fp8_meta_index=META_O,
                    fp8_dtype=fp8_dtype_forward,
                    dtype=q.dtype,
                )
            else:
                out_ret = cast_from_fp8(
                    out_fp8.view(-1, out_fp8.shape[-2] * out_fp8.shape[-1]),
                    fp8_meta["scaling_fwd"],
                    META_O,
                    fp8_dtype_forward,
                    qkv_dtype,
                ).view(out_fp8.shape)
            out_save = out_ret
            if fp8_meta["recipe"].fp8_mha and not int(os.getenv("NVTE_FP8_DPA_BWD", "1")):
                q = cast_from_fp8(
                    q._data, fp8_meta["scaling_fwd"], META_QKV, fp8_dtype_forward, TE_DType[q.dtype]
                ).view(q.shape)
                kv_c = kv.view(-1, kv.shape[-3] * kv.shape[-2] * kv.shape[-1])
                kv = cast_from_fp8(
                    kv_c._data,
                    fp8_meta["scaling_fwd"],
                    META_QKV,
                    fp8_dtype_forward,
                    TE_DType[kv.dtype],
                ).view(kv.shape)
                out_save = cast_from_fp8(
                    out_fp8.view(-1, out_fp8.shape[-2] * out_fp8.shape[-1]),
                    fp8_meta["scaling_fwd"],
                    META_O,
                    fp8_dtype_forward,
                    qkv_dtype,
                ).view(out_fp8.shape)
            fp8_tensors = (
                q_fp8,
                kv_fp8,
                out_fp8,
                fp8_meta["scaling_fwd"].scale.clone(),
                fp8_meta["scaling_fwd"].scale_inv.clone(),
            )
        else:
            logger.debug("Running forward in %s", q.dtype)
            out_ret, aux_ctx_tensors = fused_attn_fwd_kvpacked(
                is_training,
                max_seqlen_q,
                max_seqlen_kv,
                cu_seqlens_q,
                cu_seqlens_kv,
                q,
                kv,
                qkv_dtype,
                fused_attention_backend,
                attn_bias,
                cu_seqlens_q_padded,
                cu_seqlens_kv_padded,
                None,
                None,
                None,
                None,
                None,
                None,
                attn_scale,
                dropout_p,
                fast_zero_fill,
                qkv_layout,
                attn_bias_type,
                attn_mask_type,
                window_size,
                rng_gen,
            )
            out_save = out_ret
            fp8_tensors = (None, None, None, None, None)

        ctx.fp8 = fp8 and int(os.getenv("NVTE_FP8_DPA_BWD", "1"))
        qkvo_tensors = (q, kv, out_save) if not ctx.fp8 else (None, None, None)
        ctx.save_for_backward(
            *qkvo_tensors,
            cu_seqlens_q,
            cu_seqlens_kv,
            cu_seqlens_q_padded,
            cu_seqlens_kv_padded,
            *fp8_tensors,
            *aux_ctx_tensors,
        )
        ctx.fp8_meta = fp8_meta
        ctx.max_seqlen_q = max_seqlen_q
        ctx.max_seqlen_kv = max_seqlen_kv
        ctx.qkv_dtype = qkv_dtype
        ctx.attn_scale = attn_scale
        ctx.dropout_p = dropout_p
        ctx.fast_zero_fill = fast_zero_fill
        ctx.qkv_layout = qkv_layout
        ctx.attn_bias_type = attn_bias_type
        ctx.attn_mask_type = attn_mask_type
        ctx.window_size = window_size
        ctx.fused_attention_backend = (
            fused_attention_backend if ctx.fp8 else FusedAttnBackend["F16_arbitrary_seqlen"]
        )
        ctx.use_FAv2_bwd = use_FAv2_bwd
        ctx.deterministic = deterministic

        return out_ret

    @staticmethod
    def backward(ctx, d_out):
        logger = logging.getLogger("FusedAttnFunc_kvpacked")
        if ctx.fp8_meta["recipe"].fp8_mha:
            assert isinstance(
                d_out, Float8Tensor
            ), "Gradient of the DPA output must be in Float8Tensor type for FP8 MHA."
            d_out_f8tensor = d_out
            d_out = d_out._data

        d_out = d_out.contiguous()
        (
            q,
            kv,
            out,
            cu_seqlens_q,
            cu_seqlens_kv,
            cu_seqlens_q_padded,
            cu_seqlens_kv_padded,
            q_fp8,
            kv_fp8,
            out_fp8,
            fwd_scales,
            fwd_scale_invs,
            *aux_ctx_tensors,
        ) = ctx.saved_tensors
        if not aux_ctx_tensors[0].is_contiguous():
            aux_ctx_tensors[0] = aux_ctx_tensors[0].contiguous()
        if ctx.use_FAv2_bwd:
            softmax_lse, rng_state = aux_ctx_tensors
            dq = torch.empty_like(q)
            dkv = torch.empty_like(kv)
            maybe_contiguous = lambda x: x.contiguous() if x.stride(-1) != 1 else x
            d_out, q, k, v, out = [maybe_contiguous(x) for x in (d_out, q, kv[:, 0], kv[:, 1], out)]
            flash_attn_cuda_bwd(
                d_out,
                q,
                k,
                v,
                out,
                softmax_lse,
                dq,
                dkv[:, 0],
                dkv[:, 1],
                cu_seqlens_q,
                cu_seqlens_kv,
                ctx.max_seqlen_q,
                ctx.max_seqlen_kv,
                ctx.dropout_p,
                ctx.attn_scale,
                False,
                "causal" in ctx.attn_mask_type,
                None,
                rng_state,
            )
            dq = dq[..., : d_out.shape[-1]]
            dkv = dkv[..., : d_out.shape[-1]]
        else:
            with torch.cuda.nvtx.range("_FusedAttn_kvpacked"):
                if ctx.fp8:
                    logger.debug("Running backward in FP8")
                    fp8_dtype_forward = get_fp8_te_dtype(ctx.fp8_meta["recipe"], fprop_tensor=True)
                    fp8_dtype_backward = get_fp8_te_dtype(
                        ctx.fp8_meta["recipe"], fprop_tensor=False
                    )
                    if ctx.fp8_meta["recipe"].fp8_mha:
                        d_out_fp8 = d_out
                        ctx.fp8_meta["scaling_bwd"].scale_inv[META_DO] = d_out_f8tensor._scale_inv
                    else:
                        d_out_fp8 = cast_to_fp8(
                            d_out.view(-1, d_out.shape[-2] * d_out.shape[-1]),
                            ctx.fp8_meta["scaling_bwd"],
                            META_DO,
                            fp8_dtype_backward,
                        ).view(d_out.shape)
                    dq_fp8, dkv_fp8, *rest = fused_attn_bwd_kvpacked(
                        ctx.max_seqlen_q,
                        ctx.max_seqlen_kv,
                        cu_seqlens_q,
                        cu_seqlens_kv,
                        q_fp8,
                        kv_fp8,
                        out_fp8,
                        d_out_fp8,
                        fp8_dtype_forward,
                        fp8_dtype_backward,
                        aux_ctx_tensors,
                        ctx.fused_attention_backend,
                        cu_seqlens_q_padded,
                        cu_seqlens_kv_padded,
                        fwd_scale_invs[META_QKV],  # d_scale_qkv,
                        fwd_scale_invs[META_S],  # d_scale_s,
                        fwd_scale_invs[META_O],  # d_scale_o,
                        ctx.fp8_meta["scaling_bwd"].scale_inv[META_DO],  # d_scale_do
                        ctx.fp8_meta["scaling_bwd"].scale_inv[META_DP],  # d_scale_dp
                        fwd_scales[META_S],  # q_scale_s
                        ctx.fp8_meta["scaling_bwd"].scale[META_DP],  # q_scale_dp
                        ctx.fp8_meta["scaling_bwd"].scale[META_DQKV],  # q_scale_dqkv
                        ctx.fp8_meta["scaling_bwd"].amax_history[0][META_DP],  # amax_dp
                        ctx.fp8_meta["scaling_bwd"].amax_history[0][META_DQKV],  # amax_dqkv
                        ctx.attn_scale,
                        ctx.dropout_p,
                        ctx.fast_zero_fill,
                        ctx.qkv_layout,
                        ctx.attn_bias_type,
                        ctx.attn_mask_type,
                        ctx.window_size,
                        ctx.deterministic,
                    )
                    if ctx.fp8_meta["recipe"].fp8_mha:
                        dq = Float8Tensor(
                            data=dq_fp8,
                            fp8_meta=ctx.fp8_meta,
                            fp8_meta_forward=False,
                            fp8_meta_index=META_DQKV,
                            fp8_dtype=fp8_dtype_backward,
                            dtype=d_out_f8tensor.dtype,
                        )
                        dkv = Float8Tensor(
                            data=dkv_fp8,
                            fp8_meta=ctx.fp8_meta,
                            fp8_meta_forward=False,
                            fp8_meta_index=META_DQKV,
                            fp8_dtype=fp8_dtype_backward,
                            dtype=d_out_f8tensor.dtype,
                        )
                    else:
                        dq = cast_from_fp8(
                            dq_fp8.view(-1, dq_fp8.shape[-2] * dq_fp8.shape[-1]),
                            ctx.fp8_meta["scaling_bwd"],
                            META_DQKV,
                            fp8_dtype_backward,
                            ctx.qkv_dtype,
                        ).view(dq_fp8.shape)
                        dkv_c_fp8 = dkv_fp8.view(
                            -1, dkv_fp8.shape[-3] * dkv_fp8.shape[-2] * dkv_fp8.shape[-1]
                        )
                        dkv = cast_from_fp8(
                            dkv_c_fp8,
                            ctx.fp8_meta["scaling_bwd"],
                            META_DQKV,
                            fp8_dtype_backward,
                            ctx.qkv_dtype,
                        ).view(dkv_fp8.shape)
                else:
                    logger.debug("Running backward in %s", q.dtype)
                    if d_out.dtype == torch.uint8:
                        d_out = d_out_f8tensor.from_float8(q.dtype)
                    dq, dkv, *rest = fused_attn_bwd_kvpacked(
                        ctx.max_seqlen_q,
                        ctx.max_seqlen_kv,
                        cu_seqlens_q,
                        cu_seqlens_kv,
                        q,
                        kv,
                        out,
                        d_out,
                        ctx.qkv_dtype,
                        ctx.qkv_dtype,
                        aux_ctx_tensors,
                        ctx.fused_attention_backend,
                        cu_seqlens_q_padded,
                        cu_seqlens_kv_padded,
                        None,
                        None,
                        None,
                        None,
                        None,
                        None,
                        None,
                        None,
                        None,
                        None,
                        ctx.attn_scale,
                        ctx.dropout_p,
                        ctx.fast_zero_fill,
                        ctx.qkv_layout,
                        ctx.attn_bias_type,
                        ctx.attn_mask_type,
                        ctx.window_size,
                        ctx.deterministic,
                    )

        # if no_bias or alibi, return dqkv
        if ctx.attn_bias_type in ["no_bias", "alibi"]:
            return (
                None,
                None,
                None,
                None,
                None,
                None,
                None,
                dq,
                dkv,
                None,
                None,
                None,
                None,
                None,
                None,
                None,
                None,
                None,
                None,
                None,
                None,
                None,
                None,
                None,
                None,
                None,
            )
        # else, return (dqkv, dbias)
        return (
            None,
            None,
            None,
            None,
            None,
            None,
            None,
            dq,
            dkv,
            None,
            rest[0],
            None,
            None,
            None,
            None,
            None,
            None,
            None,
            None,
            None,
            None,
            None,
            None,
            None,
            None,
            None,
        )


class FusedAttnFunc(torch.autograd.Function):
    """Function for FusedAttention with separate Q, K, V tensors"""

    @staticmethod
    def forward(
        ctx,
        is_training,
        max_seqlen_q,
        max_seqlen_kv,
        cu_seqlens_q,
        cu_seqlens_kv,
        cu_seqlens_q_padded,
        cu_seqlens_kv_padded,
        q,
        k,
        v,
        qkv_dtype,
        attn_bias,
        attn_scale,
        dropout_p,
        fast_zero_fill,
        qkv_layout,
        attn_bias_type,
        attn_mask_type,
        window_size,
        rng_gen,
        fused_attention_backend,
        use_FAv2_bwd,
        fp8,
        fp8_meta,
        deterministic,
    ):
        logger = logging.getLogger("FusedAttnFunc")
        if fp8:
            logger.debug("Running forward in FP8")
            fused_attention_backend = FusedAttnBackend["FP8"]
            fp8_dtype_forward = get_fp8_te_dtype(fp8_meta["recipe"], fprop_tensor=True)
            if fp8_meta["recipe"].fp8_mha:
                assert (
                    isinstance(q, Float8Tensor)
                    and isinstance(k, Float8Tensor)
                    and isinstance(v, Float8Tensor)
                ), "q/k/v must be Float8Tensors for FP8 MHA."
                fp8_meta["scaling_fwd"].scale_inv[META_QKV] = q._scale_inv
                q_fp8, k_fp8, v_fp8 = q._data, k._data, v._data
            else:
                # 1: qkv packed, 2: kv packed, 3: qkv separate
                qkv_group = len(qkv_layout.split("_"))
                if qkv_group == 1:
                    dim = qkv_layout.find("3")
                    qkv = _combine_tensors([q, k, v], dim)
                    qkv_c = qkv.view(-1, qkv.shape[-3] * qkv.shape[-2] * qkv.shape[-1])
                    qkv_fp8 = cast_to_fp8(
                        qkv_c, fp8_meta["scaling_fwd"], META_QKV, fp8_dtype_forward
                    ).view(qkv.shape)
                    q_fp8, k_fp8, v_fp8 = _SplitAlongDim.apply(qkv_fp8, dim, [1, 1, 1])
                    q_fp8, k_fp8, v_fp8 = [x.squeeze(dim) for x in [q_fp8, k_fp8, v_fp8]]
                if qkv_group == 2:
                    q_fp8 = cast_to_fp8(
                        q, fp8_meta["scaling_fwd"], META_QKV, fp8_dtype_forward
                    ).view(q.shape)
                    dim = qkv_layout.split("_")[1].find("2")
                    kv = _combine_tensors([k, v], dim)
                    kv_c = kv.view(-1, kv.shape[-3] * kv.shape[-2] * kv.shape[-1])
                    kv_fp8 = cast_to_fp8(
                        kv_c, fp8_meta["scaling_fwd"], META_QKV, fp8_dtype_forward
                    ).view(kv.shape)
                    k_fp8, v_fp8 = _SplitAlongDim.apply(kv_fp8, dim, [1, 1])
                    k_fp8, v_fp8 = [x.squeeze(dim) for x in [k_fp8, v_fp8]]
                if qkv_group == 3:
                    q_fp8 = cast_to_fp8(
                        q, fp8_meta["scaling_fwd"], META_QKV, fp8_dtype_forward
                    ).view(q.shape)
                    k_fp8 = cast_to_fp8(
                        k, fp8_meta["scaling_fwd"], META_QKV, fp8_dtype_forward
                    ).view(k.shape)
                    v_fp8 = cast_to_fp8(
                        v, fp8_meta["scaling_fwd"], META_QKV, fp8_dtype_forward
                    ).view(v.shape)
            out_fp8, aux_ctx_tensors = fused_attn_fwd(
                is_training,
                max_seqlen_q,
                max_seqlen_kv,
                cu_seqlens_q,
                cu_seqlens_kv,
                q_fp8,
                k_fp8,
                v_fp8,
                fp8_dtype_forward,
                fused_attention_backend,
                attn_bias,
                cu_seqlens_q_padded,
                cu_seqlens_kv_padded,
                fp8_meta["scaling_fwd"].scale_inv[META_QKV],
                fp8_meta["scaling_fwd"].scale_inv[META_S],
                fp8_meta["scaling_fwd"].scale[META_S],
                fp8_meta["scaling_fwd"].scale[META_O],
                fp8_meta["scaling_fwd"].amax_history[0][META_S],
                fp8_meta["scaling_fwd"].amax_history[0][META_O],
                attn_scale,
                dropout_p,
                fast_zero_fill,
                qkv_layout,
                attn_bias_type,
                attn_mask_type,
                window_size,
                rng_gen,
            )
            if fp8_meta["recipe"].fp8_mha:
                out_ret = Float8Tensor(
                    data=out_fp8,
                    fp8_meta=fp8_meta,
                    fp8_meta_forward=True,
                    fp8_meta_index=META_O,
                    fp8_dtype=fp8_dtype_forward,
                    dtype=q.dtype,
                )
            else:
                out_ret = cast_from_fp8(
                    out_fp8.view(-1, out_fp8.shape[-2] * out_fp8.shape[-1]),
                    fp8_meta["scaling_fwd"],
                    META_O,
                    fp8_dtype_forward,
                    qkv_dtype,
                ).view(out_fp8.shape)
            out_save = out_ret

            if fp8_meta["recipe"].fp8_mha and not int(os.getenv("NVTE_FP8_DPA_BWD", "1")):
                # 1: qkv packed, 2: kv packed, 3: qkv separate
                qkv_group = len(qkv_layout.split("_"))
                if qkv_group == 1:
                    dim = qkv_layout.find("3")
                    qkv = _combine_tensors([q, k, v], dim)
                    qkv_c = qkv.view(-1, qkv.shape[-3] * qkv.shape[-2] * qkv.shape[-1])
                    qkv_no_fp8 = cast_from_fp8(
                        qkv_c._data,
                        fp8_meta["scaling_fwd"],
                        META_QKV,
                        fp8_dtype_forward,
                        TE_DType[qkv.dtype],
                    ).view(qkv.shape)
                    q, k, v = _SplitAlongDim.apply(qkv_no_fp8, dim, [1, 1, 1])
                    q, k, v = [x.squeeze(dim) for x in [q, k, v]]
                if qkv_group == 2:
                    q = cast_from_fp8(
                        q._data,
                        fp8_meta["scaling_fwd"],
                        META_QKV,
                        fp8_dtype_forward,
                        TE_DType[q.dtype],
                    ).view(q.shape)
                    dim = qkv_layout.split("_")[1].find("2")
                    kv = _combine_tensors([k, v], dim)
                    kv_c = kv.view(-1, kv.shape[-3] * kv.shape[-2] * kv.shape[-1])
                    kv_no_fp8 = cast_from_fp8(
                        kv_c._data,
                        fp8_meta["scaling_fwd"],
                        META_QKV,
                        fp8_dtype_forward,
                        TE_DType[kv.dtype],
                    ).view(kv.shape)
                    k, v = _SplitAlongDim.apply(kv_no_fp8, dim, [1, 1])
                    k, v = [x.squeeze(dim) for x in [k, v]]
                if qkv_group == 3:
                    q = cast_from_fp8(
                        q._data,
                        fp8_meta["scaling_fwd"],
                        META_QKV,
                        fp8_dtype_forward,
                        TE_DType[q.dtype],
                    ).view(q.shape)
                    k = cast_from_fp8(
                        k._data,
                        fp8_meta["scaling_fwd"],
                        META_QKV,
                        fp8_dtype_forward,
                        TE_DType[k.dtype],
                    ).view(k.shape)
                    v = cast_from_fp8(
                        v._data,
                        fp8_meta["scaling_fwd"],
                        META_QKV,
                        fp8_dtype_forward,
                        TE_DType[v.dtype],
                    ).view(v.shape)
                out_save = cast_from_fp8(
                    out_fp8.view(-1, out_fp8.shape[-2] * out_fp8.shape[-1]),
                    fp8_meta["scaling_fwd"],
                    META_O,
                    fp8_dtype_forward,
                    qkv_dtype,
                ).view(out_fp8.shape)

            fp8_tensors = (
                q_fp8,
                k_fp8,
                v_fp8,
                out_fp8,
                fp8_meta["scaling_fwd"].scale.clone(),
                fp8_meta["scaling_fwd"].scale_inv.clone(),
            )
        else:
            logger.debug("Running forward in %s", q.dtype)
            out_ret, aux_ctx_tensors = fused_attn_fwd(
                is_training,
                max_seqlen_q,
                max_seqlen_kv,
                cu_seqlens_q,
                cu_seqlens_kv,
                q,
                k,
                v,
                qkv_dtype,
                fused_attention_backend,
                attn_bias,
                cu_seqlens_q_padded,
                cu_seqlens_kv_padded,
                None,
                None,
                None,
                None,
                None,
                None,
                attn_scale,
                dropout_p,
                fast_zero_fill,
                qkv_layout,
                attn_bias_type,
                attn_mask_type,
                window_size,
                rng_gen,
            )
            out_save = out_ret
            fp8_tensors = (None, None, None, None, None, None)

        from .cpu_offload import CPUOffloadEnabled

        if CPUOffloadEnabled:
            tensor_list = [q, k, v, out_save, cu_seqlens_q, cu_seqlens_kv]
            qkv_layout = "sbhd_sbhd_sbhd"
            for tensor in tensor_list:
                if tensor is not None:
                    tensor.activation_offloading = True

        ctx.fp8 = fp8 and int(os.getenv("NVTE_FP8_DPA_BWD", "1"))
        qkvo_tensors = (q, k, v, out_save) if not ctx.fp8 else (None, None, None, None)
        ctx.save_for_backward(
            *qkvo_tensors,
            cu_seqlens_q,
            cu_seqlens_kv,
            cu_seqlens_q_padded,
            cu_seqlens_kv_padded,
            *fp8_tensors,
            *aux_ctx_tensors,
        )
        ctx.fp8_meta = fp8_meta
        ctx.max_seqlen_q = max_seqlen_q
        ctx.max_seqlen_kv = max_seqlen_kv
        ctx.qkv_dtype = qkv_dtype
        ctx.attn_scale = attn_scale
        ctx.dropout_p = dropout_p
        ctx.fast_zero_fill = fast_zero_fill
        ctx.qkv_layout = qkv_layout
        ctx.attn_bias_type = attn_bias_type
        ctx.attn_mask_type = attn_mask_type
        ctx.window_size = window_size
        ctx.fused_attention_backend = (
            fused_attention_backend if ctx.fp8 else FusedAttnBackend["F16_arbitrary_seqlen"]
        )
        ctx.use_FAv2_bwd = use_FAv2_bwd
        ctx.deterministic = deterministic

        return out_ret

    @staticmethod
    def backward(ctx, d_out):
        logger = logging.getLogger("FusedAttnFunc")
        if ctx.fp8_meta["recipe"].fp8_mha:
            assert isinstance(
                d_out, Float8Tensor
            ), "Gradient of the DPA output must be in Float8Tensor type for FP8 MHA."
            d_out_f8tensor = d_out
            d_out = d_out._data

        d_out = d_out.contiguous()
        (
            q,
            k,
            v,
            out,
            cu_seqlens_q,
            cu_seqlens_kv,
            cu_seqlens_q_padded,
            cu_seqlens_kv_padded,
            q_fp8,
            k_fp8,
            v_fp8,
            out_fp8,
            fwd_scales,
            fwd_scale_invs,
            *aux_ctx_tensors,
        ) = ctx.saved_tensors
        if not aux_ctx_tensors[0].is_contiguous():
            aux_ctx_tensors[0] = aux_ctx_tensors[0].contiguous()
        if ctx.use_FAv2_bwd:
            softmax_lse, rng_state = aux_ctx_tensors
            dq = torch.empty_like(q)
            dk = torch.empty_like(k)
            dv = torch.empty_like(v)
            maybe_contiguous = lambda x: x.contiguous() if x.stride(-1) != 1 else x
            d_out, q, k, v, out = [maybe_contiguous(x) for x in (d_out, q, k, v, out)]
            flash_attn_cuda_bwd(
                d_out,
                q,
                k,
                v,
                out,
                softmax_lse,
                dq,
                dk,
                dv,
                cu_seqlens_q,
                cu_seqlens_kv,
                ctx.max_seqlen_q,
                ctx.max_seqlen_kv,
                ctx.dropout_p,
                ctx.attn_scale,
                False,
                "causal" in ctx.attn_mask_type,
                None,
                rng_state,
            )
            dq = dq[..., : d_out.shape[-1]]
            dk = dk[..., : d_out.shape[-1]]
            dv = dv[..., : d_out.shape[-1]]
        else:
            with torch.cuda.nvtx.range("_FusedAttn"):
                if ctx.fp8:
                    logger.debug("Running backward in FP8")
                    fp8_dtype_forward = get_fp8_te_dtype(ctx.fp8_meta["recipe"], fprop_tensor=True)
                    fp8_dtype_backward = get_fp8_te_dtype(
                        ctx.fp8_meta["recipe"], fprop_tensor=False
                    )
                    if ctx.fp8_meta["recipe"].fp8_mha:
                        d_out_fp8 = d_out
                        ctx.fp8_meta["scaling_bwd"].scale_inv[META_DO] = d_out_f8tensor._scale_inv
                    else:
                        d_out_fp8 = cast_to_fp8(
                            d_out.view(-1, d_out.shape[-2] * d_out.shape[-1]),
                            ctx.fp8_meta["scaling_bwd"],
                            META_DO,
                            fp8_dtype_backward,
                        ).view(d_out.shape)
                    dq_fp8, dk_fp8, dv_fp8, *rest = fused_attn_bwd(
                        ctx.max_seqlen_q,
                        ctx.max_seqlen_kv,
                        cu_seqlens_q,
                        cu_seqlens_kv,
                        q_fp8,
                        k_fp8,
                        v_fp8,
                        out_fp8,
                        d_out_fp8,
                        fp8_dtype_forward,
                        fp8_dtype_backward,
                        aux_ctx_tensors,
                        ctx.fused_attention_backend,
                        cu_seqlens_q_padded,
                        cu_seqlens_kv_padded,
                        fwd_scale_invs[META_QKV],  # d_scale_qkv,
                        fwd_scale_invs[META_S],  # d_scale_s,
                        fwd_scale_invs[META_O],  # d_scale_o,
                        ctx.fp8_meta["scaling_bwd"].scale_inv[META_DO],  # d_scale_do
                        ctx.fp8_meta["scaling_bwd"].scale_inv[META_DP],  # d_scale_dp
                        fwd_scales[META_S],  # q_scale_s
                        ctx.fp8_meta["scaling_bwd"].scale[META_DP],  # q_scale_dp
                        ctx.fp8_meta["scaling_bwd"].scale[META_DQKV],  # q_scale_dqkv
                        ctx.fp8_meta["scaling_bwd"].amax_history[0][META_DP],  # amax_dp
                        ctx.fp8_meta["scaling_bwd"].amax_history[0][META_DQKV],  # amax_dqkv
                        ctx.attn_scale,
                        ctx.dropout_p,
                        ctx.fast_zero_fill,
                        ctx.qkv_layout,
                        ctx.attn_bias_type,
                        ctx.attn_mask_type,
                        ctx.window_size,
                        ctx.deterministic,
                    )

                    if ctx.fp8_meta["recipe"].fp8_mha:
                        dq = Float8Tensor(
                            data=dq_fp8,
                            fp8_meta=ctx.fp8_meta,
                            fp8_meta_forward=False,
                            fp8_meta_index=META_DQKV,
                            fp8_dtype=fp8_dtype_backward,
                            dtype=d_out_f8tensor.dtype,
                        )
                        dk = Float8Tensor(
                            data=dk_fp8,
                            fp8_meta=ctx.fp8_meta,
                            fp8_meta_forward=False,
                            fp8_meta_index=META_DQKV,
                            fp8_dtype=fp8_dtype_backward,
                            dtype=d_out_f8tensor.dtype,
                        )
                        dv = Float8Tensor(
                            data=dv_fp8,
                            fp8_meta=ctx.fp8_meta,
                            fp8_meta_forward=False,
                            fp8_meta_index=META_DQKV,
                            fp8_dtype=fp8_dtype_backward,
                            dtype=d_out_f8tensor.dtype,
                        )
                    else:
                        qkv_group = len(ctx.qkv_layout.split("_"))
                        if qkv_group == 1:
                            dim = ctx.qkv_layout.find("3")
                            dqkv_fp8 = _combine_tensors([dq_fp8, dk_fp8, dv_fp8], dim)
                            dqkv_c_fp8 = dqkv_fp8.view(
                                -1, dqkv_fp8.shape[-3] * dqkv_fp8.shape[-2] * dqkv_fp8.shape[-1]
                            )
                            dqkv = cast_from_fp8(
                                dqkv_c_fp8,
                                ctx.fp8_meta["scaling_bwd"],
                                META_DQKV,
                                fp8_dtype_backward,
                                ctx.qkv_dtype,
                            ).view(dqkv_fp8.shape)
                            dq, dk, dv = _SplitAlongDim.apply(dqkv, dim, [1, 1, 1])
                            dq, dk, dv = [x.squeeze(dim) for x in [dq, dk, dv]]
                        if qkv_group == 2:
                            dq = cast_from_fp8(
                                dq_fp8.view(-1, dq_fp8.shape[-2] * dq_fp8.shape[-1]),
                                ctx.fp8_meta["scaling_bwd"],
                                META_DQKV,
                                fp8_dtype_backward,
                                ctx.qkv_dtype,
                            ).view(dq_fp8.shape)
                            dim = ctx.qkv_layout.split("_")[1].find("2")
                            dkv_fp8 = _combine_tensors([dk_fp8, dv_fp8], dim)
                            dkv_c_fp8 = dkv_fp8.view(
                                -1, dkv_fp8.shape[-3] * dkv_fp8.shape[-2] * dkv_fp8.shape[-1]
                            )
                            dkv = cast_from_fp8(
                                dkv_c_fp8,
                                ctx.fp8_meta["scaling_bwd"],
                                META_DQKV,
                                fp8_dtype_backward,
                                ctx.qkv_dtype,
                            ).view(dkv_fp8.shape)
                            dk, dv = _SplitAlongDim.apply(dkv, dim, [1, 1])
                            dk, dv = [x.squeeze(dim) for x in [dk, dv]]
                        if qkv_group == 3:
                            dq = cast_from_fp8(
                                dq_fp8.view(-1, dq_fp8.shape[-2] * dq_fp8.shape[-1]),
                                ctx.fp8_meta["scaling_bwd"],
                                META_DQKV,
                                fp8_dtype_backward,
                                ctx.qkv_dtype,
                            ).view(dq_fp8.shape)
                            dk = cast_from_fp8(
                                dk_fp8.view(-1, dk_fp8.shape[-2] * dk_fp8.shape[-1]),
                                ctx.fp8_meta["scaling_bwd"],
                                META_DQKV,
                                fp8_dtype_backward,
                                ctx.qkv_dtype,
                            ).view(dk_fp8.shape)
                            dv = cast_from_fp8(
                                dv_fp8.view(-1, dv_fp8.shape[-2] * dv_fp8.shape[-1]),
                                ctx.fp8_meta["scaling_bwd"],
                                META_DQKV,
                                fp8_dtype_backward,
                                ctx.qkv_dtype,
                            ).view(dv_fp8.shape)
                else:
                    logger.debug("Running backward in %s", q.dtype)
                    if d_out.dtype == torch.uint8:
                        d_out = d_out_f8tensor.from_float8(q.dtype)
                    dq, dk, dv, *rest = fused_attn_bwd(
                        ctx.max_seqlen_q,
                        ctx.max_seqlen_kv,
                        cu_seqlens_q,
                        cu_seqlens_kv,
                        q,
                        k,
                        v,
                        out,
                        d_out,
                        ctx.qkv_dtype,
                        ctx.qkv_dtype,
                        aux_ctx_tensors,
                        ctx.fused_attention_backend,
                        cu_seqlens_q_padded,
                        cu_seqlens_kv_padded,
                        None,
                        None,
                        None,
                        None,
                        None,
                        None,
                        None,
                        None,
                        None,
                        None,
                        ctx.attn_scale,
                        ctx.dropout_p,
                        ctx.fast_zero_fill,
                        ctx.qkv_layout,
                        ctx.attn_bias_type,
                        ctx.attn_mask_type,
                        ctx.window_size,
                        ctx.deterministic,
                    )

        # if no_bias or alibi, return dqkv
        if ctx.attn_bias_type in ["no_bias", "alibi"]:
            return (
                None,
                None,
                None,
                None,
                None,
                None,
                None,
                dq,
                dk,
                dv,
                None,
                None,
                None,
                None,
                None,
                None,
                None,
                None,
                None,
                None,
                None,
                None,
                None,
                None,
                None,
                None,
                None,
            )
        # else, return (dqkv, dbias)
        return (
            None,
            None,
            None,
            None,
            None,
            None,
            None,
            dq,
            dk,
            dv,
            None,
            rest[0],
            None,
            None,
            None,
            None,
            None,
            None,
            None,
            None,
            None,
            None,
            None,
            None,
            None,
            None,
            None,
        )


class FusedAttention(torch.nn.Module):
    """Dot product attention, with multiple backends:

    1. FusedAttnBackend["F16_max512_seqlen"]
       cuDNN based fused attention for FP16/BF16 and <=512 sequence length.
    2. FusedAttnBackend["F16_arbitrary_seqlen"]
       cuDNN based fused attention for FP16/BF16 and any sequence length.

    Support matrix:

    | backend       | 1                       | 2                              |
    | flash based   | no                      | yes                            |
    | cuDNN based   | yes                     | yes                            |
    | qkv dtype     | fp16/bf16               | fp16/bf16                      |
    | attn_type     | self/cross              | self/cross                     |
    | qkv_layout    |                         |                                |
    |  - (q,k,v)    | sb3hd, bs3hd            | sb3hd, bs3hd, sbh3d, bsh3d     |
    |               | sbhd_sb2hd, bshd_bs2hd  | sbhd_sb2hd, bshd_bs2hd         |
    |               | bshd_bshd_bshd          | sbhd_sbh2d, bshd_bsh2d         |
    |               |                         | sbhd_sbhd_sbhd, bshd_bshd_bshd |
    | mask_type     | causal/padding/no_mask  | causal/padding/no_mask         |
    | bias_type     | post_scale_bias/no_bias | post_scale_bias/alibi/no_bias  |
    | dropout       | yes                     | yes                            |
    | max_seqlen    | <=512, multiple of 64   | any, multiple of 64            |
    | head_dim      | 64                      | <=128, multiple of 8           |
    | output dtype  | fp16/bf16               | fp16/bf16                      |
    """

    def __init__(
        self,
        softmax_scale: float,
        attention_dropout: float = 0.0,
        attention_dropout_ctx: Optional[Callable] = nullcontext,
        attention_type: str = "self",
        layer_number: Optional[int] = None,
        deterministic: bool = False,
    ) -> None:
        super().__init__()

        self.logger = logging.getLogger("FusedAttention")
        self.softmax_scale = softmax_scale
        self.attention_dropout = attention_dropout
        self.attention_dropout_ctx = attention_dropout_ctx
        self.attention_type = attention_type
        self.use_FAv2_bwd = os.getenv(
            "NVTE_FUSED_ATTN_USE_FAv2_BWD", "0"
        ) == "1" and get_device_compute_capability() == (9, 0)
        self.layer_number = 1 if layer_number is None else layer_number
        self.deterministic = deterministic

        def remove_extra_states_check(self, incompatible_keys):  # pylint: disable=unused-argument
            """
            Temporarily remove fused_attention._extra_state as a missing key
            or an unexpected key when loading TransformerEngine checkpoints.
            Please store FP8 metadata as DotProductAttention's _extra_state,
            rather than FusedAttention's _extra_state. This hook will be
            phased out in TransformerEngine 2.0.
            """
            for key in incompatible_keys.missing_keys:
                if "fused_attention._extra_state" in key:
                    incompatible_keys.missing_keys.remove(key)
            for key in incompatible_keys.unexpected_keys:
                if "fused_attention._extra_state" in key:
                    incompatible_keys.unexpected_keys.remove(key)
                    warnings.warn(
                        "fused_attention._extra_state is not loaded from checkpoint. Please map "
                        "FusedAttention's _extra_state to DotProductAttention's _extra_state."
                    )

        self.register_load_state_dict_post_hook(remove_extra_states_check)

    @no_torch_dynamo()
    def forward(
        self,
        query_layer: torch.Tensor,
        key_layer: torch.Tensor,
        value_layer: torch.Tensor,
        qkv_layout: str = "sbh3d",
        cu_seqlens_q: Optional[torch.Tensor] = None,
        cu_seqlens_kv: Optional[torch.Tensor] = None,
        cu_seqlens_q_padded: Optional[torch.Tensor] = None,
        cu_seqlens_kv_padded: Optional[torch.Tensor] = None,
        max_seqlen_q: Optional[int] = None,
        max_seqlen_kv: Optional[int] = None,
        attn_mask_type: str = "causal",
        attention_mask: Optional[Union[torch.Tensor, Tuple[torch.Tensor, torch.Tensor]]] = None,
        window_size: Optional[Tuple[int, int]] = None,
        fused_attention_backend: tex.NVTE_Fused_Attn_Backend = tex.NVTE_Fused_Attn_Backend.NVTE_No_Backend,
        core_attention_bias_type: str = "no_bias",
        core_attention_bias: Optional[torch.Tensor] = None,
        fast_zero_fill: bool = True,
        cp_group: Optional[dist_group_type] = None,
        cp_global_ranks: List[int] = None,
        cp_stream: torch.cuda.Stream = None,
        fp8: bool = False,
        fp8_meta: Optional[Dict[str, Any]] = None,
    ) -> torch.Tensor:
        """fused attention fprop"""
        assert (
            fused_attention_backend != tex.NVTE_Fused_Attn_Backend.NVTE_No_Backend
        ), "No fused attention backend supports this input combination!"
        assert (
            (query_layer.dtype in [torch.float16, torch.bfloat16, torch.uint8])
            and (key_layer.dtype in [torch.float16, torch.bfloat16, torch.uint8])
            and (value_layer.dtype in [torch.float16, torch.bfloat16, torch.uint8])
        ), "FusedAttention only supports FP16 and BF16 data types."
        assert (
            query_layer.is_cuda and key_layer.is_cuda and value_layer.is_cuda
        ), "FusedAttention only supports CUDA tensors."
        assert (
            qkv_layout in QKVLayouts
        ), f"FusedAttention does not support qkv_layout = {qkv_layout}!"

        context_parallel = (cp_group is not None) and (get_distributed_world_size(cp_group) != 1)

        qkv_format = "".join([i for i in qkv_layout.split("_")[0] if i.isalpha()])

        if qkv_format in ["sbhd", "bshd"]:
            if qkv_format == "sbhd":
                batch_size, max_seqlen_q, max_seqlen_kv = (
                    query_layer.shape[1],
                    query_layer.shape[0],
                    key_layer.shape[0],
                )
            if qkv_format == "bshd":
                batch_size, max_seqlen_q, max_seqlen_kv = (
                    query_layer.shape[0],
                    query_layer.shape[1],
                    key_layer.shape[1],
                )
            if "padding" in attn_mask_type:
                assert not context_parallel, "Padding mask not supported with context parallelism!"

                if cu_seqlens_q is None or cu_seqlens_kv is None:
                    if attention_mask is None:
                        raise RuntimeError(
                            "Please provide attention_mask or cu_seqlens for padding!"
                        )
                    if self.attention_type == "self":
                        cu_seqlens_q = get_cu_seqlens(attention_mask)
                        cu_seqlens_kv = cu_seqlens_q
                    else:
                        cu_seqlens_q = get_cu_seqlens(attention_mask[0])
                        cu_seqlens_kv = get_cu_seqlens(attention_mask[1])
            else:
                if cu_seqlens_q is None:
                    cu_seqlens_q = _get_full_cu_seqlens(
                        batch_size,
                        max_seqlen_q,
                        query_layer.device,
                    )
                if cu_seqlens_kv is None:
                    cu_seqlens_kv = _get_full_cu_seqlens(
                        batch_size,
                        max_seqlen_kv,
                        key_layer.device,
                    )
        if qkv_format == "thd":
            assert (
                max_seqlen_q is not None
                and max_seqlen_kv is not None
                and cu_seqlens_q is not None
                and cu_seqlens_kv is not None
            ), "max_seqlen_q/kv and cu_seqlens_q/kv can not be None when qkv_format is thd!"

        if cu_seqlens_q_padded is None or cu_seqlens_kv_padded is None:
            cu_seqlens_q_padded = cu_seqlens_q
            cu_seqlens_kv_padded = cu_seqlens_kv

        qkv_dtype = TE_DType[query_layer.dtype]

        use_FAv2_bwd = (
            self.use_FAv2_bwd
            and (core_attention_bias_type == "no_bias")
            and (fused_attention_backend == tex.NVTE_Fused_Attn_Backend.NVTE_F16_arbitrary_seqlen)
        )

        if context_parallel:
            assert (
                fused_attention_backend == tex.NVTE_Fused_Attn_Backend.NVTE_F16_arbitrary_seqlen
            ), f"{fused_attention_backend} does not work with context parallelism!"
            assert core_attention_bias_type not in [
                "alibi"
            ], f"{core_attention_bias_type} is not supported with context parallelism!"
            query_layer, key_layer, value_layer = [
                x.contiguous() for x in (query_layer, key_layer, value_layer)
            ]
            with self.attention_dropout_ctx():
                output = attn_forward_func_with_cp(
                    self.training,
                    query_layer,
                    key_layer,
                    value_layer,
                    cu_seqlens_q,
                    cu_seqlens_kv,
                    max_seqlen_q,
                    max_seqlen_kv,
                    cu_seqlens_q_padded,
                    cu_seqlens_kv_padded,
                    self.attention_dropout if self.training else 0.0,
                    cp_group,
                    cp_global_ranks,
                    cp_stream,
                    softmax_scale=self.softmax_scale,
                    qkv_format=qkv_format,
                    attn_mask_type=attn_mask_type,
                    attn_bias_type=core_attention_bias_type,
                    attn_bias=core_attention_bias,
                    use_fused_attention=True,
                )
        else:
            with self.attention_dropout_ctx():
                if fp8:
                    assert fused_attention_backend == tex.NVTE_Fused_Attn_Backend.NVTE_FP8, (
                        f"cuDNN attention sub-backend {int(tex.NVTE_Fused_Attn_Backend.NVTE_FP8)}"
                        " is required for FP8 attention!"
                    )
                    assert (
                        fp8_meta is not None
                    ), "FP8 metadata fp8_meta is required for FP8 attention!"
                output = FusedAttnFunc.apply(
                    self.training,
                    max_seqlen_q,
                    max_seqlen_kv,
                    cu_seqlens_q,
                    cu_seqlens_kv,
                    cu_seqlens_q_padded,
                    cu_seqlens_kv_padded,
                    query_layer,
                    key_layer,
                    value_layer,
                    qkv_dtype,
                    core_attention_bias,
                    self.softmax_scale,
                    self.attention_dropout if self.training else 0.0,
                    fast_zero_fill,
                    qkv_layout,
                    core_attention_bias_type,
                    attn_mask_type,
                    window_size,
                    None,  # rng_gen
                    fused_attention_backend,
                    use_FAv2_bwd,
                    fp8,
                    fp8_meta,
                    self.deterministic,
                )

        # ...hd -> ...(hd)
        return output.view(*output.shape[:-2], -1)


class DotProductAttention(TransformerEngineBaseModule):
    """Allows the model to jointly attend to information from different
    representation subspaces as described in the paper:
    `Attention Is All You Need <https://arxiv.org/abs/1706.03762>`_.

    .. note::

        Argument :attr:`attention_mask` in the `forward` call is only used when
        :attr:`attn_mask_type` includes '"padding"' or `"arbitrary"`.

    .. warning::

        FlashAttention uses a non-deterministic algorithm for optimal performance. To observe
        deterministic behavior at the cost of performance, use FlashAttention version >= `2.4.1`
        and set the environment variable :attr:`NVTE_ALLOW_NONDETERMINISTIC_ALGO=0`. In order
        to disable`flash-attn` entirely, set :attr:`NVTE_FLASH_ATTN=0`.

    Parameters
    ----------
    num_attention_heads : int
                         number of attention heads in the transformer layer.
    kv_channels : int
                number of key-query-value channels per attention head.
    num_gqa_groups : Optional[int] = None
                    number of GQA groups in the transformer layer.
                    Grouped Query Attention is described in
                    `this paper <https://arxiv.org/pdf/2305.13245.pdf>`_.
                    This only affects the keys and values, not the queries.
                    GQA-1 is equivalent to Multi-Query Attention
                    (`MQA <https://arxiv.org/pdf/1911.02150.pdf>`_), while GQA-H
                    is equivalent to MHA, i.e. `num_gqa_groups = num_attention_heads`.
    attention_dropout: float, default = 0.0
                      dropout probability for the dropout op during multi-head attention.
    attn_mask_type: str, default = `causal`
                   type of attention mask passed into softmax operation, options are "`no_mask`",
                   "`padding`", "`causal`", "`padding,causal`", "`causal,padding`",
                   "`padding_causal`", "`causal_bottom_right`", "`padding_causal_bottom_right`", and
                   "`arbitrary`", where "`padding,causal`", "`causal,padding`" and "`padding_causal`"
                   are equivalent. This arg can be overridden by :attr:`attn_mask_type` in the
                   `forward` method. It is useful for cases involving compilation/tracing, e.g.
                   ONNX export, and the forward arg is useful for dynamically changing mask types,
                   e.g. a different mask for training and inference.
                   1. For "`no_mask`", no attention mask is applied.
                   2. For "`causal`", "`causal_bottom_right`", or the causal mask in
                   "`padding_causal`" and "`padding_causal_bottom_right`", TransformerEngine
                   calculates and applies an upper triangular mask to the softmax input.
                   No user input is needed. Causal masks without the "`bottom_right`" appendix align
                   the diagonal line to the top left corner of the softmax matrix. With
                   "`bottom_right`", the causal mask is aligned to the bottom right corner, which is
                   often used in inference/KV caching.
                   3. For "`padding`", or the padding mask in "`padding_causal`" and
                   "`padding_causal_bottom_right`", users need to provide the locations of padded
                   tokens, either via :attr:`cu_seqlens_q` and :attr:`cu_seqlens_kv` (both in shape
                   [batch_size + 1]), or via :attr:`attention_mask` (one tensor for self-attention
                   in shape [batch_size, 1, 1, max_seqlen_q], or two tensors in a tuple for
                   cross-attention in shapes [batch_size, 1, 1, max_seqlen_q] and
                   [batch_size, 1, 1, max_seqlen_kv]).
                   4. For "`arbitrary`", users need to provide a mask that is broadcastable to
                   the shape of softmax input [batch_size, num_heads, max_seqlen_q, max_seqlen_kv].
    window_size: Optional[Tuple[int, int]], default = `None`
                sliding window size for local attention, where query at position i attends to keys
                in [i + seqlen_k - seqlen_q - window_size[0], i + seqlen_k - seqlen_q
                + window_size[1]] inclusive. Special cases (-1, -1) and (-1, 0) mean no sliding
                window and causal mask specifically. Both `causal` and `causal_bottom_right` masks
                map to `window_size = (-1, 0)` and Transformer Engine distinguishes them based on
                `attn_mask_type`. Similar to :attr:`attn_mask_type`, `window_size` can
                be overridden by :attr:`window_size` in `forward` as well.
    attention_type: str, default = `self`
                   type of attention, either "`self`" and "`cross`".
    layer_number: int, default = `None`
                 layer number of the current `DotProductAttention` when multiple such modules
                 are concatenated, for instance in consecutive transformer blocks.
    qkv_format: str, default = `sbhd`
               dimension format for `query_layer`, `key_layer` and `value_layer`,
               {`sbhd`, `bshd`, `thd`}. `s` stands for the sequence length, `b` batch size,
               `h` the number of heads, `d` head size, and `t` the total number of sequences
               in a batch, with `t = sum(s_i), for i = 0...b-1`. `sbhd` and `bshd` formats
               are used for when sequences in a batch are of equal length or padded to
               equal length, and the `thd` format is used for when sequences in a batch
               have different lengths. Please note that these formats do not reflect how
               tensors `query_layer`, `key_layer`, `value_layer` are laid out in memory.
               For that, please use `get_qkv_layout` to gain the layout information.
    softmax_scale: Optional[float], default = `None`
                softmax scale for the attention scores. If `None`, defaults to
                `1.0 / math.sqrt(kv_channels)`.

    Parallelism parameters
    ----------------------
    sequence_parallel : bool, default = `False`
                       if set to `True`, uses sequence parallelism.
    tp_size : int, default = 1
             tensor parallel world size.
    tp_group : ProcessGroup, default = `None`
              tensor parallel process group.
    cp_group : ProcessGroup, default = `None`
              context parallel process group.
    cp_global_ranks : list of global rank IDs, default = `None`
                     global rank IDs of GPUs that are in cp_group.
    cp_stream : CUDA stream, default = `None`
               context parallelism splits flash attention into multiple steps for
               compute and communication overlapping. To address the wave quantization
               issue of each split step, we add an additional CUDA stream so that we
               can overlap two flash attention kernels.
    """

    def __init__(
        self,
        num_attention_heads: int,
        kv_channels: int,
        num_gqa_groups: Optional[int] = None,
        attention_dropout: float = 0.0,
        qkv_format: str = "sbhd",
        attn_mask_type: str = "causal",
        window_size: Optional[Tuple[int, int]] = None,
        sequence_parallel: bool = False,
        tp_size: int = 1,
        get_rng_state_tracker: Optional[Callable] = None,
        tp_group: Optional[dist_group_type] = None,
        layer_number: Optional[int] = None,
        attention_type: str = "self",
        cp_group: Optional[dist_group_type] = None,
        cp_global_ranks: List[int] = None,
        cp_stream: torch.cuda.Stream = None,
        softmax_scale: Optional[float] = None,
    ) -> None:
        super().__init__()

        self.logger = logging.getLogger("DotProductAttention")
        self.qkv_format = qkv_format
        attn_mask_type = attn_mask_type.replace(",", "_")
        if attn_mask_type == "causal_padding":
            attn_mask_type = "padding_causal"
        self.attn_mask_type = attn_mask_type
        self.window_size = check_set_window_size(attn_mask_type, window_size)
        if tp_group is None:
            self.tp_size = tp_size
            if tp_size == 1:
                self.set_tensor_parallel_group(tp_group)
        else:
            self.tp_size = get_distributed_world_size(tp_group)
            self.set_tensor_parallel_group(tp_group)
        self.get_rng_state_tracker = get_rng_state_tracker
        self.num_attention_heads = num_attention_heads
        self.layer_number = 1 if layer_number is None else layer_number
        self.cp_group = cp_group
        self.cp_global_ranks = cp_global_ranks
        self.cp_stream = cp_stream
        self.channels = kv_channels * num_attention_heads

        self.hidden_size_per_attention_head = kv_channels

        self.num_gqa_groups = num_attention_heads if num_gqa_groups is None else num_gqa_groups
        self.num_gqa_groups_per_partition = int(self.num_gqa_groups // self.tp_size)

        assert (
            num_attention_heads % self.num_gqa_groups == 0
        ), "The number of attention heads must be divisible by the number of GQA groups!"

        self.rng_states_tracker = None
        if sequence_parallel or get_rng_state_tracker is None:
            attention_dropout_ctx = nullcontext
        else:
            self.rng_states_tracker = get_rng_state_tracker()
            set_all_rng_states(self.rng_states_tracker.get_states())
            attention_dropout_ctx = self.rng_states_tracker.fork

        if softmax_scale is None:
            softmax_scale = 1.0 / math.sqrt(kv_channels)

        self.deterministic = (
            not bool(int(os.getenv("NVTE_ALLOW_NONDETERMINISTIC_ALGO", "1")))
            or torch.are_deterministic_algorithms_enabled()
        )
        # To use the workspace optimization path for determinism, please
        # set NVTE_FUSED_ATTN_FORCE_WORKSPACE_OPT=1 for cuDNN >=8.9.5 and <9.0.0,
        # and set NVTE_ALLOW_NONDETERMINISTIC_ALGO=0 for cuDNN >=9.0.0.
        cudnn_version = get_cudnn_version()
        if (8, 9, 5) <= cudnn_version < (9, 0, 0):
            if self.deterministic:
                os.environ["NVTE_FUSED_ATTN_FORCE_WORKSPACE_OPT"] = "1"

            # CUDNN_FRONTEND_ATTN_DP_WORKSPACE_LIMIT
            # - unset:       enables workspace optimization when required workspace is <= 256MB
            #                or when bias gradient needs to be computed
            # - n:           enables workspace optimization when required workspace is <= n bytes
            # - -1:          enables workspace optimization always
            # - 0:           disables workspace optimization always
            if "NVTE_FUSED_ATTN_FORCE_WORKSPACE_OPT" in os.environ:
                if os.environ["NVTE_FUSED_ATTN_FORCE_WORKSPACE_OPT"] == "0":
                    os.environ["CUDNN_FRONTEND_ATTN_DP_WORKSPACE_LIMIT"] = "0"
                if os.environ["NVTE_FUSED_ATTN_FORCE_WORKSPACE_OPT"] == "1":
                    os.environ["CUDNN_FRONTEND_ATTN_DP_WORKSPACE_LIMIT"] = "-1"

        assert attention_type in AttnTypes, f"attention_type {attention_type} not supported"

        self.attention_type = attention_type
        self.attention_dropout = attention_dropout

        attn_kwargs = {
            "attention_dropout": attention_dropout,
            "attention_dropout_ctx": attention_dropout_ctx,
        }

        self.flash_attention = FlashAttention(
            softmax_scale,
            attention_type=attention_type,
            layer_number=layer_number,
            deterministic=self.deterministic,
            **attn_kwargs,
        )

        # Instantiating three types since use of flash-attn and FusedAttention
        # might be ruled out due to forward inputs.
        self.fused_attention = FusedAttention(
            softmax_scale,
            attention_type=attention_type,
            layer_number=layer_number,
            deterministic=self.deterministic,
            **attn_kwargs,
        )

        self.unfused_attention = UnfusedDotProductAttention(
            softmax_scale, **attn_kwargs, layer_number=layer_number
        )

        def remove_extra_states_check(self, incompatible_keys):  # pylint: disable=unused-argument
            """
            Temporarily remove core_attention._extra_state as a missing key
            when loading older TransformerEngine checkpoints. Will phase out
            this hook in TransformerEngine 2.0.
            """
            for key in incompatible_keys.missing_keys:
                if "core_attention._extra_state" in key:
                    incompatible_keys.missing_keys.remove(key)

        self.register_load_state_dict_post_hook(remove_extra_states_check)

        self._allocator = StaticBufferAllocator()


    def alloc(self, size, dtype, device):
        """
            Allocated the buffer and works correctly with CUDA Graphs.
        """
        return self._allocator(size, dtype, device)


    def _checkpointed_attention_forward(
        self,
        attention_func: Callable,
        *forward_args: Tuple[torch.Tensor, ...],
        **forward_kwargs: Dict[str, Any],
    ) -> torch.Tensor:
        """Forward method with activation checkpointing."""

        def custom_forward(*input_args, **input_kwargs):
            return attention_func(*input_args, **input_kwargs)

        hidden_states = checkpoint(
            custom_forward,
            distribute_saved_activations=False,
            get_rng_state_tracker=self.get_rng_state_tracker,
            tp_group=self.tp_group,
            *forward_args,
            **forward_kwargs,
        )

        return hidden_states

    def set_context_parallel_group(
        self,
        cp_group: Union[dist_group_type, None],
        cp_global_ranks: List[int],
        cp_stream: torch.cuda.Stream,
    ) -> None:
        """
        Set the context parallel attributes for the given
        module before executing the forward pass.

        Parameters
        ----------
        cp_group : ProcessGroup
                  context parallel process group.
        cp_global_ranks : List[int]
                         list of global ranks in the context group.
        cp_stream : torch.cuda.Stream
                   cuda stream for context parallel execution.
        """
        self.cp_group = cp_group
        self.cp_global_ranks = cp_global_ranks
        self.cp_stream = cp_stream

    @no_torch_dynamo(recursive=False)
    def forward(
        self,
        query_layer: torch.Tensor,
        key_layer: torch.Tensor,
        value_layer: torch.Tensor,
        attention_mask: Optional[Union[torch.Tensor, Tuple[torch.Tensor, torch.Tensor]]] = None,
        qkv_format: Optional[str] = None,
        cu_seqlens_q: Optional[torch.Tensor] = None,
        cu_seqlens_kv: Optional[torch.Tensor] = None,
        cu_seqlens_q_padded: Optional[torch.Tensor] = None,
        cu_seqlens_kv_padded: Optional[torch.Tensor] = None,
        max_seqlen_q: Optional[int] = None,
        max_seqlen_kv: Optional[int] = None,
        attn_mask_type: Optional[str] = None,
        window_size: Optional[Tuple[int, int]] = None,
        checkpoint_core_attention: bool = False,
        core_attention_bias_type: str = "no_bias",
        core_attention_bias: Optional[torch.Tensor] = None,
        alibi_slopes: Optional[torch.Tensor] = None,
        fast_zero_fill: bool = True,
        inference_params: Optional[InferenceParams] = None,
        is_first_microbatch: Optional[bool] = None,
    ) -> torch.Tensor:
        """
        Dot Product Attention Layer.

        .. note::

            Argument :attr:`attention_mask` is only used when :attr:`attn_mask_type`
            includes '"padding"' or `"arbitrary"`.

        .. note::

            Input tensor :attr:`query_layer` must be of shape
            (:attr:`sequence_length`, :attr:`batch_size`, :attr:`num_attention_heads`,
            :attr:`kv_channels`) and the tensors :attr:`key_layer` and :attr:`value_layer`
            must each be of shape (:attr:`sequence_length`, :attr:`batch_size`,
            :attr:`num_gqa_groups`, :attr:`kv_channels`). Output of shape
            (:attr:`sequence_length`, :attr:`batch_size`, :attr:`num_attention_heads`
            * :attr:`kv_channels`) is returned.

        .. note::

            DotProductAttention supports three backends: 1) FlashAttention which calls
            HazyResearch/Dao-AILab's `flash-attn <https://arxiv.org/pdf/2305.13245.pdf>`_
            PyTorch API, 2) FusedAttention which has multiple fused attention implementations
            based on `cuDNN Graph API
            <https://docs.nvidia.com/deeplearning/cudnn/developer-guide/index.html#op-fusion>`_
            (see :attr:`FusedAttention` for more details on FusedAttention backends), and 3)
            UnfusedDotProductAttention which is the native PyTorch implementation
            with fused scaled masked softmax.

        .. note::

            Users can use environment variables :attr:`NVTE_FLASH_ATTN`, :attr:`NVTE_FUSED_ATTN`,
            and :attr:`NVTE_FUSED_ATTN_BACKEND` to control which DotProductAttention backend,
            and FusedAttention backend if applicable, to use. TransformerEngine prioritizes
            FlashAttention over FusedAttention and over UnfusedDotProductAttention.
            If FusedAttention is being used, users can also choose to switch to flash-attn's
            implementation for backward by setting :attr:`NVTE_FUSED_ATTN_USE_FAv2_BWD=1`
            (default: 0), because of the performance differences between various versions of
            flash-attn and FusedAttention. Further, :attr:`NVTE_FUSED_ATTN_FORCE_WORKSPACE_OPT`
            can be used to enable (:attr:`1`) or disable (:attr:`0`) the workspace related
            optimizations in FusedAttention. When unset, TransformerEngine determines the code path
            based on its internal logic. These optimizations trade memory for performance
            and should be used with care.

        Parameters
        ----------
        query_layer : torch.Tensor
                     Query tensor.
        key_layer : torch.Tensor
                   Key tensor.
        value_layer : torch.Tensor
                     Value tensor.
        attention_mask: Optional[Union[torch.Tensor, Tuple[torch.Tensor, torch.Tensor]]],
             default = `None`. Boolean tensor(s) used to mask out attention softmax input.
             It should be `None` for causal masks and "`no_mask`". For padding masks, it should be
             a single tensor of [batch_size, 1, 1, seqlen_q] for self-attention, and a tuple of
             two tensors in shapes [batch_size, 1, 1, seqlen_q] and [batch_size, 1, 1, seqlen_kv]
             for cross-attention. For "`arbitrary`" mask, it should be in a shape broadcastable
             to [batch_size, num_heads, max_seqlen_q, max_seqlen_kv]. A `True` value means
             the corresponding position is masked out and a `False` means that position
             is allowed to participate in attention.
        qkv_format: str, default = `None`
                   If provided, overrides :attr:`qkv_format` from initialization.
        cu_seqlens_q: Optional[torch.Tensor], default = `None`
                   Cumulative sum of sequence lengths (without offset) in a batch for `query_layer`,
                   with shape [batch_size + 1] and dtype torch.int32.
        cu_seqlens_kv: Optional[torch.Tensor], default = `None`
                   Cumulative sum of sequence lengths (without offset) in a batch for `key_layer`
                   and `value_layer`, with shape [batch_size + 1] and dtype torch.int32.
        cu_seqlens_q_padded: Optional[torch.Tensor], default = `None`
                   Cumulative sum of sequence lengths (with offset) in a batch for
                   `query_layer`, with shape [batch_size + 1] and dtype torch.int32.
                   When there is no padding between sequences in a batch,
                   `cu_seqlens_q_padded = cu_seqlens_q`.
        cu_seqlens_kv_padded: Optional[torch.Tensor], default = `None`
                   Cumulative sum of sequence lengths (with offset) in a batch for `key_layer`
                   and `value_layer`, with shape [batch_size + 1] and dtype torch.int32.
                   When there is no padding between sequences in a batch,
                   `cu_seqlens_kv_padded = cu_seqlens_kv`.
        max_seqlen_q: Optional[int], default = `None`
                      Maximum sequence length in `query_layer`.
                      Calculated from `cu_seqlens_q` if not provided.
        max_seqlen_kv: Optional[int], default = `None`
                       Maximum sequence length in `key_layer` and `value_layer`.
                       Calculated from `cu_seqlens_kv` if not provided.
        attn_mask_type: {'no_mask', 'padding', 'causal', 'padding,causal', 'causal,padding',
                       'padding_causal', 'causal_bottom_right', 'padding_causal_bottom_right',
                       'arbitrary'}, default = `None`. Type of attention mask passed into
                       softmax operation. 'padding,causal', 'causal,padding' and 'padding_causal'
                       are equivalent. By default, causal masks are aligned to the top left corner
                       of the softmax matrix. When "`bottom_right`" is specified in the mask type,
                       causal masks are aligned to the bottom right corner.
        window_size: Optional[Tuple[int, int]], default = `None`
                    Sliding window size for local attention.
        checkpoint_core_attention : bool, default = `False`
                                   If true, forward activations for attention are recomputed
                                   during the backward pass in order to save memory that would
                                   otherwise be occupied to store the forward activations until
                                   backprop.
        core_attention_bias_type: str, default = `no_bias`
                    Bias type, {`no_bias`, `pre_scale_bias`, `post_scale_bias`, `alibi`}
        core_attention_bias: Optional[torch.Tensor], default = `None`
                    Bias tensor for Q * K.T, shape [1, num_head, max_seqlen_q, max_seqlen_kv].
                    It should be 'None' for 'no_bias' and 'alibi' bias types.
        alibi_slopes: Optional[torch.Tensor], default = `None`
                     ALiBi slopes in FP32 and shape [nheads] or [batch_size, nheads].
                     It adds a bias of (-alibi_slope * (i + seqlen_k - seqlen_q - j))
                     to the attention score of query i and key j.
        fast_zero_fill: bool, default = `True`
                    Whether to use the fast path to set output tensors to 0 or not.
        inference_params: Optional[InferenceParams], default = `None`
            Optimizes execution performance during inference by caching Keys and Values of the
            current decoding iteration. These cached values are appended to the K and V values
            computed in previous iterations, eliminating the need to recalculate them for the
            entire sequence.
            Initialization of `inference_params` is required prior to use to ensure sufficient
            memory allocation.
            Adjustments of the sequence_len_offset should be done after a complete forward pass.
            If rotary positional embeddings (RoPE) are utilized, they must be prepared beforehand.
            Supports "sbhd" and "bshd" layouts, with the "sbhd" layout being more efficient.
        is_first_microbatch : {True, False, None}, default = None
                             During training using either gradient accumulation or
                             pipeline parallelism a minibatch of data is further split
                             into microbatches. Between the microbatches of the same minibatch
                             the model weights are not updated. Setting this parameter indicates
                             whether the current microbatch is the first in a minibatch or not.
                             When set, this parameter enables additional optimizations:

                             * during FP8 training, it allows caching of the FP8 versions of
                               the weights
                             * it also allows skipping gradient accumulation during the
                               first microbatch (since it is the first gradient being
                               produced)
        """
<<<<<<< HEAD
        batch_size = key_layer.shape[0]
=======
        with self.prepare_forward(
            query_layer,
            is_first_microbatch,
            num_gemms=3,
            allow_non_contiguous=True,
        ) as query_layer:

            if self.fp8:
                if self.fp8_meta["recipe"].fp8_mha:
                    if not self.fp8_meta["recipe"].fp8_dpa:
                        self.fp8_meta["recipe"].fp8_dpa = True
                        self.logger.WARNING(
                            """Forcing fp8_meta["recipe"].fp8_dpa=True due to """
                            """fp8_meta["recipe"].fp8_mha=True"""
                        )
>>>>>>> 70117306

            if self.fp8 and self.fp8_meta["recipe"].fp8_dpa:
                forward_dtype = get_fp8_te_dtype(self.fp8_meta["recipe"], fprop_tensor=True)
                backward_dtype = get_fp8_te_dtype(self.fp8_meta["recipe"], fprop_tensor=False)
                assert forward_dtype in [
                    tex.DType.kFloat8E4M3,
                    tex.DType.kFloat8E5M2,
                ] and backward_dtype in [
                    tex.DType.kFloat8E4M3,
                    tex.DType.kFloat8E5M2,
                ], """DotProductAttention only supports "E4M3" and "E5M2" FP8 data types."""

            assert (
                query_layer.is_cuda and key_layer.is_cuda and value_layer.is_cuda
            ), "DotProductAttention only supports CUDA tensors."
            assert (
                query_layer.dtype == key_layer.dtype and query_layer.dtype == value_layer.dtype
            ), "Queries, keys and values must have the same data type!"
            assert key_layer.shape == value_layer.shape, "Keys and values must have the same shape!"

            if attn_mask_type is None:
                attn_mask_type = self.attn_mask_type
            else:
                attn_mask_type = attn_mask_type.replace(",", "_")
                if attn_mask_type == "causal_padding":
                    attn_mask_type = "padding_causal"
            assert (
                attn_mask_type in AttnMaskTypes
            ), f"Attention mask type {attn_mask_type} is not supported!"
            if qkv_format == "thd":
                assert (
                    "padding" in attn_mask_type
                ), "Attention mask type must be padding or padding_causal for qkv_format=thd!"

            if window_size is None:
                window_size = self.window_size
            window_size = check_set_window_size(attn_mask_type, window_size)

            if self.rng_states_tracker is not None and is_graph_capturing():
                assert isinstance(
                    self.rng_states_tracker, CudaRNGStatesTracker
                ), "Unsupported RNG states tracker."
                assert (
                    graph_safe_rng_available()
                ), "Upgrade PyTorch version to get RNG manipulation support for cuda graph capture."

            if qkv_format is None:
                qkv_format = self.qkv_format

            if inference_params is not None:
                assert self.layer_number is not None, "Layer number must be set!"

                if qkv_format == "bshd":
                    key_layer = key_layer.transpose(0, 1)
                    value_layer = value_layer.transpose(0, 1)

<<<<<<< HEAD
            key_layer, value_layer = inference_params.save_to_kv_cache(
                self.layer_number, key_layer, value_layer
            )

            if qkv_format == "thd":
                # Allocation of buffers, it works correctly with CUDA Graphs.
                NR_BUFFERS = 6
                buffers = [
                    self.alloc(batch_size + 1, dtype=torch.int32, device="cuda")
                    for _ in range(NR_BUFFERS)
                ]

                max_seqlen_q, max_seqlen_kv, buffers = \
                    inference_params.set_params_to_thd_attention(buffers, self.channels)
                cu_seqlens_q, cu_seqlens_kv, seq_offsets_q, \
                    seq_offsets_k, seq_offsets_v, seq_offsets_o = buffers

                # query_layer is reshaped to the format [t, h, d]
                # and make contiguous - needed by the THD attention
                query_layer = query_layer.view(-1, *query_layer.shape[2:]).contiguous()
=======
                (
                    inference_key_memory,
                    inference_value_memory,
                ) = inference_params.key_value_memory_dict[self.layer_number]

                batch_start = inference_params.batch_size_offset
                batch_end = batch_start + key_layer.size(1)
                assert batch_end <= inference_key_memory.size(1)

                sequence_start = inference_params.sequence_len_offset
                sequence_end = sequence_start + key_layer.size(0)
                assert sequence_end <= inference_key_memory.size(0)

                # Copy keys and values into KV-cache
                inference_key_memory[sequence_start:sequence_end, batch_start:batch_end, ...] = (
                    key_layer
                )
                inference_value_memory[sequence_start:sequence_end, batch_start:batch_end, ...] = (
                    value_layer
                )
                key_layer = inference_key_memory[:sequence_end, batch_start:batch_end, ...]
                value_layer = inference_value_memory[:sequence_end, batch_start:batch_end, ...]
>>>>>>> 70117306

                if qkv_format == "bshd":
                    key_layer = key_layer.transpose(0, 1)
                    value_layer = value_layer.transpose(0, 1)

                key_layer = key_layer.contiguous()
                value_layer = value_layer.contiguous()

            assert (
                key_layer.shape[-2] == self.num_gqa_groups_per_partition
                and value_layer.shape[-2] == self.num_gqa_groups_per_partition
            ), f"Keys and values must have num_gqa_group = {self.num_gqa_groups} heads!"
            assert qkv_format in [
                "sbhd",
                "bshd",
                "thd",
            ], "DotProductAttention only supports qkv_format = {'sbhd', 'bshd', 'thd'}!"

            if qkv_format == "thd":
                assert all(
                    len(x.shape) == 3 for x in (query_layer, key_layer, value_layer)
                ), "Queries, keys and values must be 3D tensors when qkv_format = thd!"
                assert (
                    cu_seqlens_q is not None and cu_seqlens_kv is not None
                ), "cu_seqlens_q and cu_seqlens_kv can not be None when qkv_format = thd!"
                assert (
                    cu_seqlens_q.shape == cu_seqlens_kv.shape
                    and len(cu_seqlens_q.shape) == 1
                    and len(cu_seqlens_kv.shape) == 1
                ), "cu_seqlens_q and cu_seqlens_q must both have shape [batch_size + 1]!"
                assert (
                    cu_seqlens_q.dtype == torch.int32 and cu_seqlens_kv.dtype == torch.int32
                ), "cu_seqlens_q and cu_seqlens_q must both be in dtype torch.int32!"
                if max_seqlen_q is None:
                    seqlens_q = cu_seqlens_q[1:] - cu_seqlens_q[:-1]
                    max_seqlen_q = pow(2, math.ceil(math.log2(seqlens_q.max().item())))
                if max_seqlen_kv is None:
                    seqlens_kv = cu_seqlens_kv[1:] - cu_seqlens_kv[:-1]
                    max_seqlen_kv = pow(2, math.ceil(math.log2(seqlens_kv.max().item())))
                batch_size = len(cu_seqlens_q) - 1

            if qkv_format in ["sbhd", "bshd"]:
                assert all(
                    len(x.shape) == 4 for x in (query_layer, key_layer, value_layer)
                ), f"Queries, keys and values must be 4D tensors when qkv_format = {qkv_format}!"
                if qkv_format == "sbhd":
                    max_seqlen_q, max_seqlen_kv = (query_layer.shape[0], key_layer.shape[0])
                    batch_size = query_layer.shape[1]
                if qkv_format == "bshd":
                    max_seqlen_q, max_seqlen_kv = (query_layer.shape[1], key_layer.shape[1])
                    batch_size = query_layer.shape[0]
                if cu_seqlens_q is not None:
                    seqlens_q = cu_seqlens_q[1:] - cu_seqlens_q[:-1]
                    assert all(
                        seqlens_q <= max_seqlen_q
                    ), """Sequence lengths indicated by cu_seqlens_q must be no greater than
                        the sequence dimention in 'query_layer'!"""
                if cu_seqlens_kv is not None:
                    seqlens_kv = cu_seqlens_kv[1:] - cu_seqlens_kv[:-1]
                    assert all(
                        seqlens_kv <= max_seqlen_kv
                    ), """Sequence lengths indicated by cu_seqlens_kv must be no greater than
                        the sequence dimention in 'key_layer' and 'value_layer'!"""
                if cu_seqlens_q is None or cu_seqlens_kv is None:
                    if "padding" in attn_mask_type:
                        assert (
                            attention_mask is not None
                        ), "Please provide attention_mask for padding!"
                        if max_seqlen_q == max_seqlen_kv:
                            cu_seqlens_q = get_cu_seqlens(attention_mask)
                            cu_seqlens_kv = cu_seqlens_q
                        else:
                            cu_seqlens_q = get_cu_seqlens(attention_mask[0])
                            cu_seqlens_kv = get_cu_seqlens(attention_mask[1])
                    else:
                        cu_seqlens_q = _get_full_cu_seqlens(
                            batch_size,
                            max_seqlen_q,
                            query_layer.device,
                        )
                        cu_seqlens_kv = _get_full_cu_seqlens(
                            batch_size,
                            max_seqlen_kv,
                            key_layer.device,
                        )

            if (
                isinstance(query_layer, Float8Tensor)
                and isinstance(key_layer, Float8Tensor)
                and isinstance(value_layer, Float8Tensor)
            ):
                qkv_layout, query_layer._data, key_layer._data, value_layer._data = get_qkv_layout(
                    query_layer._data, key_layer._data, value_layer._data, qkv_format=qkv_format
                )
            else:
                qkv_layout, query_layer, key_layer, value_layer = get_qkv_layout(
                    query_layer, key_layer, value_layer, qkv_format=qkv_format
                )

            global _alibi_cache
            if alibi_slopes is not None:
                assert (
                    core_attention_bias_type == "alibi"
                ), "core_attention_bias_type must be alibi in order to use alibi_slopes!"
                if self.layer_number == 1:
                    _alibi_cache["_alibi_slopes_require_update"] = True
                    _alibi_cache["_alibi_bias_require_update"] = True
            bottom_right_alignment = (attn_mask_type not in ["causal", "padding_causal"],)
            if core_attention_bias_type == "alibi":
                assert (
                    core_attention_bias is None
                ), "core_attention_bias must be None when core_attention_bias_type is alibi!"
<<<<<<< HEAD
            if (_alibi_cache["_num_heads"] != query_layer.shape[-2]
                or _alibi_cache["_max_seqlen_q"] != max_seqlen_q
                or _alibi_cache["_max_seqlen_kv"] != max_seqlen_kv
                or _alibi_cache["_alibi_slopes"] is None):
                _alibi_cache["_alibi_slopes_require_update"] = True
                _alibi_cache["_alibi_bias_require_update"] = True

        if core_attention_bias_type not in ["no_bias", "alibi"] or core_attention_bias is not None:
            use_flash_attention = False

        fu_core_attention_bias_type = core_attention_bias_type
        fu_core_attention_bias = core_attention_bias
        if core_attention_bias_type == "alibi" and use_fused_attention and alibi_slopes is not None:
            fu_core_attention_bias_type = "post_scale_bias"
            _, fu_core_attention_bias = get_alibi(
                query_layer.shape[-2], max_seqlen_q, max_seqlen_kv, alibi_slopes=alibi_slopes,
                bias_dtype=query_layer.dtype)
        if (use_fused_attention
            and fu_core_attention_bias_type == "post_scale_bias"
            and (fu_core_attention_bias.shape[0] != 1
            or fu_core_attention_bias.shape[1] != query_layer.shape[-2])):
            if fu_core_attention_bias.requires_grad:
                # remove this line when cuDNN adds bwd support for
                # [1, 1, s, s], [b, 1, s, s] and [b, h, s, s]
                use_fused_attention = False
            else:
                # max512 backend will only support [1, h, s, s]
                os.environ["NVTE_FUSED_ATTN_BACKEND"] = "1"

        if query_layer.shape[-1] == 256 and query_layer.requires_grad:
            # Fused attention is not supported for backward with head_dim = 256.
            # to do (cyang): move it to the tex.get_fused_attn_backend
            use_fused_attention = False

        if use_fused_attention:
            fused_attention_backend = tex.get_fused_attn_backend(
                TE_DType[query_layer.dtype]
                if not isinstance(query_layer, Float8Tensor) else query_layer._fp8_dtype,
                TE_DType[key_layer.dtype]
                if not isinstance(key_layer, Float8Tensor) else key_layer._fp8_dtype,
                QKVLayout[qkv_layout],
                AttnBiasType[fu_core_attention_bias_type],
                AttnMaskType[attn_mask_type],
                self.attention_dropout,
                query_layer.shape[-2], # num_attn_heads
                key_layer.shape[-2], # num_gqa_groups
                max_seqlen_q,
                max_seqlen_kv,
                query_layer.shape[-1], # head_dim
=======
                if (
                    _alibi_cache["_num_heads"] != query_layer.shape[-2]
                    or _alibi_cache["_max_seqlen_q"] != max_seqlen_q
                    or _alibi_cache["_max_seqlen_kv"] != max_seqlen_kv
                    or _alibi_cache["_bottom_right_alignment"] != bottom_right_alignment
                    or _alibi_cache["_alibi_slopes"] is None
                ):
                    _alibi_cache["_alibi_slopes_require_update"] = True
                    _alibi_cache["_alibi_bias_require_update"] = True

            context_parallel = (
                self.cp_group is not None and get_distributed_world_size(self.cp_group) != 1
>>>>>>> 70117306
            )

            core_attention_bias_shape = None
            if core_attention_bias is not None:
                if (
                    core_attention_bias.shape[0] == batch_size
                    and core_attention_bias.shape[1] == query_layer.shape[-2]
                ):
                    core_attention_bias_shape = "bhss"
                elif (
                    core_attention_bias.shape[0] == 1
                    and core_attention_bias.shape[1] == query_layer.shape[-2]
                ):
                    core_attention_bias_shape = "1hss"
                elif (
                    core_attention_bias.shape[0] == batch_size and core_attention_bias.shape[1] == 1
                ):
                    core_attention_bias_shape = "b1ss"
                elif core_attention_bias.shape[0] == 1 and core_attention_bias.shape[1] == 1:
                    core_attention_bias_shape = "11ss"
                else:
                    assert (
                        False
                    ), "core_attention_bias must be in one of {bhss, 1hss, b1ss, 11ss} shapes"

            pad_between_seqs = (
                cu_seqlens_q_padded is not None
                and not torch.equal(cu_seqlens_q_padded, cu_seqlens_q)
            ) or (
                cu_seqlens_kv_padded is not None
                and not torch.equal(cu_seqlens_kv_padded, cu_seqlens_kv)
            )

<<<<<<< HEAD
        if self.attention_type == "self":
            if self.qkv_format == "bshd" and query_layer.shape[1] != value_layer.shape[1] or \
            self.qkv_format == "sbhd" and query_layer.shape[0] != value_layer.shape[0]:
                # Flash attention does not self-support max_seqlen_q != max_seqlen_kv
                use_flash_attention = False

        if use_flash_attention:
            if _NVTE_DEBUG:
                print("[DotProductAttention]: using flash-attn",_flash_attn_version)
            if core_attention_bias_type == "alibi":
                alibi_slopes, _ = get_alibi(
                    query_layer.shape[-2], max_seqlen_q, max_seqlen_kv, alibi_slopes=alibi_slopes)
            return self.flash_attention(query_layer,
                                        key_layer,
                                        value_layer,
                                        attention_mask=attention_mask,
                                        qkv_layout=qkv_layout,
                                        cu_seqlens_q=cu_seqlens_q,
                                        cu_seqlens_kv=cu_seqlens_kv,
                                        attn_mask_type=attn_mask_type,
                                        window_size=window_size,
                                        alibi_slopes=alibi_slopes,
                                        cp_group=self.cp_group,
                                        cp_global_ranks=self.cp_global_ranks,
                                        cp_stream=self.cp_stream,
                                        max_seqlen_q=max_seqlen_q,
                                        max_seqlen_kv=max_seqlen_kv)
=======
            attention_params = AttentionParams(
                qkv_type=type(query_layer),
                qkv_dtype=query_layer.dtype,
                qkv_layout=qkv_layout,
                batch_size=batch_size,
                num_heads=query_layer.shape[-2],
                num_gqa_groups=key_layer.shape[-2],
                max_seqlen_q=max_seqlen_q,
                max_seqlen_kv=max_seqlen_kv,
                head_dim=query_layer.shape[-1],
                attn_mask_type=attn_mask_type,
                window_size=window_size,
                alibi_slopes_shape=alibi_slopes.shape if alibi_slopes is not None else None,
                core_attention_bias_type=core_attention_bias_type,
                core_attention_bias_shape=core_attention_bias_shape,
                core_attention_bias_requires_grad=(
                    core_attention_bias.requires_grad if core_attention_bias is not None else False
                ),
                pad_between_seqs=pad_between_seqs,
                attention_dropout=self.attention_dropout,
                context_parallel=context_parallel,
                deterministic=self.deterministic,
                is_training=self.training,
                fp8=self.fp8,
                fp8_meta=self.fp8_meta,
            )
            global _attention_backends
            if (
                _attention_backends["attention_params"] is None
                or attention_params != _attention_backends["attention_params"]
            ):
                _attention_backends["attention_params"] = attention_params
                _attention_backends["backend_selection_requires_update"] = True
            if _attention_backends["backend_selection_requires_update"]:
                (
                    use_flash_attention,
                    use_fused_attention,
                    fused_attention_backend,
                    use_unfused_attention,
                    _,
                ) = get_attention_backend(attention_params)
                if use_flash_attention:
                    self.logger.info("Running with FlashAttention backend")
                elif use_fused_attention:
                    self.logger.info(
                        "Running with FusedAttention backend (sub-backend %s)",
                        int(fused_attention_backend),
                    )
                elif use_unfused_attention:
                    self.logger.info("Running with UnfusedDotProductAttention backend")
            else:
                use_flash_attention = _attention_backends["use_flash_attention"]
                use_fused_attention = _attention_backends["use_fused_attention"]
                fused_attention_backend = _attention_backends["fused_attention_backend"]
                use_unfused_attention = _attention_backends["use_unfused_attention"]

            if use_flash_attention:
                if core_attention_bias_type == "alibi":
                    alibi_slopes, _ = get_alibi(
                        query_layer.shape[-2],
                        max_seqlen_q,
                        max_seqlen_kv,
                        alibi_slopes=alibi_slopes,
                    )
                return self.flash_attention(
                    query_layer,
                    key_layer,
                    value_layer,
                    attention_mask=attention_mask,
                    qkv_layout=qkv_layout,
                    cu_seqlens_q=cu_seqlens_q,
                    cu_seqlens_kv=cu_seqlens_kv,
                    attn_mask_type=attn_mask_type,
                    window_size=window_size,
                    alibi_slopes=alibi_slopes,
                    cp_group=self.cp_group,
                    cp_global_ranks=self.cp_global_ranks,
                    cp_stream=self.cp_stream,
                    max_seqlen_q=max_seqlen_q,
                    max_seqlen_kv=max_seqlen_kv,
                )
>>>>>>> 70117306

            if use_fused_attention:
                fu_core_attention_bias_type = core_attention_bias_type
                fu_core_attention_bias = core_attention_bias
                if core_attention_bias_type == "alibi" and (
                    alibi_slopes is not None or max_seqlen_q != max_seqlen_kv
                ):
                    fu_core_attention_bias_type = "post_scale_bias"
                    _, fu_core_attention_bias = get_alibi(
                        query_layer.shape[-2],
                        max_seqlen_q,
                        max_seqlen_kv,
                        alibi_slopes=alibi_slopes,
                        bias_dtype=query_layer.dtype,
                        bottom_right_alignment=attn_mask_type not in ["causal", "padding_causal"],
                    )
                if checkpoint_core_attention:
                    return self._checkpointed_attention_forward(
                        self.fused_attention,
                        query_layer,
                        key_layer,
                        value_layer,
                        qkv_layout=qkv_layout,
                        cu_seqlens_q=cu_seqlens_q,
                        cu_seqlens_kv=cu_seqlens_kv,
                        cu_seqlens_q_padded=cu_seqlens_q_padded,
                        cu_seqlens_kv_padded=cu_seqlens_kv_padded,
                        max_seqlen_q=max_seqlen_q,
                        max_seqlen_kv=max_seqlen_kv,
                        attn_mask_type=attn_mask_type,
                        attention_mask=attention_mask,
                        window_size=window_size,
                        fused_attention_backend=fused_attention_backend,
                        core_attention_bias_type=fu_core_attention_bias_type,
                        core_attention_bias=fu_core_attention_bias,
                        fast_zero_fill=fast_zero_fill,
                        cp_group=self.cp_group,
                        cp_global_ranks=self.cp_global_ranks,
                        cp_stream=self.cp_stream,
                        fp8=self.fp8 and self.fp8_meta["recipe"].fp8_dpa,
                        fp8_meta=self.fp8_meta,
                    )
                return self.fused_attention(
                    query_layer,
                    key_layer,
                    value_layer,
                    qkv_layout=qkv_layout,
                    cu_seqlens_q=cu_seqlens_q,
                    cu_seqlens_kv=cu_seqlens_kv,
                    cu_seqlens_q_padded=cu_seqlens_q_padded,
                    cu_seqlens_kv_padded=cu_seqlens_kv_padded,
                    max_seqlen_q=max_seqlen_q,
                    max_seqlen_kv=max_seqlen_kv,
                    attn_mask_type=attn_mask_type,
                    attention_mask=attention_mask,
                    window_size=window_size,
                    fused_attention_backend=fused_attention_backend,
                    core_attention_bias_type=fu_core_attention_bias_type,
                    core_attention_bias=fu_core_attention_bias,
                    fast_zero_fill=fast_zero_fill,
                    cp_group=self.cp_group,
                    cp_global_ranks=self.cp_global_ranks,
                    cp_stream=self.cp_stream,
                    fp8=self.fp8 and self.fp8_meta["recipe"].fp8_dpa,
                    fp8_meta=self.fp8_meta,
                )

            from .cpu_offload import CPUOffloadEnabled

            if CPUOffloadEnabled:
                warnings.warn(
                    "Attention activation Offloading is only implemented"
                    "with Flash Attention and Fused Attention!"
                )

            if use_unfused_attention:
                if window_size is not None and (
                    window_size[0] != -1 or window_size[1] not in [-1, 0]
                ):
                    attn_mask_type, attention_mask = get_swa_mask(
                        window_size, max_seqlen_q, max_seqlen_kv, attn_mask_type, attention_mask
                    )
                if checkpoint_core_attention:
                    return self._checkpointed_attention_forward(
                        self.unfused_attention,
                        query_layer,
                        key_layer,
                        value_layer,
                        qkv_layout=qkv_layout,
                        cu_seqlens_q=cu_seqlens_q,
                        cu_seqlens_kv=cu_seqlens_kv,
                        attn_mask_type=attn_mask_type,
                        attention_mask=attention_mask,
                        core_attention_bias_type=core_attention_bias_type,
                        core_attention_bias=core_attention_bias,
                        alibi_slopes=alibi_slopes,
                    )
                return self.unfused_attention(
                    query_layer,
                    key_layer,
                    value_layer,
<<<<<<< HEAD
                    qkv_layout = qkv_layout,
                    cu_seqlens_q = cu_seqlens_q,
                    cu_seqlens_kv = cu_seqlens_kv,
                    attn_mask_type = attn_mask_type,
                    attention_mask = attention_mask,
                    core_attention_bias_type = core_attention_bias_type,
                    core_attention_bias = core_attention_bias,
                    alibi_slopes = alibi_slopes)

            return self.unfused_attention(query_layer,
                    key_layer,
                    value_layer,
                    qkv_layout = qkv_layout,
                    cu_seqlens_q = cu_seqlens_q,
                    cu_seqlens_kv = cu_seqlens_kv,
                    attn_mask_type = attn_mask_type,
                    attention_mask = attention_mask,
                    core_attention_bias_type = core_attention_bias_type,
                    core_attention_bias = core_attention_bias,
                    alibi_slopes = alibi_slopes)
=======
                    qkv_layout=qkv_layout,
                    cu_seqlens_q=cu_seqlens_q,
                    cu_seqlens_kv=cu_seqlens_kv,
                    attn_mask_type=attn_mask_type,
                    attention_mask=attention_mask,
                    core_attention_bias_type=core_attention_bias_type,
                    core_attention_bias=core_attention_bias,
                    alibi_slopes=alibi_slopes,
                )
>>>>>>> 70117306

            raise Exception("No dot product attention support for the provided inputs!")


class MultiheadAttention(torch.nn.Module):
    r"""
    Multi-head Attention (MHA), including Query,
    Key, Value and Output projection.

    .. note::

        Argument :attr:`attention_mask` in the `forward` call is only used when
        :attr:`attn_mask_type` includes '"padding"' or `"arbitrary"`.

    Parameters
    ----------
    hidden_size : int
                 size of each input sample.
    num_attention_heads : int
                         number of attention heads in the transformer layer.
    kv_channels: int, default = `None`
                number of key-value channels. defaults to
                :attr:`hidden_size` / :attr:`num_attention_heads` if `None`.
    attention_dropout: float, default = 0.1
                      dropout probability for the dropout op during multi-head attention.
    layernorm_epsilon : float, default = 1e-5
                       a value added to the denominator of layer normalization
                       for numerical stability.
    init_method : Callable, default = `None`
                 used for initializing weights of QKV and FC1 weights in the following way:
                 `init_method(weight)`. When set to `None`, defaults to
                 `torch.nn.init.normal_(mean=0.0, std=0.023)`.
    output_layer_init_method : Callable, default = `None`
                              used for initializing weights of PROJ and FC2 in the following way:
                              `output_layer_init_method(weight)`. When set to `None`, defaults to
                              `torch.nn.init.normal_(mean=0.0, std=0.023)`.
    layer_number: int, default = `None`
                 layer number of the current `TransformerLayer` when multiple such modules are
                 concatenated to form a transformer block.
    attn_mask_type: {'no_mask', 'padding', 'causal', 'padding_causal', 'causal_bottom_right',
                   'padding_causal_bottom_right','arbitrary'},
                   default = `causal`
                   type of attention mask passed into softmax operation. Overridden by
                   :attr:`attn_mask_type` in the `forward` method. The forward
                   arg is useful for dynamically changing mask types, e.g. a different
                   mask for training and inference. The init arg is useful for cases
                   involving compilation/tracing, e.g. ONNX export.
    window_size: Optional[Tuple[int, int]], default = `None`
                sliding window size for local attention, where query at position i attends to keys
                in [i + seqlen_k - seqlen_q - window_size[0], i + seqlen_k - seqlen_q
                + window_size[1]] inclusive. Special cases (-1, -1) and (-1, 0) mean no sliding
                window and causal mask specifically. Both `causal` and `causal_bottom_right` masks
                map to `window_size = (-1, 0)` and Transformer Engine distinguishes them based on
                `attn_mask_type`. Similar to :attr:`attn_mask_type`, `window_size` can
                be overridden by :attr:`window_size` in `forward` as well.
    num_gqa_groups : int, default = `None`
                         number of GQA groups in the transformer layer.
                         Grouped Query Attention is described in
                         `this paper <https://arxiv.org/pdf/2305.13245.pdf>`_.
                         This only affects the keys and values, not the querys.
                         GQA-1 is equivalent to Multi-Query Attention
                         (`MQA <https://arxiv.org/pdf/1911.02150.pdf>`_), while GQA-H
                         is equivalent to MHA, i.e. `num_gqa_groups = num_attention_heads`.
    return_layernorm_output : bool, default = `False`
                             if set to `True`, output of layernorm is returned from the forward
                             together with the output of the linear transformation.
                             Example use case: residual connection for transformer module is
                             taken post layernorm.
    input_layernorm: bool, default = `False`
                     if set to `True`, layer normalization to the input is applied.
    attention_type: { 'self', 'cross' }, default = 'self'
                   type of attention applied.
    zero_centered_gamma : bool, default = 'False'
                         if set to 'True', gamma parameter in LayerNorm is initialized to 0 and
                         the LayerNorm formula changes to

                         .. math::
                            y = \frac{x - \mathrm{E}[x]}{ \sqrt{\mathrm{Var}[x] + \varepsilon}} *
                            (1 + \gamma) + \beta
    normalization : { 'LayerNorm', 'RMSNorm' }, default = 'LayerNorm'
                   type of normalization applied.
    qkv_weight_interleaved : bool, default = `True`
                            if set to `False`, the QKV weight is interpreted as a concatenation of
                            query, key, and value weights along the `0th` dimension. The default
                            interpretation is that the individual `q`, `k`, and `v` weights for each
                            attention head are interleaved. This parameter is set to `False` when
                            using :attr:`fuse_qkv_params=False`.
    bias : bool, default = `True`
          if set to `False`, the transformer layer will not learn any additive biases.
    device : Union[torch.device, str], default = "cuda"
          The device on which the parameters of the model will allocated. It is the user's
          responsibility to ensure all parameters are moved to the GPU before running the
          forward pass.
    qkv_format: str, default = `sbhd`
            dimension format for `query_layer`, `key_layer` and `value_layer`,
            {`sbhd`, `bshd`}. `s` stands for the sequence length, `b` batch size,
            `h` the number of heads and `d` head size. `sbhd` and `bshd` formats
            are used for when sequences in a batch are of equal length or padded to
            equal length. Please note that these formats do not reflect how
            tensors `query_layer`, `key_layer`, `value_layer` are laid out in memory.
            For that, please use `get_qkv_layout` to gain the layout information.

    Parallelism parameters
    ----------------------
    set_parallel_mode : bool, default = `False`
                      if set to `True`, QKV and FC1 layers are used as Column Parallel
                      whereas PROJ and FC2 is used as Row Parallel as described
                      `here <https://arxiv.org/pdf/1909.08053.pdf>`_.
    sequence_parallel : bool, default = `False`
                       if set to `True`, uses sequence parallelism.
    tp_group : ProcessGroup, default = `None`
              tensor parallel process group.
    tp_size : int, default = 1
             used as TP (tensor parallel) world size when TP groups are not formed during
             initialization. In this case, users must call the
             `set_tensor_parallel_group(tp_group)` method on the initialized module before the
             forward pass to supply the tensor parallel group needed for tensor and sequence
             parallel collectives.

    Optimization parameters
    -----------------------
    fuse_wgrad_accumulation : bool, default = 'False'
                             if set to `True`, enables fusing of creation and accumulation of
                             the weight gradient. When enabled, it is assumed that the weights
                             have an additional `main_grad` attribute (used instead of the
                             regular `grad`) which is a pre-allocated buffer of the correct
                             size to accumulate gradients in.
    params_dtype : torch.dtype, default = `torch.get_default_dtype()`
                  it controls the type used to allocate the initial parameters. Useful when
                  the model is trained with lower precision and the original FP32 parameters
                  would not fit in GPU memory.
    return_bias : bool, default = `False`
                 when set to `True`, this module will not apply the additive bias itself, but
                 instead return the bias value during the forward pass together with the
                 output of the linear transformation :math:`y = xA^T`. This is useful when
                 the bias addition can be fused to subsequent operations.
    fuse_qkv_params: bool, default = 'False'
                    if set to `True`, `TransformerLayer` module exposes a single fused
                    parameter for query-key-value. This enables optimizations such as QKV
                    fusion without concatentations/splits and also enables the argument
                    `fuse_wgrad_accumulation`.
    """

    def __init__(
        self,
        hidden_size: int,
        num_attention_heads: int,
        kv_channels: Optional[int] = None,
        attention_dropout: float = 0.1,
        layernorm_epsilon: float = 1e-5,
        init_method: Optional[Callable] = None,
        output_layer_init_method: Optional[Callable] = None,
        layer_number: Optional[int] = None,
        attn_mask_type: str = "causal",
        window_size: Optional[Tuple[int, int]] = None,
        tp_group: Optional[dist_group_type] = None,
        tp_size: int = 1,
        num_gqa_groups: Optional[int] = None,
        fuse_wgrad_accumulation: bool = False,
        get_rng_state_tracker: Optional[Callable] = None,
        sequence_parallel: bool = False,
        params_dtype: Optional[torch.dtype] = None,
        return_bias: bool = False,
        return_layernorm_output: bool = False,
        input_layernorm: bool = False,
        attention_type: str = "self",
        set_parallel_mode: bool = False,
        fuse_qkv_params: bool = False,
        zero_centered_gamma: bool = False,
        qkv_weight_interleaved: bool = True,
        ub_bulk_wgrad: bool = False,
        ub_bulk_dgrad: bool = False,
        ub_overlap_rs_dgrad: bool = False,
        ub_overlap_rs: bool = False,
        ub_overlap_ag: bool = False,
        bias: bool = True,
        normalization: str = "LayerNorm",
        device: Union[torch.device, str] = "cuda",
        qkv_format: str = "sbhd",
    ) -> None:
        super().__init__()

        self.qkv_format = qkv_format
        self.attn_mask_type = attn_mask_type
        self.window_size = check_set_window_size(attn_mask_type, window_size)
        self.layer_number = layer_number
        self.input_layernorm = input_layernorm
        self.attention_type = attention_type
        self.get_rng_state_tracker = get_rng_state_tracker
        self.tp_group = tp_group
        self.return_layernorm_output = return_layernorm_output
        self.params_dtype = torch.get_default_dtype() if params_dtype is None else params_dtype
        self.num_attention_heads = num_attention_heads
        self.return_bias = return_bias

        kv_channels = kv_channels if kv_channels else (hidden_size // num_attention_heads)

        if init_method is None:
            init_method = get_default_init_method()
        if output_layer_init_method is None:
            output_layer_init_method = get_default_init_method()

        if not fuse_qkv_params:
            qkv_weight_interleaved = False
        self.qkv_weight_interleaved = qkv_weight_interleaved

        assert attention_type in AttnTypes, f"attention_type {attention_type} not supported"
        if layer_number is not None:
            assert layer_number > 0, "layer_number must be a positive integer"

        tp_size = tp_size if tp_group is None else get_distributed_world_size(tp_group)
        self.tp_size = tp_size
        self.sequence_parallel = (tp_size > 1) and sequence_parallel

        self.num_attention_heads_per_partition = divide(num_attention_heads, tp_size)
        self.num_gqa_groups = num_attention_heads if num_gqa_groups is None else num_gqa_groups
        assert (
            num_attention_heads % self.num_gqa_groups == 0
        ), "The number of attention heads must be divisible by the number of GQA groups!"
        assert (
            self.num_gqa_groups % tp_size == 0
        ), "The number of GQA groups must be divisible by tensor parallel size!"
        self.num_gqa_groups_per_partition = int(self.num_gqa_groups // tp_size)

        self.hidden_size_per_attention_head = kv_channels
        self.hidden_size_q = self.hidden_size_per_attention_head * num_attention_heads
        self.hidden_size_kv = self.hidden_size_per_attention_head * self.num_gqa_groups

        common_gemm_kwargs = {
            "fuse_wgrad_accumulation": fuse_wgrad_accumulation,
            "tp_group": tp_group,
            "tp_size": tp_size,
            "get_rng_state_tracker": get_rng_state_tracker,
            "sequence_parallel": sequence_parallel,
            "params_dtype": self.params_dtype,
            "device": device,
        }

        qkv_parallel_mode = "column" if set_parallel_mode else None

        if self.attention_type == "self":
            parameters_split = None
            if not fuse_qkv_params:
                parameters_split = collections.OrderedDict(
                    [
                        ("query", self.hidden_size_q),
                        ("key", self.hidden_size_kv),
                        ("value", self.hidden_size_kv),
                    ]
                )
            if self.input_layernorm:
                self.layernorm_qkv = LayerNormLinear(
                    hidden_size,
                    self.hidden_size_q + 2 * self.hidden_size_kv,
                    eps=layernorm_epsilon,
                    init_method=init_method,
                    bias=bias,
                    return_bias=False,
                    parallel_mode=qkv_parallel_mode,
                    return_layernorm_output=return_layernorm_output,
                    parameters_split=parameters_split,
                    zero_centered_gamma=zero_centered_gamma,
                    ub_bulk_wgrad=ub_bulk_wgrad,
                    ub_bulk_dgrad=ub_bulk_dgrad,
                    ub_overlap_rs_dgrad=ub_overlap_rs_dgrad,
                    ub_overlap_ag=ub_overlap_ag,
                    normalization=normalization,
                    ub_name="qkv",
                    **common_gemm_kwargs,
                )
            else:
                self.qkv = Linear(
                    hidden_size,
                    self.hidden_size_q + 2 * self.hidden_size_kv,
                    init_method=init_method,
                    bias=bias,
                    return_bias=False,
                    parallel_mode=qkv_parallel_mode,
                    parameters_split=parameters_split,
                    **common_gemm_kwargs,
                )
        elif self.attention_type == "cross":
            if self.input_layernorm:
                self.layernorm_query = LayerNormLinear(
                    hidden_size,
                    self.hidden_size_q,
                    eps=layernorm_epsilon,
                    init_method=init_method,
                    bias=bias,
                    return_bias=False,
                    parallel_mode=qkv_parallel_mode,
                    parameters_split=("query",) if not fuse_qkv_params else None,
                    return_layernorm_output=return_layernorm_output,
                    zero_centered_gamma=zero_centered_gamma,
                    ub_bulk_wgrad=ub_bulk_wgrad,
                    ub_bulk_dgrad=ub_bulk_dgrad,
                    ub_overlap_rs_dgrad=ub_overlap_rs_dgrad,
                    ub_overlap_ag=ub_overlap_ag,
                    normalization=normalization,
                    ub_name="qkv",
                    **common_gemm_kwargs,
                )
            else:
                self.query_layer = Linear(
                    hidden_size,
                    self.hidden_size_q,
                    init_method=init_method,
                    bias=bias,
                    return_bias=False,
                    parallel_mode=qkv_parallel_mode,
                    **common_gemm_kwargs,
                )
            self.key_value = Linear(
                hidden_size,
                2 * self.hidden_size_kv,
                init_method=init_method,
                bias=bias,
                return_bias=False,
                parallel_mode=qkv_parallel_mode,
                parameters_split=("key", "value") if not fuse_qkv_params else None,
                **common_gemm_kwargs,
            )

        # Attention.
        self.core_attention = DotProductAttention(
            num_attention_heads,
            self.hidden_size_per_attention_head,
            num_gqa_groups=self.num_gqa_groups,
            attention_dropout=attention_dropout,
            qkv_format=self.qkv_format,
            tp_size=tp_size,
            get_rng_state_tracker=get_rng_state_tracker,
            sequence_parallel=sequence_parallel,
            tp_group=tp_group,
            layer_number=self.layer_number,
            attention_type=self.attention_type,
        )

        # Linear
        self.proj = Linear(
            self.hidden_size_q,
            hidden_size,
            init_method=output_layer_init_method,
            bias=bias,
            return_bias=return_bias,
            parallel_mode="row" if set_parallel_mode else None,
            ub_overlap_rs=ub_overlap_rs,
            ub_overlap_ag=ub_overlap_ag,
            ub_name="proj",
            **common_gemm_kwargs,
        )

<<<<<<< HEAD
        self._allocator = StaticBufferAllocator()

    def alloc(self, size, dtype, device):
        """
            Allocated the buffer and works correctly with CUDA Graphs.
        """
        return self._allocator(size, dtype, device)
=======
    def _allocate_memory(
        self, inference_max_sequence_len: int, batch_size: int, dtype: torch.dtype
    ) -> torch.Tensor:
        return torch.empty(
            inference_max_sequence_len,
            batch_size,
            self.num_gqa_groups_per_partition,
            self.hidden_size_per_attention_head,
            dtype=dtype,
            device=torch.cuda.current_device(),
        )
>>>>>>> 70117306

    def set_tensor_parallel_group(self, tp_group: Union[dist_group_type, None]) -> None:
        """
        Set the tensor parallel group for the given
        module before executing the forward pass.

        Parameters
        ----------
        tp_group : ProcessGroup, default = `None`
                  tensor parallel process group.
        """
        self.tp_group = tp_group

    def set_context_parallel_group(
        self,
        cp_group: Union[dist_group_type, None],
        cp_global_ranks: List[int],
        cp_stream: torch.cuda.Stream,
    ) -> None:
        """
        Set the context parallel attributes for the given
        module before executing the forward pass.

        Parameters
        ----------
        cp_group : ProcessGroup
                  context parallel process group.
        cp_global_ranks : List[int]
                         list of global ranks in the context group.
        cp_stream : torch.cuda.Stream
                   cuda stream for context parallel execution.
        """
        # Deep iterate but skip self to avoid infinite recursion.
        for index, child in enumerate(self.modules()):
            if index == 0:
                continue
            if hasattr(child, "set_context_parallel_group"):
                child.set_context_parallel_group(cp_group, cp_global_ranks, cp_stream)

    def forward(
        self,
        hidden_states: torch.Tensor,
        attention_mask: Optional[Union[torch.Tensor, Tuple[torch.Tensor, torch.Tensor]]] = None,
        encoder_output: Optional[torch.Tensor] = None,
        attn_mask_type: Optional[str] = None,
        window_size: Optional[Tuple[int, int]] = None,
        is_first_microbatch: Optional[bool] = None,
        checkpoint_core_attention: bool = False,
        inference_params: Optional[InferenceParams] = None,
        rotary_pos_emb: Optional[Union[torch.Tensor, Tuple[torch.Tensor, torch.Tensor]]] = None,
        core_attention_bias_type: str = "no_bias",
        core_attention_bias: Optional[torch.Tensor] = None,
        alibi_slopes: Optional[torch.Tensor] = None,
        fast_zero_fill: bool = True,
    ) -> Tuple[Union[torch.Tensor, None], ...]:
        """
        Forward propagation for MultiheadAttention layer.

        .. note::

            Argument :attr:`attention_mask` is only used when :attr:`attn_mask_type`
            includes `"padding"` or `"arbitrary"`.

        Parameters
        ----------
        hidden_states : torch.Tensor
             Input tensor.
        attention_mask: Optional[Union[torch.Tensor, Tuple[torch.Tensor, torch.Tensor]]],
             default = `None`. Boolean tensor(s) used to mask out attention softmax input.
             It should be `None` for causal masks and "`no_mask`". For padding masks, it should be
             a single tensor of [batch_size, 1, 1, seqlen_q] for self-attention, and a tuple of
             two tensors in shapes [batch_size, 1, 1, seqlen_q] and [batch_size, 1, 1, seqlen_kv]
             for cross-attention. For "`arbitrary`" mask, it should be in a shape broadcastable to
             [batch_size, num_heads, max_seqlen_q, max_seqlen_kv]. A `True` value means
             the corresponding position is masked out and a `False` means that position
             is allowed to participate in attention.
        attn_mask_type: {'no_mask', 'padding', 'causal', 'padding_causal', 'causal_bottom_right',
                       'padding_causal_bottom_right','arbitrary'},
                       default = `None`
                       type of attention mask passed into softmax operation. By default,
                       causal masks are aligned to the top left corner of the softmax matrix.
                       When "`bottom_right`" is specified in the mask type, causal masks are
                       aligned to the bottom right corner.
        window_size: Optional[Tuple[int, int]], default = `None`
                    sliding window size for local attention.
        encoder_output : Optional[torch.Tensor], default = `None`
             Output of the encoder block to be fed into the decoder block if using
             `layer_type="decoder"`.
        is_first_microbatch : {True, False, None}, default = None
                             During training using either gradient accumulation or
                             pipeline parallelism a minibatch of data is further split
                             into microbatches. Between the microbatches of the same minibatch
                             the model weights are not updated. Setting this parameter indicates
                             whether the current microbatch is the first in a minibatch or not.
                             When set, this parameter enables additional optimizations:

                             * during FP8 training, it allows caching of the FP8 versions of
                               the weights
                             * it also allows skipping gradient accumulation during the
                               first microbatch (since it is the first gradient being
                               produced)
        checkpoint_core_attention: bool, default = `False`
                                  If true, forward activations for core attention are recomputed
                                  during the backward pass in order to save memory that would
                                  otherwise be occupied to store the forward activations until
                                  backprop.
        rotary_pos_emb: Union[torch.Tensor, Tuple[torch.Tensor, torch.Tensor]], default = `None`
                       Embeddings for query and key tensors for applying rotary position
                       embedding. By default no input embedding is applied.
        core_attention_bias_type: str, default = `no_bias`
                    Bias type, {`no_bias`, `pre_scale_bias`, 'post_scale_bias`, `alibi`}
        core_attention_bias: Optional[torch.Tensor], default = `None`
                    Bias tensor for Q * K.T, shape [1, num_head, max_seqlen_q, max_seqlen_kv].
                    It should be 'None' for 'no_bias' and 'alibi' bias types.
        alibi_slopes: Optional[torch.Tensor], default = `None`
                     ALiBi slopes in FP32 and shape [nheads] or [batch_size, nheads].
                     It adds a bias of (-alibi_slope * (i + seqlen_k - seqlen_q - j))
                     to the attention score of query i and key j.
        fast_zero_fill: bool, default = `True`
                    Whether to set output tensors to 0 or not before use.
        """
        # hidden_states: [sq, b, h]

        if attn_mask_type is None:
            attn_mask_type = self.attn_mask_type
        if window_size is None:
            window_size = self.window_size
        window_size = check_set_window_size(attn_mask_type, window_size)

        if "padding" in attn_mask_type and attention_mask is not None:
            for i, _ in enumerate(attention_mask):
                assert (
                    attention_mask[i].dtype == torch.bool
                ), "Attention mask must be in boolean type!"

        assert (
            core_attention_bias_type in AttnBiasTypes
        ), f"core_attention_bias_type {core_attention_bias_type} is not supported!"

        # =================================================
        # Pre-allocate memory for key-values for inference
        # =================================================

        if inference_params is not None:
            inference_params.allocate_memory_for_kv_cache_if_empty(
                self.layer_number,
                self.num_gqa_groups_per_partition,
                self.hidden_size_per_attention_head,
                hidden_states.dtype
            )

        # ======================
        # Query, Key, and Value
        # ======================

        if self.attention_type == "self":
            # Attention heads [sq, b, h] --> [sq, b, ng * (np/ng + 2) * hn]
            if self.input_layernorm:
                layernorm_qkv_outputs = self.layernorm_qkv(
                    hidden_states,
                    is_first_microbatch=is_first_microbatch,
                )
                if self.return_layernorm_output:
                    mixed_x_layer, layernorm_output = layernorm_qkv_outputs
                else:
                    mixed_x_layer = layernorm_qkv_outputs
            else:
                mixed_x_layer = self.qkv(
                    hidden_states,
                    is_first_microbatch=is_first_microbatch,
                    is_first_module_in_mha=True,  # specific to FP8 MHA
                )
<<<<<<< HEAD
            num_queries_per_key_value = (self.num_attention_heads_per_partition //
                                         self.num_gqa_groups_per_partition)
=======

            num_queries_per_key_value = (
                self.num_attention_heads_per_partition // self.num_gqa_groups_per_partition
            )
>>>>>>> 70117306
            if self.qkv_weight_interleaved:
                # [sq, b, ng * (np/ng + 2) * hn] --> [sq, b, ng, (np/ng + 2), hn]
                new_tensor_shape = mixed_x_layer.size()[:-1] + (
                    self.num_gqa_groups_per_partition,
                    (num_queries_per_key_value + 2),
                    self.hidden_size_per_attention_head,
                )
                # split along second last dimension
                split_dim = -2
            else:
                # [sq, b, ng * (np/ng + 2) * hn] --> [sq, b, (np/ng + 2), ng, hn]
                new_tensor_shape = mixed_x_layer.size()[:-1] + (
                    (num_queries_per_key_value + 2),
                    self.num_gqa_groups_per_partition,
                    self.hidden_size_per_attention_head,
                )
                # split along third last dimension
                split_dim = -3

            mixed_x_layer = mixed_x_layer.view(*new_tensor_shape)

            # qkv_weight_interleaved:
            #  [sq, b, ng, (np/ng + 2), hn]
            #  --> [sq, b, ng, np/ng, hn], [sq, b, ng, 1, hn], [sq, b, ng, 1, hn]
            # not qkv_weight_interleaved:
            #  [sq, b, (np/ng + 2), ng, hn]
            #  --> [sq, b, np/ng, np, hn], [sq, b, 1, ng, hn], [sq, b, 1, ng, hn]
            if not is_in_onnx_export_mode():
                query_layer, key_layer, value_layer = _SplitAlongDim.apply(
                    mixed_x_layer, split_dim, (num_queries_per_key_value, 1, 1)
                )
            else:
                query_layer, key_layer, value_layer = torch.split(
                    mixed_x_layer,
                    (num_queries_per_key_value, 1, 1),
                    dim=split_dim,
                )

            # query: -> [sq, b, np, hn]
            # key, value: -> [sq, b, ng, hn]
            query_layer, key_layer, value_layer = (
                x.reshape(x.size(0), x.size(1), -1, self.hidden_size_per_attention_head)
                for x in (query_layer, key_layer, value_layer)
            )

        elif self.attention_type == "cross":
            # Attention heads [sk, b, h] --> [sk, b, (ng * 2 * hn)]
            mixed_kv_layer = self.key_value(
                encoder_output,
                is_first_microbatch=is_first_microbatch,
                is_first_module_in_mha=True,  # specific to FP8 MHA
            )

            if self.qkv_weight_interleaved:
                # [sq, b, (ng * 2 * hn)] --> [sq, b, ng, 2 * hn]
                new_tensor_shape = mixed_kv_layer.size()[:-1] + (
                    self.num_gqa_groups_per_partition,
                    2 * self.hidden_size_per_attention_head,
                )
                # split along last dimension
                split_dim = -1
            else:
                # [sq, b, (ng * 2 * hn)] --> [sq, b, 2 * ng, hn]
                new_tensor_shape = mixed_kv_layer.size()[:-1] + (
                    2 * self.num_gqa_groups_per_partition,
                    self.hidden_size_per_attention_head,
                )
                # split along second last dimension
                split_dim = -2

            mixed_kv_layer = mixed_kv_layer.view(*new_tensor_shape)

            # mixed_kv_layer --> 2 [sk, b, ng, hn]
            if not is_in_onnx_export_mode():
                key_layer, value_layer = _SplitAlongDim.apply(
                    mixed_kv_layer,
                    split_dim,
                    mixed_kv_layer.shape[split_dim] // 2,
                )
            else:
                key_layer, value_layer = torch.split(
                    mixed_kv_layer,
                    mixed_kv_layer.shape[split_dim] // 2,
                    dim=split_dim,
                )
            key_layer, value_layer = (
                x.reshape(
                    x.size(0),
                    x.size(1),
                    -1,
                    self.hidden_size_per_attention_head,
                )
                for x in (key_layer, value_layer)
            )

            # Attention head [sq, b, h] --> [sq, b, hp]
            if self.input_layernorm:
                layernorm_query_outputs = self.layernorm_query(
                    hidden_states,
                    is_first_microbatch=is_first_microbatch,
                )
                if self.return_layernorm_output:
                    query_layer, layernorm_output = layernorm_query_outputs
                else:
                    query_layer = layernorm_query_outputs
            else:
                query_layer = self.query_layer(
                    hidden_states,
                    is_first_microbatch=is_first_microbatch,
                    is_first_module_in_mha=True,  # specific to FP8 MHA
                )

            # [sq, b, hp] --> [sq, b, np, hn]
            new_tensor_shape = query_layer.size()[:-1] + (
                self.num_attention_heads_per_partition,
                self.hidden_size_per_attention_head,
            )
            query_layer = query_layer.view(*new_tensor_shape)

        # ======================================================
        # Apply relative positional encoding (rotary embedding)
        # ======================================================

        if rotary_pos_emb is not None:
            assert not isinstance(query_layer, Float8Tensor) and not isinstance(
                key_layer, Float8Tensor
            ), "RoPE is not supported for Float8Tensors!"
            # duplicate the pos_emb for self attention
            if not isinstance(rotary_pos_emb, tuple):
                rotary_pos_emb = (rotary_pos_emb,) * 2

            q_pos_emb, k_pos_emb = rotary_pos_emb

            if self.qkv_format == "thd" and inference_params is not None:
                # For thd attention incoming tokens can be on different positions,
                # so we need to copy different positional encoding freqency
                # for every sequence in a batch.
                #
                # For example if sequence lengths in context phase are: 2 and 5 (batch size=2),
                # in first generation phase key_layer have shape [2, 1, d].
                # key_layer[0, :] corresponds  to the token with position 3 = 2 + 1,
                # and key_layer [1, :] corresponds  to the token with position 6 = 5 + 1.

                query_layer = apply_rotary_pos_emb(
                        query_layer, q_pos_emb, "bshd", fused=True,
                        start_positions=inference_params.cached_sequence_lengths)
                key_layer = apply_rotary_pos_emb(
                    key_layer, k_pos_emb, "bshd", fused=True,
                    start_positions=inference_params.cached_sequence_lengths)

            else:
                # adjust key and value for inference
                if inference_params is not None:
                    if self.qkv_format == "sbhd":
                        sequence_length = key_layer.size(0)
                    elif self.qkv_format == "bshd":
                        sequence_length = key_layer.size(1)

                    sequence_start = inference_params.sequence_len_offset
                    sequence_end = sequence_start + sequence_length

                    q_pos_emb = q_pos_emb[sequence_start:sequence_end, ...]
                    k_pos_emb = k_pos_emb[sequence_start:sequence_end, ...]

                query_layer = apply_rotary_pos_emb(
                    query_layer, q_pos_emb, self.qkv_format, fused=True)
                key_layer = apply_rotary_pos_emb(
                    key_layer, k_pos_emb, self.qkv_format, fused=True)


        # ===========================
        # Core attention computation
        # ===========================

        context_layer = self.core_attention(
            query_layer,
            key_layer,
            value_layer,
            qkv_format=self.qkv_format,
            cu_seqlens_q=None,
            cu_seqlens_kv=None,
            attention_mask=attention_mask,
            attn_mask_type=attn_mask_type,
            window_size=window_size,
            checkpoint_core_attention=checkpoint_core_attention,
            core_attention_bias_type=core_attention_bias_type,
            core_attention_bias=core_attention_bias,
            alibi_slopes=alibi_slopes,
            fast_zero_fill=fast_zero_fill,
            inference_params=inference_params,
        )

        if self.qkv_format == "thd":
            # [b * sq, h] -> [qs, b, h]
            context_layer  = context_layer.view(
                (inference_params.max_batch_size, -1, context_layer.shape[1])
            ).contiguous()

        # ===================
        # Output. [sq, b, h]
        # ===================

        projection_output = self.proj(
            context_layer,
            is_first_microbatch=is_first_microbatch,
        )

        if self.return_bias:
            attention_output, attention_bias = projection_output
        else:
            attention_output, attention_bias = projection_output, None

        outputs = (attention_output,)
        if self.return_bias:
            outputs += (attention_bias,)
        if self.input_layernorm and self.return_layernorm_output:
            outputs += (layernorm_output,)
        return outputs if len(outputs) > 1 else outputs[0]


class StaticBufferAllocator(torch.nn.Module):
    """
        This class is used when we use te.make_graphed_callable().
        CUDA Graphs require all tensors to be static. Neverthless,
        torch API make_graphed_callable() takes care of output of torch modules,
        and makes them static. Thus by wrapping allocation of memory into
        torch.nn.Module, we can greatly simplify our code.
    """

    # pylint: disable=no-self-use
    def forward(self, size, dtype, device):
        """
            Return buffer of given size, dtype and device.
        """
        return torch.zeros(size, dtype=dtype, device=device)<|MERGE_RESOLUTION|>--- conflicted
+++ resolved
@@ -211,9 +211,7 @@
 
 __all__ = ["DotProductAttention", "InferenceParams", "MultiheadAttention"]
 
-<<<<<<< HEAD
 class InferenceParams:
-=======
 
 def get_attention_backend(
     attention_params: AttentionParams = None,
@@ -700,7 +698,6 @@
 
 
 class InferenceParams:  # pylint: disable=too-few-public-methods
->>>>>>> 70117306
     """
     Inference parameters that are passed to the main model in order
     to efficienly calculate and store the context during inference.
@@ -771,7 +768,6 @@
             )
 
 
-<<<<<<< HEAD
     def setup_before_new_input(self, lengths_tensor=None, max_input_length=None, length=None):
         """
             Updates parameters representing incoming sequence lengths and lengths
@@ -980,7 +976,6 @@
         seq_offsets_o.copy_(seq_offsets_q)
 
         return max_seqlen_q, max_seqlen_kv, buffers
-=======
 @torch.no_grad()
 def get_swa_mask(
     window_size: Tuple[int, int],
@@ -1037,7 +1032,6 @@
     if attention_mask is not None:
         mask = torch.logical_and(attention_mask, mask)
     return attn_mask_type, mask
->>>>>>> 70117306
 
 
 @torch.no_grad()
@@ -2712,13 +2706,9 @@
         if tensor_format == "sbhd":
             output = tex.fused_rope_forward(t, freqs, beginning_offsets, False)
         elif tensor_format == "bshd":
-<<<<<<< HEAD
             output = tex.fused_rope_forward(
                 t.transpose(0, 1), freqs, beginning_offsets, True
             ).transpose(0, 1)
-=======
-            output = tex.fused_rope_forward(t.transpose(0, 1), freqs, True).transpose(0, 1)
->>>>>>> 70117306
         elif tensor_format == "thd":
             output = tex.fused_rope_thd_forward(t, cu_seqlens, freqs, beginning_offsets)
         else:
@@ -2729,15 +2719,10 @@
         return output
 
     @staticmethod
-<<<<<<< HEAD
     def backward(
         ctx, grad_output: torch.Tensor
     ) -> Tuple[Union[torch.Tensor, None], ...]:
         freqs, cu_seqlens, start_positions = ctx.saved_tensors
-=======
-    def backward(ctx, grad_output: torch.Tensor) -> Tuple[Union[torch.Tensor, None], ...]:
-        freqs, cu_seqlens = ctx.saved_tensors
->>>>>>> 70117306
         if ctx.tensor_format == "sbhd":
             grad_input = tex.fused_rope_backward(grad_output, freqs, start_positions, False)
         elif ctx.tensor_format == "bshd":
@@ -5691,25 +5676,7 @@
                                first microbatch (since it is the first gradient being
                                produced)
         """
-<<<<<<< HEAD
         batch_size = key_layer.shape[0]
-=======
-        with self.prepare_forward(
-            query_layer,
-            is_first_microbatch,
-            num_gemms=3,
-            allow_non_contiguous=True,
-        ) as query_layer:
-
-            if self.fp8:
-                if self.fp8_meta["recipe"].fp8_mha:
-                    if not self.fp8_meta["recipe"].fp8_dpa:
-                        self.fp8_meta["recipe"].fp8_dpa = True
-                        self.logger.WARNING(
-                            """Forcing fp8_meta["recipe"].fp8_dpa=True due to """
-                            """fp8_meta["recipe"].fp8_mha=True"""
-                        )
->>>>>>> 70117306
 
             if self.fp8 and self.fp8_meta["recipe"].fp8_dpa:
                 forward_dtype = get_fp8_te_dtype(self.fp8_meta["recipe"], fprop_tensor=True)
@@ -5766,7 +5733,6 @@
                     key_layer = key_layer.transpose(0, 1)
                     value_layer = value_layer.transpose(0, 1)
 
-<<<<<<< HEAD
             key_layer, value_layer = inference_params.save_to_kv_cache(
                 self.layer_number, key_layer, value_layer
             )
@@ -5787,30 +5753,6 @@
                 # query_layer is reshaped to the format [t, h, d]
                 # and make contiguous - needed by the THD attention
                 query_layer = query_layer.view(-1, *query_layer.shape[2:]).contiguous()
-=======
-                (
-                    inference_key_memory,
-                    inference_value_memory,
-                ) = inference_params.key_value_memory_dict[self.layer_number]
-
-                batch_start = inference_params.batch_size_offset
-                batch_end = batch_start + key_layer.size(1)
-                assert batch_end <= inference_key_memory.size(1)
-
-                sequence_start = inference_params.sequence_len_offset
-                sequence_end = sequence_start + key_layer.size(0)
-                assert sequence_end <= inference_key_memory.size(0)
-
-                # Copy keys and values into KV-cache
-                inference_key_memory[sequence_start:sequence_end, batch_start:batch_end, ...] = (
-                    key_layer
-                )
-                inference_value_memory[sequence_start:sequence_end, batch_start:batch_end, ...] = (
-                    value_layer
-                )
-                key_layer = inference_key_memory[:sequence_end, batch_start:batch_end, ...]
-                value_layer = inference_value_memory[:sequence_end, batch_start:batch_end, ...]
->>>>>>> 70117306
 
                 if qkv_format == "bshd":
                     key_layer = key_layer.transpose(0, 1)
@@ -5923,7 +5865,6 @@
                 assert (
                     core_attention_bias is None
                 ), "core_attention_bias must be None when core_attention_bias_type is alibi!"
-<<<<<<< HEAD
             if (_alibi_cache["_num_heads"] != query_layer.shape[-2]
                 or _alibi_cache["_max_seqlen_q"] != max_seqlen_q
                 or _alibi_cache["_max_seqlen_kv"] != max_seqlen_kv
@@ -5973,20 +5914,6 @@
                 max_seqlen_q,
                 max_seqlen_kv,
                 query_layer.shape[-1], # head_dim
-=======
-                if (
-                    _alibi_cache["_num_heads"] != query_layer.shape[-2]
-                    or _alibi_cache["_max_seqlen_q"] != max_seqlen_q
-                    or _alibi_cache["_max_seqlen_kv"] != max_seqlen_kv
-                    or _alibi_cache["_bottom_right_alignment"] != bottom_right_alignment
-                    or _alibi_cache["_alibi_slopes"] is None
-                ):
-                    _alibi_cache["_alibi_slopes_require_update"] = True
-                    _alibi_cache["_alibi_bias_require_update"] = True
-
-            context_parallel = (
-                self.cp_group is not None and get_distributed_world_size(self.cp_group) != 1
->>>>>>> 70117306
             )
 
             core_attention_bias_shape = None
@@ -6020,7 +5947,6 @@
                 and not torch.equal(cu_seqlens_kv_padded, cu_seqlens_kv)
             )
 
-<<<<<<< HEAD
         if self.attention_type == "self":
             if self.qkv_format == "bshd" and query_layer.shape[1] != value_layer.shape[1] or \
             self.qkv_format == "sbhd" and query_layer.shape[0] != value_layer.shape[0]:
@@ -6048,89 +5974,6 @@
                                         cp_stream=self.cp_stream,
                                         max_seqlen_q=max_seqlen_q,
                                         max_seqlen_kv=max_seqlen_kv)
-=======
-            attention_params = AttentionParams(
-                qkv_type=type(query_layer),
-                qkv_dtype=query_layer.dtype,
-                qkv_layout=qkv_layout,
-                batch_size=batch_size,
-                num_heads=query_layer.shape[-2],
-                num_gqa_groups=key_layer.shape[-2],
-                max_seqlen_q=max_seqlen_q,
-                max_seqlen_kv=max_seqlen_kv,
-                head_dim=query_layer.shape[-1],
-                attn_mask_type=attn_mask_type,
-                window_size=window_size,
-                alibi_slopes_shape=alibi_slopes.shape if alibi_slopes is not None else None,
-                core_attention_bias_type=core_attention_bias_type,
-                core_attention_bias_shape=core_attention_bias_shape,
-                core_attention_bias_requires_grad=(
-                    core_attention_bias.requires_grad if core_attention_bias is not None else False
-                ),
-                pad_between_seqs=pad_between_seqs,
-                attention_dropout=self.attention_dropout,
-                context_parallel=context_parallel,
-                deterministic=self.deterministic,
-                is_training=self.training,
-                fp8=self.fp8,
-                fp8_meta=self.fp8_meta,
-            )
-            global _attention_backends
-            if (
-                _attention_backends["attention_params"] is None
-                or attention_params != _attention_backends["attention_params"]
-            ):
-                _attention_backends["attention_params"] = attention_params
-                _attention_backends["backend_selection_requires_update"] = True
-            if _attention_backends["backend_selection_requires_update"]:
-                (
-                    use_flash_attention,
-                    use_fused_attention,
-                    fused_attention_backend,
-                    use_unfused_attention,
-                    _,
-                ) = get_attention_backend(attention_params)
-                if use_flash_attention:
-                    self.logger.info("Running with FlashAttention backend")
-                elif use_fused_attention:
-                    self.logger.info(
-                        "Running with FusedAttention backend (sub-backend %s)",
-                        int(fused_attention_backend),
-                    )
-                elif use_unfused_attention:
-                    self.logger.info("Running with UnfusedDotProductAttention backend")
-            else:
-                use_flash_attention = _attention_backends["use_flash_attention"]
-                use_fused_attention = _attention_backends["use_fused_attention"]
-                fused_attention_backend = _attention_backends["fused_attention_backend"]
-                use_unfused_attention = _attention_backends["use_unfused_attention"]
-
-            if use_flash_attention:
-                if core_attention_bias_type == "alibi":
-                    alibi_slopes, _ = get_alibi(
-                        query_layer.shape[-2],
-                        max_seqlen_q,
-                        max_seqlen_kv,
-                        alibi_slopes=alibi_slopes,
-                    )
-                return self.flash_attention(
-                    query_layer,
-                    key_layer,
-                    value_layer,
-                    attention_mask=attention_mask,
-                    qkv_layout=qkv_layout,
-                    cu_seqlens_q=cu_seqlens_q,
-                    cu_seqlens_kv=cu_seqlens_kv,
-                    attn_mask_type=attn_mask_type,
-                    window_size=window_size,
-                    alibi_slopes=alibi_slopes,
-                    cp_group=self.cp_group,
-                    cp_global_ranks=self.cp_global_ranks,
-                    cp_stream=self.cp_stream,
-                    max_seqlen_q=max_seqlen_q,
-                    max_seqlen_kv=max_seqlen_kv,
-                )
->>>>>>> 70117306
 
             if use_fused_attention:
                 fu_core_attention_bias_type = core_attention_bias_type
@@ -6232,7 +6075,6 @@
                     query_layer,
                     key_layer,
                     value_layer,
-<<<<<<< HEAD
                     qkv_layout = qkv_layout,
                     cu_seqlens_q = cu_seqlens_q,
                     cu_seqlens_kv = cu_seqlens_kv,
@@ -6253,17 +6095,6 @@
                     core_attention_bias_type = core_attention_bias_type,
                     core_attention_bias = core_attention_bias,
                     alibi_slopes = alibi_slopes)
-=======
-                    qkv_layout=qkv_layout,
-                    cu_seqlens_q=cu_seqlens_q,
-                    cu_seqlens_kv=cu_seqlens_kv,
-                    attn_mask_type=attn_mask_type,
-                    attention_mask=attention_mask,
-                    core_attention_bias_type=core_attention_bias_type,
-                    core_attention_bias=core_attention_bias,
-                    alibi_slopes=alibi_slopes,
-                )
->>>>>>> 70117306
 
             raise Exception("No dot product attention support for the provided inputs!")
 
@@ -6616,7 +6447,6 @@
             **common_gemm_kwargs,
         )
 
-<<<<<<< HEAD
         self._allocator = StaticBufferAllocator()
 
     def alloc(self, size, dtype, device):
@@ -6624,19 +6454,6 @@
             Allocated the buffer and works correctly with CUDA Graphs.
         """
         return self._allocator(size, dtype, device)
-=======
-    def _allocate_memory(
-        self, inference_max_sequence_len: int, batch_size: int, dtype: torch.dtype
-    ) -> torch.Tensor:
-        return torch.empty(
-            inference_max_sequence_len,
-            batch_size,
-            self.num_gqa_groups_per_partition,
-            self.hidden_size_per_attention_head,
-            dtype=dtype,
-            device=torch.cuda.current_device(),
-        )
->>>>>>> 70117306
 
     def set_tensor_parallel_group(self, tp_group: Union[dist_group_type, None]) -> None:
         """
@@ -6809,15 +6626,10 @@
                     is_first_microbatch=is_first_microbatch,
                     is_first_module_in_mha=True,  # specific to FP8 MHA
                 )
-<<<<<<< HEAD
-            num_queries_per_key_value = (self.num_attention_heads_per_partition //
-                                         self.num_gqa_groups_per_partition)
-=======
 
             num_queries_per_key_value = (
                 self.num_attention_heads_per_partition // self.num_gqa_groups_per_partition
             )
->>>>>>> 70117306
             if self.qkv_weight_interleaved:
                 # [sq, b, ng * (np/ng + 2) * hn] --> [sq, b, ng, (np/ng + 2), hn]
                 new_tensor_shape = mixed_x_layer.size()[:-1] + (
