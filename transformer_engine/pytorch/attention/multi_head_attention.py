--- conflicted
+++ resolved
@@ -779,11 +779,8 @@
                 cu_seqlens=cu_seqlens_q,
                 cp_size=self.cp_size,
                 cp_rank=self.cp_rank,
-<<<<<<< HEAD
                 start_positions=sequence_start,
-=======
                 interleaved=self.rotary_pos_interleaved,
->>>>>>> 62f5c9ee
             )
             key_layer = apply_rotary_pos_emb(
                 key_layer,
@@ -793,11 +790,8 @@
                 cu_seqlens=cu_seqlens_kv,
                 cp_size=self.cp_size,
                 cp_rank=self.cp_rank,
-<<<<<<< HEAD
                 start_positions=sequence_start,
-=======
                 interleaved=self.rotary_pos_interleaved,
->>>>>>> 62f5c9ee
             )
 
         # ===========================
