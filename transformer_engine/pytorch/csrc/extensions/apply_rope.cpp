/*************************************************************************
 * Copyright (c) 2022-2025, NVIDIA CORPORATION & AFFILIATES. All rights reserved.
 *
 * See LICENSE for license information.
 ************************************************************************/

#include "extensions.h"

at::Tensor fused_rope_forward(const at::Tensor &input, const at::Tensor &freqs,
                              const std::optional<at::Tensor> start_positions, const NVTE_QKV_Format qkv_format,
                              const bool interleaved, const std::optional<at::Tensor> cu_seqlens,
                              const int cp_size, const int cp_rank) {
  using namespace transformer_engine::pytorch;

  TORCH_CHECK(freqs.dim() == 4, "expected 4D tensor");
  TORCH_CHECK(freqs.size(1) == 1 && freqs.size(2) == 1,
              "expected the second and third dims of the freqs tensor equal 1");
  TORCH_CHECK(freqs.scalar_type() == at::ScalarType::Float,
              "Dtype of the freqs tensor must be float");

  // output
  auto act_options = at::TensorOptions().dtype(input.scalar_type()).device(input.device());
  auto output = at::empty(input.sizes(), act_options);

  auto input_cu = makeTransformerEngineTensor(input);
  auto freqs_cu = makeTransformerEngineTensor(freqs);
  auto output_cu = makeTransformerEngineTensor(output);

  auto start_positions_cu = transformer_engine::TensorWrapper();  // empty cu_seqlens tensor
  if (start_positions) {
    start_positions_cu = makeTransformerEngineTensor(start_positions.value());
  } 

  if (qkv_format == NVTE_QKV_Format::NVTE_THD) {
    TORCH_CHECK(input.dim() == 3, "expected 3D tensor");
    TORCH_CHECK(cu_seqlens.has_value(), "expected cu_seqlens tensor");
    TORCH_CHECK(cu_seqlens.value().dim() == 1, "expected 1D tensor");
    TORCH_CHECK(input.size(2) >= freqs.size(3),
                "expected the last dim of the input tensor equals or is "
                "greater than the freqs tensor");

    // input sizes: (t, h, d)
    // t: cumulative sum of sequence lengths
    // h: head num
    // d: dim of each head
    // const int t = input.size(0);
    const int h = input.size(1);
    const int d = input.size(2);
    // input strides
    const int stride_t = input.stride(0);
    const int stride_h = input.stride(1);
    const int stride_d = input.stride(2);
    // batch size
    const int b = cu_seqlens.value().size(0) - 1;
    // freqs' shape is (max_s, 1, 1, d2)
    const int max_s = freqs.size(0);
    const int d2 = freqs.size(3);

    auto cu_seqlens_cu = makeTransformerEngineTensor(cu_seqlens.value());

    nvte_fused_rope_forward(input_cu.data(), cu_seqlens_cu.data(), freqs_cu.data(),
                            start_positions_cu.data(), output_cu.data(), qkv_format, interleaved,
                            cp_size, cp_rank, max_s, b, h, d, d2, stride_t, /*stride_b=*/0,
                            stride_h, stride_d, at::cuda::getCurrentCUDAStream());

    return output;
  }

  TORCH_CHECK(input.dim() == 4, "expected 4D tensor");
  // input sizes: (s, b, h, d) or (b, s, h, d)
  // s: sequence length
  // b: batch size
  // h: head num
  // d: dim of each head
  const int s = qkv_format == NVTE_QKV_Format::NVTE_SBHD ? input.size(0) : input.size(1);
  const int b = qkv_format == NVTE_QKV_Format::NVTE_SBHD ? input.size(1) : input.size(0);
  const int h = input.size(2);
  const int d = input.size(3);
  // input strides
  const int stride_s = qkv_format == NVTE_QKV_Format::NVTE_SBHD ? input.stride(0) : input.stride(1);
  const int stride_b = qkv_format == NVTE_QKV_Format::NVTE_SBHD ? input.stride(1) : input.stride(0);
  const int stride_h = input.stride(2);
  const int stride_d = input.stride(3);
  // freqs' shape is always (s, 1, 1, d2), so the strides are same under
  // different memory formats
  const int d2 = freqs.size(3);

  TORCH_CHECK(s * cp_size <= freqs.size(0),
              "expected freqs tensor has a longer sequence length than input");
  TORCH_CHECK(d >= d2,
              "expected the last dim of the input tensor equals or is "
              "greater than the freqs tensor");

  auto cu_seqlens_cu = transformer_engine::TensorWrapper();  // empty cu_seqlens tensor
  nvte_fused_rope_forward(input_cu.data(), cu_seqlens_cu.data(), freqs_cu.data(),
                          start_positions_cu.data(), output_cu.data(), qkv_format, interleaved,
                          cp_size, cp_rank, s, b, h, d, d2, stride_s, stride_b, stride_h, stride_d,
                          at::cuda::getCurrentCUDAStream());

  return output;
}

at::Tensor fused_rope_backward(const at::Tensor &output_grads, const at::Tensor &freqs,
<<<<<<< HEAD
                               const NVTE_QKV_Format qkv_format, const bool interleaved, 
                               const std::optional<at::Tensor> cu_seqlens,
                               const int cp_size, const int cp_rank) {
=======
                               const NVTE_QKV_Format qkv_format, const bool interleaved,
                               const c10::optional<at::Tensor> cu_seqlens, const int cp_size,
                               const int cp_rank) {
>>>>>>> 9074bdf2
  using namespace transformer_engine::pytorch;
  TORCH_CHECK(freqs.dim() == 4, "expected 4D tensor");
  TORCH_CHECK(freqs.size(1) == 1 && freqs.size(2) == 1,
              "expected the second and third dims of the freqs tensor equal 1");
  TORCH_CHECK(freqs.scalar_type() == at::ScalarType::Float,
              "Dtype of the freqs tensor must be float");

  auto act_options =
      at::TensorOptions().dtype(output_grads.scalar_type()).device(output_grads.device());
  auto input_grads = at::empty(output_grads.sizes(), act_options);

  auto output_grads_cu = makeTransformerEngineTensor(output_grads);
  auto freqs_cu = makeTransformerEngineTensor(freqs);
  auto input_grads_cu = makeTransformerEngineTensor(input_grads);

  if (qkv_format == NVTE_QKV_Format::NVTE_THD) {
    TORCH_CHECK(output_grads.dim() == 3, "expected 3D tensor");
    TORCH_CHECK(cu_seqlens.has_value(), "expected cu_seqlens tensor");
    TORCH_CHECK(cu_seqlens.value().dim() == 1, "expected 1D tensor");
    TORCH_CHECK(output_grads.size(2) >= freqs.size(3),
                "expected the last dim of the output_grads tensor equals or is "
                "greater than the freqs tensor");

    // output_grads sizes: (t, h, d)
    // t: cumulative sum of sequence lengths
    // h: head num
    // d: dim of each head
    // const int t = output_grads.size(0);
    const int h = output_grads.size(1);
    const int d = output_grads.size(2);
    // output_grads strides
    const int stride_t = output_grads.stride(0);
    const int stride_h = output_grads.stride(1);
    const int stride_d = output_grads.stride(2);
    // batch size
    const int b = cu_seqlens.value().size(0) - 1;
    // freqs' shape is (max_s, 1, 1, d2)
    const int max_s = freqs.size(0);
    const int d2 = freqs.size(3);

    auto cu_seqlens_cu = makeTransformerEngineTensor(cu_seqlens.value());

    nvte_fused_rope_backward(output_grads_cu.data(), cu_seqlens_cu.data(), freqs_cu.data(),
                             input_grads_cu.data(), qkv_format, interleaved, cp_size, cp_rank,
                             max_s, b, h, d, d2, stride_t,
                             /*stride_b=*/0, stride_h, stride_d, at::cuda::getCurrentCUDAStream());

    return input_grads;
  }

  TORCH_CHECK(output_grads.dim() == 4, "expected 4D tensor");
  // output_grads sizes: (s, b, h, d)
  // s: sequence length
  // b: batch size
  // h: head num
  // d: dim of each head
  const int s =
      qkv_format == NVTE_QKV_Format::NVTE_SBHD ? output_grads.size(0) : output_grads.size(1);
  const int b =
      qkv_format == NVTE_QKV_Format::NVTE_SBHD ? output_grads.size(1) : output_grads.size(0);
  const int h = output_grads.size(2);
  const int d = output_grads.size(3);
  // output_grads strides
  const int stride_s =
      qkv_format == NVTE_QKV_Format::NVTE_SBHD ? output_grads.stride(0) : output_grads.stride(1);
  const int stride_b =
      qkv_format == NVTE_QKV_Format::NVTE_SBHD ? output_grads.stride(1) : output_grads.stride(0);
  const int stride_h = output_grads.stride(2);
  const int stride_d = output_grads.stride(3);
  // freqs' shape is always (s, 1, 1, d2), so the strides are same under
  // different memory formats
  const int d2 = freqs.size(3);

  TORCH_CHECK(s * cp_size <= freqs.size(0),
              "expected freqs tensor has a longer sequence length than output_grads");
  TORCH_CHECK(d >= d2,
              "expected the last dim of the output_grads tensor equals or is "
              "greater than the freqs tensor");

  auto cu_seqlens_cu = transformer_engine::TensorWrapper();  // empty cu_seqlens tensor
  nvte_fused_rope_backward(output_grads_cu.data(), cu_seqlens_cu.data(), freqs_cu.data(),
                           input_grads_cu.data(), qkv_format, interleaved, cp_size, cp_rank, s, b,
                           h, d, d2, stride_s, stride_b, stride_h, stride_d,
                           at::cuda::getCurrentCUDAStream());

  return input_grads;
}<|MERGE_RESOLUTION|>--- conflicted
+++ resolved
@@ -101,15 +101,9 @@
 }
 
 at::Tensor fused_rope_backward(const at::Tensor &output_grads, const at::Tensor &freqs,
-<<<<<<< HEAD
                                const NVTE_QKV_Format qkv_format, const bool interleaved, 
                                const std::optional<at::Tensor> cu_seqlens,
                                const int cp_size, const int cp_rank) {
-=======
-                               const NVTE_QKV_Format qkv_format, const bool interleaved,
-                               const c10::optional<at::Tensor> cu_seqlens, const int cp_size,
-                               const int cp_rank) {
->>>>>>> 9074bdf2
   using namespace transformer_engine::pytorch;
   TORCH_CHECK(freqs.dim() == 4, "expected 4D tensor");
   TORCH_CHECK(freqs.size(1) == 1 && freqs.size(2) == 1,
