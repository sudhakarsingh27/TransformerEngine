--- conflicted
+++ resolved
@@ -6,21 +6,7 @@
 
 #include "extensions.h"
 
-at::Tensor fused_rope_forward(const at::Tensor &input, const at::Tensor &freqs,
-<<<<<<< HEAD
-                              const at::Tensor &start_positions,
-                              const bool transpose_output_memory) {
-  using namespace transformer_engine;
-  TORCH_CHECK(input.dim() == 4, "expected 4D tensor");
-  TORCH_CHECK(freqs.dim() == 4, "expected 4D tensor");
-  TORCH_CHECK(input.size(0) <= freqs.size(0),
-              "expected freqs tensor has a longer sequence length than input");
-  TORCH_CHECK(freqs.size(2) == 1,
-              "expected third dim of the freqs tensor equal 1");
-  TORCH_CHECK(input.size(3) >= freqs.size(3),
-              "expected the last dim of the input tensor equals or is "
-              "greater than the freqs tensor");
-=======
+at::Tensor fused_rope_forward(const at::Tensor &input, const at::Tensor &freqs, const at::Tensor &start_positions,
                               const NVTE_QKV_Format qkv_format, const bool interleaved,
                               const c10::optional<at::Tensor> cu_seqlens, const int cp_size,
                               const int cp_rank) {
@@ -29,7 +15,6 @@
   TORCH_CHECK(freqs.dim() == 4, "expected 4D tensor");
   TORCH_CHECK(freqs.size(1) == 1 && freqs.size(2) == 1,
               "expected the second and third dims of the freqs tensor equal 1");
->>>>>>> 98b4c0d9
   TORCH_CHECK(freqs.scalar_type() == at::ScalarType::Float,
               "Dtype of the freqs tensor must be float");
 
@@ -40,6 +25,7 @@
   auto input_cu = makeTransformerEngineTensor(input);
   auto freqs_cu = makeTransformerEngineTensor(freqs);
   auto output_cu = makeTransformerEngineTensor(output);
+  auto start_positions_cu = makeTransformerEngineTensor(start_positions);
 
   if (qkv_format == NVTE_QKV_Format::NVTE_THD) {
     TORCH_CHECK(input.dim() == 3, "expected 3D tensor");
@@ -68,7 +54,7 @@
 
     auto cu_seqlens_cu = makeTransformerEngineTensor(cu_seqlens.value());
 
-    nvte_fused_rope_forward(input_cu.data(), cu_seqlens_cu.data(), freqs_cu.data(),
+    nvte_fused_rope_forward(input_cu.data(), cu_seqlens_cu.data(), freqs_cu.data(), start_positions_cu.data()
                             output_cu.data(), qkv_format, interleaved, cp_size, cp_rank, max_s, b,
                             h, d, d2, stride_t, /*stride_b=*/0, stride_h, stride_d,
                             at::cuda::getCurrentCUDAStream());
@@ -90,40 +76,11 @@
   const int stride_s = qkv_format == NVTE_QKV_Format::NVTE_SBHD ? input.stride(0) : input.stride(1);
   const int stride_b = qkv_format == NVTE_QKV_Format::NVTE_SBHD ? input.stride(1) : input.stride(0);
   const int stride_h = input.stride(2);
-  const int stride_d = input.stride(3);  
-  // freqs' shape could be:
-  //   (s 1 1 d) - only `freqs.stride(0)` matters.
-  //   (s b 1 d) - both `freqs.stride(1)` and `freqs.stride(0)` matter.
-  const int freqs_stride_s = freqs.stride(0);
-  const int freqs_stride_b = freqs.size(1) == 1 ? 0 : freqs.stride(1);
+  const int stride_d = input.stride(3);
+  // freqs' shape is always (s, 1, 1, d2), so the strides are same under
+  // different memory formats
   const int d2 = freqs.size(3);
 
-<<<<<<< HEAD
-  // output
-  auto act_options = input.options().requires_grad(false);
-  at::Tensor output;
-  if (transpose_output_memory) {
-    output = torch::empty({b, s, h, d}, act_options).transpose(0, 1);
-  } else {
-    output = torch::empty({s, b, h, d}, act_options);
-  }
-  // output strides
-  const int o_stride_s = output.stride(0);
-  const int o_stride_b = output.stride(1);
-  const int o_stride_h = output.stride(2);
-  const int o_stride_d = output.stride(3);
-
-  auto input_cu = makeTransformerEngineTensor(input);
-  auto freqs_cu = makeTransformerEngineTensor(freqs);
-  auto start_positions_cu = makeTransformerEngineTensor(start_positions);
-  auto output_cu = makeTransformerEngineTensor(output);
-
-  nvte_fused_rope_forward(input_cu.data(), freqs_cu.data(), start_positions_cu.data(),
-                          output_cu.data(), s, b, h, d, d2,
-                          stride_s, stride_b, stride_h, stride_d, freqs_stride_s, freqs_stride_b,
-                          o_stride_s, o_stride_b, o_stride_h, o_stride_d, 
-                          at::cuda::getCurrentCUDAStream());
-=======
   TORCH_CHECK(s * cp_size <= freqs.size(0),
               "expected freqs tensor has a longer sequence length than input");
   TORCH_CHECK(d >= d2,
@@ -131,29 +88,14 @@
               "greater than the freqs tensor");
 
   auto cu_seqlens_cu = transformer_engine::TensorWrapper();  // empty cu_seqlens tensor
-  nvte_fused_rope_forward(input_cu.data(), cu_seqlens_cu.data(), freqs_cu.data(), output_cu.data(),
+  nvte_fused_rope_forward(input_cu.data(), cu_seqlens_cu.data(), freqs_cu.data(), start_positions_cu.data(), output_cu.data(),
                           qkv_format, interleaved, cp_size, cp_rank, s, b, h, d, d2, stride_s,
                           stride_b, stride_h, stride_d, at::cuda::getCurrentCUDAStream());
->>>>>>> 98b4c0d9
 
   return output;
 }
 
-at::Tensor fused_rope_backward(const at::Tensor &output_grads, const at::Tensor &freqs,
-<<<<<<< HEAD
-                               const at::Tensor &start_positions,
-                               const bool transpose_output_memory) {
-  using namespace transformer_engine;
-  TORCH_CHECK(output_grads.dim() == 4, "expected 4D tensor");
-  TORCH_CHECK(freqs.dim() == 4, "expected 4D tensor");
-  TORCH_CHECK(output_grads.size(0) <= freqs.size(0),
-              "expected freqs tensor has a longer sequence length than output_grads");
-  TORCH_CHECK(freqs.size(2) == 1,
-              "expected the third dim of the freqs tensor equal 1");
-  TORCH_CHECK(output_grads.size(3) >= freqs.size(3),
-              "expected the last dim of the output_grads tensor equals or is "
-              "greater than the freqs tensor");
-=======
+at::Tensor fused_rope_backward(const at::Tensor &output_grads, const at::Tensor &freqs, const at::Tensor &start_positions,
                                const NVTE_QKV_Format qkv_format, const bool interleaved,
                                const c10::optional<at::Tensor> cu_seqlens, const int cp_size,
                                const int cp_rank) {
@@ -161,7 +103,6 @@
   TORCH_CHECK(freqs.dim() == 4, "expected 4D tensor");
   TORCH_CHECK(freqs.size(1) == 1 && freqs.size(2) == 1,
               "expected the second and third dims of the freqs tensor equal 1");
->>>>>>> 98b4c0d9
   TORCH_CHECK(freqs.scalar_type() == at::ScalarType::Float,
               "Dtype of the freqs tensor must be float");
 
@@ -172,6 +113,7 @@
   auto output_grads_cu = makeTransformerEngineTensor(output_grads);
   auto freqs_cu = makeTransformerEngineTensor(freqs);
   auto input_grads_cu = makeTransformerEngineTensor(input_grads);
+  auto start_positions_cu = makeTransformerEngineTensor(start_positions);
 
   if (qkv_format == NVTE_QKV_Format::NVTE_THD) {
     TORCH_CHECK(output_grads.dim() == 3, "expected 3D tensor");
@@ -200,7 +142,7 @@
 
     auto cu_seqlens_cu = makeTransformerEngineTensor(cu_seqlens.value());
 
-    nvte_fused_rope_backward(output_grads_cu.data(), cu_seqlens_cu.data(), freqs_cu.data(),
+    nvte_fused_rope_backward(output_grads_cu.data(), cu_seqlens_cu.data(), freqs_cu.data(), start_positions_cu.data(),
                              input_grads_cu.data(), qkv_format, interleaved, cp_size, cp_rank,
                              max_s, b, h, d, d2, stride_t, /*stride_b=*/0, stride_h, stride_d,
                              at::cuda::getCurrentCUDAStream());
@@ -226,144 +168,11 @@
   const int stride_b =
       qkv_format == NVTE_QKV_Format::NVTE_SBHD ? output_grads.stride(1) : output_grads.stride(0);
   const int stride_h = output_grads.stride(2);
-  const int stride_d = output_grads.stride(3);  
-  // freqs' shape could be:
-  //   (s 1 1 d) - only `freqs.stride(0)` matters.
-  //   (s b 1 d) - both `freqs.stride(1)` and `freqs.stride(0)` matter.
-  const int freqs_stride_s = freqs.stride(0);
-  const int freqs_stride_b = freqs.size(1) == 1 ? 0 : freqs.stride(1);
+  const int stride_d = output_grads.stride(3);
+  // freqs' shape is always (s, 1, 1, d2), so the strides are same under
+  // different memory formats
   const int d2 = freqs.size(3);
 
-<<<<<<< HEAD
-  auto act_options = output_grads.options().requires_grad(false);
-  at::Tensor input_grads;
-  if (transpose_output_memory) {
-    input_grads = torch::empty({b, s, h, d}, act_options).transpose(0, 1);
-  } else {
-    input_grads = torch::empty({s, b, h, d}, act_options);
-  }
-  const int o_stride_s = input_grads.stride(0);
-  const int o_stride_b = input_grads.stride(1);
-  const int o_stride_h = input_grads.stride(2);
-  const int o_stride_d = input_grads.stride(3);
-
-  auto output_grads_cu = makeTransformerEngineTensor(output_grads);
-  auto freqs_cu = makeTransformerEngineTensor(freqs);
-  auto start_positions_cu = makeTransformerEngineTensor(start_positions);
-  auto input_grads_cu = makeTransformerEngineTensor(input_grads);
-
-  nvte_fused_rope_backward(output_grads_cu.data(), freqs_cu.data(), start_positions_cu.data(),
-                           input_grads_cu.data(), s, b, h,
-                           d, d2, stride_s, stride_b, stride_h, stride_d, freqs_stride_s, freqs_stride_b,
-                           o_stride_s, o_stride_b, o_stride_h, o_stride_d, 
-                           at::cuda::getCurrentCUDAStream());
-
-  return input_grads;
-}
-
-at::Tensor fused_rope_thd_forward(const at::Tensor &input, const at::Tensor &cu_seqlens,
-                                  const at::Tensor &freqs, const at::Tensor &start_positions, 
-                                  const int cp_size, const int cp_rank) {
-  using namespace transformer_engine;
-  TORCH_CHECK(input.dim() == 3, "expected 3D tensor");
-  TORCH_CHECK(cu_seqlens.dim() == 1, "expected 1D tensor");
-  TORCH_CHECK(freqs.dim() == 4, "expected 4D tensor");
-  TORCH_CHECK(freqs.size(1) == 1 && freqs.size(2) == 1,
-              "expected the second and third dims of the freqs tensor equal 1");
-  TORCH_CHECK(input.size(2) >= freqs.size(3),
-              "expected the last dim of the input tensor equals or is "
-              "greater than the freqs tensor");
-  TORCH_CHECK(freqs.scalar_type() == at::ScalarType::Float,
-              "Dtype of the freqs tensor must be float");
-
-  // input sizes: (t, h, d)
-  // t: cumulative sum of sequence lengths
-  // h: head num
-  // d: dim of each head
-  const int t = input.size(0);
-  const int h = input.size(1);
-  const int d = input.size(2);
-  // input strides
-  const int stride_t = input.stride(0);
-  const int stride_h = input.stride(1);
-  const int stride_d = input.stride(2);
-  // batch size
-  const int b = cu_seqlens.size(0) - 1;
-  // freqs' shape is (max_s, 1, 1, d2)
-  const int max_s = freqs.size(0);
-  const int d2 = freqs.size(3);
-
-  // output
-  auto act_options = input.options().requires_grad(false);
-  auto output = torch::empty({t, h, d}, act_options);
-  // output strides
-  const int o_stride_t = output.stride(0);
-  const int o_stride_h = output.stride(1);
-  const int o_stride_d = output.stride(2);
-
-  auto input_cu = makeTransformerEngineTensor(input);
-  auto cu_seqlens_cu = makeTransformerEngineTensor(cu_seqlens);
-  auto freqs_cu = makeTransformerEngineTensor(freqs);
-  auto output_cu = makeTransformerEngineTensor(output);
-  auto start_positions_cu = makeTransformerEngineTensor(start_positions);
-
-  nvte_fused_rope_thd_forward(input_cu.data(), cu_seqlens_cu.data(), freqs_cu.data(),
-                              start_positions_cu.data(), output_cu.data(), cp_size, cp_rank, max_s, b, h, d, d2, stride_t,
-                              stride_h, stride_d, o_stride_t, o_stride_h, o_stride_d,
-                              at::cuda::getCurrentCUDAStream());
-
-  return output;
-}
-
-at::Tensor fused_rope_thd_backward(const at::Tensor &output_grads, const at::Tensor &cu_seqlens,
-                                   const at::Tensor &freqs, const at::Tensor &start_positions,
-                                   const int cp_size, const int cp_rank) {
-  using namespace transformer_engine;
-  TORCH_CHECK(output_grads.dim() == 3, "expected 3D tensor");
-  TORCH_CHECK(cu_seqlens.dim() == 1, "expected 1D tensor");
-  TORCH_CHECK(freqs.dim() == 4, "expected 4D tensor");
-  TORCH_CHECK(freqs.size(1) == 1 && freqs.size(2) == 1,
-              "expected the second and third dims of the freqs tensor equal 1");
-  TORCH_CHECK(output_grads.size(2) >= freqs.size(3),
-              "expected the last dim of the output_grads tensor equals or is "
-              "greater than the freqs tensor");
-  TORCH_CHECK(freqs.scalar_type() == at::ScalarType::Float,
-              "Dtype of the freqs tensor must be float");
-
-  // output_grads sizes: (t, h, d)
-  // t: cumulative sum of sequence lengths
-  // h: head num
-  // d: dim of each head
-  const int t = output_grads.size(0);
-  const int h = output_grads.size(1);
-  const int d = output_grads.size(2);
-  // output_grads strides
-  const int stride_t = output_grads.stride(0);
-  const int stride_h = output_grads.stride(1);
-  const int stride_d = output_grads.stride(2);
-  // batch size
-  const int b = cu_seqlens.size(0) - 1;
-  // freqs' shape is (max_s, 1, 1, d2)
-  const int max_s = freqs.size(0);
-  const int d2 = freqs.size(3);
-
-  auto act_options = output_grads.options().requires_grad(false);
-  auto input_grads = torch::empty({t, h, d}, act_options);
-  const int o_stride_t = input_grads.stride(0);
-  const int o_stride_h = input_grads.stride(1);
-  const int o_stride_d = input_grads.stride(2);
-
-  auto output_grads_cu = makeTransformerEngineTensor(output_grads);
-  auto cu_seqlens_cu = makeTransformerEngineTensor(cu_seqlens);
-  auto freqs_cu = makeTransformerEngineTensor(freqs);
-  auto input_grads_cu = makeTransformerEngineTensor(input_grads);
-  auto start_positions_cu = makeTransformerEngineTensor(start_positions);
-
-  nvte_fused_rope_thd_backward(output_grads_cu.data(), cu_seqlens_cu.data(), freqs_cu.data(),
-                               start_positions_cu.data(), input_grads_cu.data(), cp_size, cp_rank, max_s, b, h, d, d2,
-                               stride_t, stride_h, stride_d, o_stride_t, o_stride_h, o_stride_d,
-                               at::cuda::getCurrentCUDAStream());
-=======
   TORCH_CHECK(s * cp_size <= freqs.size(0),
               "expected freqs tensor has a longer sequence length than output_grads");
   TORCH_CHECK(d >= d2,
@@ -371,11 +180,10 @@
               "greater than the freqs tensor");
 
   auto cu_seqlens_cu = transformer_engine::TensorWrapper();  // empty cu_seqlens tensor
-  nvte_fused_rope_backward(output_grads_cu.data(), cu_seqlens_cu.data(), freqs_cu.data(),
+  nvte_fused_rope_backward(output_grads_cu.data(), cu_seqlens_cu.data(), freqs_cu.data(), start_positions_cu.data(),
                            input_grads_cu.data(), qkv_format, interleaved, cp_size, cp_rank, s, b,
                            h, d, d2, stride_s, stride_b, stride_h, stride_d,
                            at::cuda::getCurrentCUDAStream());
->>>>>>> 98b4c0d9
 
   return input_grads;
 }