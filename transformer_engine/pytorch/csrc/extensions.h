/*************************************************************************
 * Copyright (c) 2022-2024, NVIDIA CORPORATION & AFFILIATES. All rights reserved.
 *
 * See LICENSE for license information.
 ************************************************************************/

#ifndef TRANSFORMER_ENGINE_PYTORCH_CSRC_EXTENSIONS_H_
#define TRANSFORMER_ENGINE_PYTORCH_CSRC_EXTENSIONS_H_

#include <optional>

#include "common.h"
#include "common/common.h"

/***************************************************************************************************
 * Permutation
 **************************************************************************************************/

std::tuple<at::Tensor, at::Tensor, std::vector<at::Tensor>> moe_permute_fwd(
    at::Tensor input, const transformer_engine::DType dtype, at::Tensor indices,
    int64_t num_out_tokens, std::vector<at::Tensor> workspace, int64_t max_expanded_token_num);

at::Tensor moe_permute_bwd(at::Tensor input, const transformer_engine::DType dtype,
                           at::Tensor row_id_map, at::Tensor prob, int64_t num_tokens,
                           int64_t topK);

at::Tensor moe_unpermute_fwd(at::Tensor input, const transformer_engine::DType dtype,
                             at::Tensor row_id_map, at::Tensor prob, int64_t num_tokens,
                             int64_t topK);

std::tuple<at::Tensor, at::Tensor> moe_unpermute_bwd(at::Tensor input_bwd, at::Tensor input_fwd,
                                                     const transformer_engine::DType dtype,
                                                     at::Tensor row_id_map, at::Tensor prob);

/***************************************************************************************************
 * Attention
 **************************************************************************************************/

NVTE_Fused_Attn_Backend get_fused_attn_backend(const transformer_engine::DType q_dtype,
                                               const transformer_engine::DType kv_dtype,
                                               NVTE_QKV_Layout qkv_layout, NVTE_Bias_Type bias_type,
                                               NVTE_Mask_Type attn_mask_type, float p_dropout,
                                               size_t num_attn_heads, size_t num_gqa_groups,
                                               size_t max_seqlen_q, size_t max_seqlen_kv,
                                               size_t head_dim_qk, size_t head_dim_v,
                                               int64_t window_size_left, int64_t window_size_right);

std::vector<at::Tensor> fused_attn_fwd_qkvpacked(
    size_t max_seqlen, bool is_training, float attn_scale, float p_dropout, bool set_zero,
    NVTE_QKV_Layout qkv_layout, NVTE_Bias_Type bias_type, NVTE_Mask_Type attn_mask_type,
    const std::vector<int64_t> window_size, const at::Tensor cu_seqlens, const at::Tensor QKV,
    const transformer_engine::DType qkv_type, const c10::optional<at::Tensor> cu_seqlens_padded,
    const c10::optional<at::Tensor> descale_QKV, const int descale_QKV_offset,
    const c10::optional<at::Tensor> descale_S, const int descale_S_offset,
    const c10::optional<at::Tensor> scale_S, const int scale_S_offset,
    const c10::optional<at::Tensor> scale_O, const int scale_O_offset,
    c10::optional<at::Tensor> amax_S, const int amax_S_offset, c10::optional<at::Tensor> amax_O,
    const int amax_O_offset, const c10::optional<at::Tensor> Bias,
    const c10::optional<at::Generator> rng_gen, size_t rng_elts_per_thread);

std::vector<at::Tensor> fused_attn_bwd_qkvpacked(
    size_t max_seqlen, float attn_scale, float p_dropout, bool set_zero, NVTE_QKV_Layout qkv_layout,
    NVTE_Bias_Type bias_type, NVTE_Mask_Type attn_mask_type, const std::vector<int64_t> window_size,
    bool deterministic, const at::Tensor cu_seqlens, const at::Tensor QKV, const at::Tensor O,
    const at::Tensor dO, const transformer_engine::DType qkv_type,
    const transformer_engine::DType dqkv_type, const std::vector<at::Tensor> Aux_CTX_Tensors,
    const c10::optional<at::Tensor> cu_seqlens_padded, const c10::optional<at::Tensor> descale_QKV,
    const c10::optional<at::Tensor> descale_S, const c10::optional<at::Tensor> descale_O,
    const c10::optional<at::Tensor> descale_dO, const c10::optional<at::Tensor> descale_dP,
    const c10::optional<at::Tensor> scale_S, const c10::optional<at::Tensor> scale_dP,
    const c10::optional<at::Tensor> scale_dQKV, c10::optional<at::Tensor> amax_dP,
    c10::optional<at::Tensor> amax_dQKV);

std::vector<at::Tensor> fused_attn_fwd_kvpacked(
    size_t max_seqlen_q, size_t max_seqlen_kv, bool is_training, float attn_scale, float p_dropout,
    bool set_zero, NVTE_QKV_Layout qkv_layout, NVTE_Bias_Type bias_type,
    NVTE_Mask_Type attn_mask_type, const std::vector<int64_t> window_size,
    const at::Tensor cu_seqlens_q, const at::Tensor cu_seqlens_kv, const at::Tensor Q,
    const at::Tensor KV, const transformer_engine::DType qkv_type,
    const c10::optional<at::Tensor> cu_seqlens_q_padded,
    const c10::optional<at::Tensor> cu_seqlens_kv_padded,
    const c10::optional<at::Tensor> descale_QKV, const int descale_QKV_offset,
    const c10::optional<at::Tensor> descale_S, const int descale_S_offset,
    const c10::optional<at::Tensor> scale_S, const int scale_S_offset,
    const c10::optional<at::Tensor> scale_O, const int scale_O_offset,
    c10::optional<at::Tensor> amax_S, const int amax_S_offset, c10::optional<at::Tensor> amax_O,
    const int amax_O_offset, const c10::optional<at::Tensor> Bias,
    const c10::optional<at::Generator> rng_gen, size_t rng_elts_per_thread);

std::vector<at::Tensor> fused_attn_bwd_kvpacked(
    size_t max_seqlen_q, size_t max_seqlen_kv, float attn_scale, float p_dropout, bool set_zero,
    NVTE_QKV_Layout qkv_layout, NVTE_Bias_Type bias_type, NVTE_Mask_Type attn_mask_type,
    const std::vector<int64_t> window_size, bool deterministic, const at::Tensor cu_seqlens_q,
    const at::Tensor cu_seqlens_kv, const at::Tensor Q, const at::Tensor KV, const at::Tensor O,
    const at::Tensor dO, const transformer_engine::DType qkv_type,
    const transformer_engine::DType dqkv_type, const std::vector<at::Tensor> Aux_CTX_Tensors,
    const c10::optional<at::Tensor> cu_seqlens_q_padded,
    const c10::optional<at::Tensor> cu_seqlens_kv_padded,
    const c10::optional<at::Tensor> descale_QKV, const c10::optional<at::Tensor> descale_S,
    const c10::optional<at::Tensor> descale_O, const c10::optional<at::Tensor> descale_dO,
    const c10::optional<at::Tensor> descale_dP, const c10::optional<at::Tensor> scale_S,
    const c10::optional<at::Tensor> scale_dP, const c10::optional<at::Tensor> scale_dQKV,
    c10::optional<at::Tensor> amax_dP, c10::optional<at::Tensor> amax_dQKV);

std::vector<at::Tensor> fused_attn_fwd(
    size_t max_seqlen_q, size_t max_seqlen_kv, bool is_training, float attn_scale, float p_dropout,
    bool set_zero, NVTE_QKV_Layout qkv_layout, NVTE_Bias_Type bias_type,
    NVTE_Mask_Type attn_mask_type, const std::vector<int64_t> window_size,
    const at::Tensor cu_seqlens_q, const at::Tensor cu_seqlens_kv, const at::Tensor Q,
    const at::Tensor K, const at::Tensor V, const transformer_engine::DType qkv_type,
    const c10::optional<at::Tensor> cu_seqlens_q_padded,
    const c10::optional<at::Tensor> cu_seqlens_kv_padded,
    const c10::optional<at::Tensor> descale_QKV, const int descale_QKV_offset,
    const c10::optional<at::Tensor> descale_S, const int descale_S_offset,
    const c10::optional<at::Tensor> scale_S, const int scale_S_offset,
    const c10::optional<at::Tensor> scale_O, const int scale_O_offset,
    c10::optional<at::Tensor> amax_S, const int amax_S_offset, c10::optional<at::Tensor> amax_O,
    const int amax_O_offset, const c10::optional<at::Tensor> Bias,
    const c10::optional<at::Generator> rng_gen, size_t rng_elts_per_thread);

std::vector<at::Tensor> fused_attn_bwd(
    size_t max_seqlen_q, size_t max_seqlen_kv, float attn_scale, float p_dropout, bool set_zero,
    NVTE_QKV_Layout qkv_layout, NVTE_Bias_Type bias_type, NVTE_Mask_Type attn_mask_type,
    const std::vector<int64_t> window_size, bool deterministic, const at::Tensor cu_seqlens_q,
    const at::Tensor cu_seqlens_kv, const at::Tensor Q, const at::Tensor K, const at::Tensor V,
    const at::Tensor O, const at::Tensor dO, const transformer_engine::DType qkv_type,
    const transformer_engine::DType dqkv_type, const std::vector<at::Tensor> Aux_CTX_Tensors,
    const c10::optional<at::Tensor> cu_seqlens_q_padded,
    const c10::optional<at::Tensor> cu_seqlens_kv_padded,
    const c10::optional<at::Tensor> descale_QKV, const c10::optional<at::Tensor> descale_S,
    const c10::optional<at::Tensor> descale_O, const c10::optional<at::Tensor> descale_dO,
    const c10::optional<at::Tensor> descale_dP, const c10::optional<at::Tensor> scale_S,
    const c10::optional<at::Tensor> scale_dP, const c10::optional<at::Tensor> scale_dQKV,
    c10::optional<at::Tensor> amax_dP, c10::optional<at::Tensor> amax_dQKV);

at::Tensor fa_prepare_fwd(at::Tensor qkvi);
at::Tensor fa_prepare_bwd(at::Tensor q, at::Tensor k, at::Tensor v);

/***************************************************************************************************
 * GEMM
 **************************************************************************************************/

void te_gemm(at::Tensor A, at::Tensor A_scale_inverse, transformer_engine::DType A_type,
             bool transa, at::Tensor B, at::Tensor B_scale_inverse,
             transformer_engine::DType B_type, bool transb, at::Tensor D, at::Tensor D_scale,
             transformer_engine::DType D_type, at::Tensor D_amax, at::Tensor bias,
             transformer_engine::DType bias_type, at::Tensor pre_gelu_out, bool grad,
             at::Tensor workspace, size_t workspaceSize, bool accumulate,
             bool use_split_accumulator, int math_sm_count);

void te_atomic_gemm(at::Tensor A, at::Tensor A_scale_inverse, transformer_engine::DType A_type,
                    bool transa, at::Tensor B, at::Tensor B_scale_inverse,
                    transformer_engine::DType B_type, bool transb, at::Tensor D, at::Tensor D_scale,
                    transformer_engine::DType D_type, at::Tensor D_amax, at::Tensor bias,
                    transformer_engine::DType bias_type, at::Tensor pre_gelu_out, bool grad,
                    at::Tensor workspace, size_t workspaceSize, bool accumulate,
                    bool use_split_accumulator, int math_sm_count, int m_split, int n_split,
                    bool gemm_producer, at::Tensor counter);

void te_grouped_gemm(std::vector<at::Tensor> A, at::Tensor A_scale_inverse, int A_offset,
                     transformer_engine::DType A_type, bool transa, std::vector<at::Tensor> B,
                     at::Tensor B_scale_inverse, int B_offset, transformer_engine::DType B_type,
                     bool transb, std::vector<at::Tensor> D, int D_offset, at::Tensor D_scale,
                     transformer_engine::DType D_type, at::Tensor D_amax,
                     std::vector<at::Tensor> bias, transformer_engine::DType bias_type,
                     std::vector<at::Tensor> pre_gelu_out, bool grad,
                     std::vector<at::Tensor> workspace, size_t workspaceSize, bool accumulate,
                     bool use_split_accumulator, int math_sm_count);

void te_grouped_gemm_single_output(
    std::vector<at::Tensor> A, std::vector<at::Tensor> A_scale_inverse, int A_offset,
    transformer_engine::DType A_type, bool transa, std::vector<at::Tensor> B,
    at::Tensor B_scale_inverse, int B_offset, transformer_engine::DType B_type, bool transb,
    std::vector<int64_t> m_splits, at::Tensor D, int D_offset, at::Tensor D_scale,
    transformer_engine::DType D_type, at::Tensor D_amax, std::vector<at::Tensor> bias,
    transformer_engine::DType bias_type, std::vector<at::Tensor> pre_gelu_out, bool grad,
    std::vector<at::Tensor> workspace, size_t workspaceSize, bool accumulate,
    bool use_split_accumulator, int math_sm_count);

/***************************************************************************************************
 * Transpose
 **************************************************************************************************/

void fused_cast_transpose(at::Tensor input, at::Tensor scale, at::Tensor amax, at::Tensor scale_inv,
                          at::Tensor input_cast, at::Tensor input_transpose,
                          transformer_engine::DType otype);

void fused_cast_transpose_noop(at::Tensor input, at::Tensor noop, at::Tensor scale, at::Tensor amax,
                               at::Tensor scale_inv, at::Tensor input_cast,
                               at::Tensor input_transpose, transformer_engine::DType otype,
                               int scale_offset = 0, int amax_offset = 0, int scale_inv_offset = 0);

std::vector<at::Tensor> fused_cast_transpose_bgrad(at::Tensor grad_output, at::Tensor scale,
                                                   at::Tensor amax, at::Tensor scale_inv,
                                                   transformer_engine::DType otype,
                                                   int scale_offset = 0, int amax_offset = 0,
                                                   int scale_inv_offset = 0);

std::vector<at::Tensor> fused_fp8_transpose_bgrad(at::Tensor grad_output, at::Tensor scale,
                                                  at::Tensor amax, at::Tensor scale_inv,
                                                  transformer_engine::DType otype,
                                                  transformer_engine::DType grad_bias_type,
                                                  int scale_offset = 0, int amax_offset = 0,
                                                  int scale_inv_offset = 0);

std::vector<at::Tensor> fused_cast_transpose_bgrad_dgelu(at::Tensor grad_output,
                                                         at::Tensor gelu_input, at::Tensor scale,
                                                         at::Tensor amax, at::Tensor scale_inv,
                                                         transformer_engine::DType otype,
                                                         int scale_offset = 0, int amax_offset = 0,
                                                         int scale_inv_offset = 0);

void fused_multi_cast_transpose(std::vector<at::Tensor> input_list,
                                std::vector<at::Tensor> scale_list,
                                std::vector<at::Tensor> cast_output_list,
                                std::vector<at::Tensor> transposed_output_list,
                                std::vector<at::Tensor> amax_output_list,
                                std::vector<at::Tensor> scale_inv_output_list,
                                transformer_engine::DType otype);

std::tuple<std::vector<at::Tensor>, std::vector<at::Tensor>> fused_multi_cast_transpose_alloc(
    std::vector<at::Tensor> input_list, at::Tensor scale, at::Tensor amax, at::Tensor scale_inv,
    std::vector<int> scale_indices, std::vector<int> amax_indices,
    std::vector<int> scale_inv_indices, transformer_engine::DType otype);

at::Tensor fp8_transpose(at::Tensor input, transformer_engine::DType otype);

void fp8_transpose_noalloc(at::Tensor input, at::Tensor output, transformer_engine::DType otype);

void fp8_transpose_noalloc_noop(at::Tensor input, at::Tensor output, at::Tensor noop,
                                transformer_engine::DType otype);

/***************************************************************************************************
 * Activations
 **************************************************************************************************/

at::Tensor gelu(at::Tensor input, at::Tensor scale, at::Tensor amax, at::Tensor scale_inv,
                transformer_engine::DType otype);

at::Tensor relu(at::Tensor input, at::Tensor scale, at::Tensor amax, at::Tensor scale_inv,
                transformer_engine::DType otype);

at::Tensor geglu(at::Tensor input, at::Tensor scale, at::Tensor amax, at::Tensor scale_inv,
                 transformer_engine::DType otype);

at::Tensor reglu(at::Tensor input, at::Tensor scale, at::Tensor amax, at::Tensor scale_inv,
                 transformer_engine::DType otype);

at::Tensor swiglu(at::Tensor input, at::Tensor scale, at::Tensor amax, at::Tensor scale_inv,
                  transformer_engine::DType otype);

at::Tensor qgelu(at::Tensor input, at::Tensor scale, at::Tensor amax, at::Tensor scale_inv,
                 transformer_engine::DType otype);

at::Tensor srelu(at::Tensor input, at::Tensor scale, at::Tensor amax, at::Tensor scale_inv,
                 transformer_engine::DType otype);

at::Tensor dgelu(at::Tensor grad, at::Tensor input, transformer_engine::DType otype);

at::Tensor drelu(at::Tensor grad, at::Tensor input, transformer_engine::DType otype);

at::Tensor dgeglu(at::Tensor grad, at::Tensor input, transformer_engine::DType otype);

at::Tensor dreglu(at::Tensor grad, at::Tensor input, transformer_engine::DType otype);

at::Tensor dswiglu(at::Tensor grad, at::Tensor input, transformer_engine::DType otype);

at::Tensor dqgelu(at::Tensor grad, at::Tensor input, transformer_engine::DType otype);

at::Tensor dsrelu(at::Tensor grad, at::Tensor input, transformer_engine::DType otype);

/***************************************************************************************************
 * LayerNorm
 **************************************************************************************************/

std::vector<at::Tensor> layernorm_bwd(const at::Tensor &dz, const at::Tensor &x,
                                      const at::Tensor &mu, const at::Tensor &rsigma,
                                      const at::Tensor &gamma, const int sm_margin,
                                      const bool zero_centered_gamma);

std::vector<at::Tensor> layernorm_fwd_fp8(const at::Tensor &input, const at::Tensor &weight,
                                          const at::Tensor &bias, float eps, at::Tensor scale,
                                          at::Tensor amax, at::Tensor scale_inv,
                                          transformer_engine::DType otype, const int sm_margin,
                                          const bool zero_centered_gamma,
                                          const int scale_offset = 0, const int amax_offset = 0,
                                          const int scale_inv_offset = 0);

std::vector<at::Tensor> layernorm_fwd_fp8_noalloc(
    const at::Tensor &input, const at::Tensor &weight, const at::Tensor &bias, float eps,
    at::Tensor scale, at::Tensor ln_out, at::Tensor amax, at::Tensor scale_inv,
    transformer_engine::DType otype, const int sm_margin, const bool zero_centered_gamma,
    const int scale_offset = 0, const int amax_offset = 0, const int scale_inv_offset = 0);

at::Tensor layernorm_fwd_fp8_inf(const at::Tensor &input, const at::Tensor &weight,
                                 const at::Tensor &bias, float eps, at::Tensor scale,
                                 at::Tensor amax, at::Tensor scale_inv,
                                 transformer_engine::DType otype, const int sm_margin,
                                 const bool zero_centered_gamma, const int scale_offset = 0,
                                 const int amax_offset = 0, const int scale_inv_offset = 0);

std::vector<at::Tensor> layernorm_fwd(const at::Tensor &input, const at::Tensor &weight,
                                      const at::Tensor &bias, float eps, const int sm_margin,
                                      const bool zero_centered_gamma);

std::vector<at::Tensor> layernorm_fwd_noalloc(const at::Tensor &input, const at::Tensor &weight,
                                              const at::Tensor &bias, at::Tensor ln_out, float eps,
                                              const int sm_margin, const bool zero_centered_gamma);

at::Tensor layernorm_fwd_inf(const at::Tensor &input, const at::Tensor &weight,
                             const at::Tensor &bias, float eps, const int sm_margin,
                             const bool zero_centered_gamma);

/***************************************************************************************************
 * RMSNorm
 **************************************************************************************************/

std::vector<at::Tensor> rmsnorm_bwd(const at::Tensor &dz, const at::Tensor &x,
                                    const at::Tensor &rsigma, const at::Tensor &gamma,
                                    const int sm_margin, const bool zero_centered_gamma);

std::vector<at::Tensor> rmsnorm_fwd_fp8(const at::Tensor &input, const at::Tensor &weight,
                                        float eps, at::Tensor scale, at::Tensor amax,
                                        at::Tensor scale_inv, transformer_engine::DType otype,
                                        const int sm_margin, const bool zero_centered_gamma,
                                        const int scale_offset = 0, const int amax_offset = 0,
                                        const int scale_inv_offset = 0);

std::vector<at::Tensor> rmsnorm_fwd_fp8_noalloc(
    const at::Tensor &input, const at::Tensor &weight, float eps, at::Tensor scale,
    at::Tensor ln_out, at::Tensor amax, at::Tensor scale_inv, transformer_engine::DType otype,
    const int sm_margin, const bool zero_centered_gamma, const int scale_offset = 0,
    const int amax_offset = 0, const int scale_inv_offset = 0);

at::Tensor rmsnorm_fwd_fp8_inf(const at::Tensor &input, const at::Tensor &weight, float eps,
                               at::Tensor scale, at::Tensor amax, at::Tensor scale_inv,
                               transformer_engine::DType otype, const int sm_margin,
                               const bool zero_centered_gamma, const int scale_offset = 0,
                               const int amax_offset = 0, const int scale_inv_offset = 0);

std::vector<at::Tensor> rmsnorm_fwd(const at::Tensor &input, const at::Tensor &weight, float eps,
                                    const int sm_margin, const bool zero_centered_gamma);

std::vector<at::Tensor> rmsnorm_fwd_noalloc(const at::Tensor &input, const at::Tensor &weight,
                                            at::Tensor ln_out, float eps, const int sm_margin,
                                            const bool zero_centered_gamma);

at::Tensor rmsnorm_fwd_inf(const at::Tensor &input, const at::Tensor &weight, float eps,
                           const int sm_margin, const bool zero_centered_gamma);

/***************************************************************************************************
 * Cast
 **************************************************************************************************/

at::Tensor cast_to_fp8(const at::Tensor &input, const at::Tensor &scale, at::Tensor amax,
                       at::Tensor scale_inv, transformer_engine::DType otype,
                       const int scale_offset = 0, const int amax_offset = 0,
                       const int scale_inv_offset = 0);

void cast_to_fp8_noalloc(const at::Tensor &input, const at::Tensor &scale, at::Tensor output,
                         at::Tensor amax, at::Tensor scale_inv, transformer_engine::DType otype,
                         const int scale_offset = 0, const int amax_offset = 0,
                         const int scale_inv_offset = 0);

at::Tensor cast_from_fp8(const at::Tensor &input, const at::Tensor &scale_inv,
                         transformer_engine::DType itype, transformer_engine::DType otype,
                         const int scale_inv_offset = 0);

/***************************************************************************************************
 * Softmax
 **************************************************************************************************/

at::Tensor scaled_softmax_forward(at::Tensor input, float scale_factor);

at::Tensor scaled_softmax_backward(at::Tensor output_grad_, at::Tensor softmax_results_,
                                   float scale_factor);

at::Tensor scaled_masked_softmax_forward(at::Tensor input, at::Tensor mask, float scale_factor);

at::Tensor scaled_masked_softmax_backward(at::Tensor output_grad_, at::Tensor softmax_results_,
                                          float scale_factor);

at::Tensor scaled_upper_triang_masked_softmax_forward(at::Tensor input, float scale_factor);

at::Tensor scaled_upper_triang_masked_softmax_backward(at::Tensor output_grads_,
                                                       at::Tensor softmax_results_,
                                                       float scale_factor);

at::Tensor scaled_aligned_causal_masked_softmax_forward(at::Tensor input, float scale_factor);

at::Tensor scaled_aligned_causal_masked_softmax_backward(at::Tensor output_grads_,
                                                         at::Tensor softmax_results_,
                                                         float scale_factor);

/***************************************************************************************************
 * FP8 recipe
 **************************************************************************************************/

void fused_amax_and_scale_update_after_reduction(const at::Tensor &amax_reduction_buffer,
                                                 std::vector<at::Tensor> amax_histories,
                                                 std::vector<at::Tensor> scales,
                                                 std::vector<at::Tensor> scale_invs,
                                                 const std::string &amax_compute_algo,
                                                 transformer_engine::DType fp8_dtype, float margin);

/***************************************************************************************************
 * Rotary positional embedding
 **************************************************************************************************/

at::Tensor fused_rope_forward(const at::Tensor &input, const at::Tensor &freqs,
                              const at::Tensor &start_positions,
                              const bool transpose_output_memory);

at::Tensor fused_rope_backward(const at::Tensor &output_grads, const at::Tensor &freqs,
                               const at::Tensor &start_positions,
                               const bool transpose_output_memory);

at::Tensor fused_rope_thd_forward(const at::Tensor &input, const at::Tensor &cu_seqlens,
<<<<<<< HEAD
                                  const at::Tensor &freqs, const at::Tensor &start_positions);

at::Tensor fused_rope_thd_backward(const at::Tensor &output_grads, const at::Tensor &cu_seqlens,
                                   const at::Tensor &freqs, const at::Tensor &start_positions);
=======
                                  const at::Tensor &freqs, const int cp_size, const int cp_rank);

at::Tensor fused_rope_thd_backward(const at::Tensor &output_grads, const at::Tensor &cu_seqlens,
                                   const at::Tensor &freqs, const int cp_size, const int cp_rank);
>>>>>>> 237b4930

/***************************************************************************************************
 * Miscellaneous
 **************************************************************************************************/

size_t get_cublasLt_version();

size_t get_cudnn_version();

bool userbuf_comm_available();

void placeholder();

/***************************************************************************************************
 * Generation
 **************************************************************************************************/

void attention_copy(torch::Tensor A, torch::Tensor seq_len, torch::Tensor incoming_seq_len,
                    torch::Tensor B, int max_incoming_seq_len, int max_seq_len, int b, int s);

/***************************************************************************************************
 * Support THD format for Context Parallel
 **************************************************************************************************/

at::Tensor thd_read_half_tensor(const at::Tensor &tensor, const at::Tensor &cu_seqlens,
                                int half_idx);

void thd_second_half_lse_correction(at::Tensor lse, const at::Tensor &lse_per_step,
                                    const at::Tensor &cu_seqlens, bool lse_packed);

at::Tensor thd_read_second_half_lse(const at::Tensor &lse, const at::Tensor &cu_seqlens,
                                    bool lse_packed);

void thd_out_correction(at::Tensor out, const at::Tensor &out_per_step, const at::Tensor &lse,
                        const at::Tensor &lse_per_step, const at::Tensor &cu_seqlens,
                        bool only_second_half, bool lse_packed);

void thd_grad_correction(at::Tensor grad, const at::Tensor &grad_per_step,
                         const at::Tensor &cu_seqlens, const std::string &first_half,
                         const std::string &second_half);

at::Tensor thd_get_partitioned_indices(const at::Tensor &cu_seqlens, int total_tokens,
                                       int world_size, int rank);

/***************************************************************************************************
 * multi_tensor_* kernels
 **************************************************************************************************/

void multi_tensor_scale_cuda(int chunk_size, at::Tensor noop_flag,
                             std::vector<std::vector<at::Tensor>> tensor_lists, float scale);

std::tuple<at::Tensor, at::Tensor> multi_tensor_l2norm_cuda(
    int chunk_size, at::Tensor noop_flag, std::vector<std::vector<at::Tensor>> tensor_lists,
    at::optional<bool> per_tensor_python);

std::tuple<at::Tensor, at::Tensor> multi_tensor_unscale_l2norm_cuda(
    int chunk_size, at::Tensor noop_flag, std::vector<std::vector<at::Tensor>> tensor_lists,
    at::Tensor inv_scale, at::optional<bool> per_tensor_python);

using transformer_engine::DType;
void multi_tensor_adam_cuda(int chunk_size, at::Tensor noop_flag,
                            std::vector<std::vector<at::Tensor>> tensor_lists, const float lr,
                            const float beta1, const float beta2, const float epsilon,
                            const int step, const int mode, const int bias_correction,
                            const float weight_decay);

void multi_tensor_adam_fp8_cuda(int chunk_size, at::Tensor noop_flag,
                                std::vector<std::vector<at::Tensor>> tensor_lists, const float lr,
                                const float beta1, const float beta2, const float epsilon,
                                const int step, const int mode, const int bias_correction,
                                const float weight_decay, DType fp8_dtype);

void multi_tensor_adam_capturable_cuda(int chunk_size, at::Tensor noop_flag,
                                       std::vector<std::vector<at::Tensor>> tensor_lists,
                                       at::Tensor lr, const float beta1, const float beta2,
                                       const float epsilon, at::Tensor step, const int mode,
                                       const int bias_correction, const float weight_decay,
                                       at::Tensor inv_scale);

void multi_tensor_adam_capturable_master_cuda(int chunk_size, at::Tensor noop_flag,
                                              std::vector<std::vector<at::Tensor>> tensor_lists,
                                              at::Tensor lr, const float beta1, const float beta2,
                                              const float epsilon, at::Tensor step, const int mode,
                                              const int bias_correction, const float weight_decay,
                                              at::Tensor inv_scale);

void multi_tensor_sgd_cuda(int chunk_size, at::Tensor noop_flag,
                           std::vector<std::vector<at::Tensor>> tensor_lists, float wd,
                           float momentum, float dampening, float lr, bool nesterov, bool first_run,
                           bool wd_after_momentum, float scale);

/***************************************************************************************************
 * padding
 **************************************************************************************************/

void fused_multi_row_padding(at::Tensor input, at::Tensor output,
                             std::vector<size_t> input_row_list,
                             std::vector<size_t> padded_input_row_list);

/***************************************************************************************************
 * Comm+GEMM Overlap Wrappers
 **************************************************************************************************/

class CommOverlapHelper : torch::CustomClassHolder {
 private:
  bool initialized{false};
  bool backend_is_nccl{false};
  std::map<std::string, c10d::ProcessGroup *> pgs;

 public:
  int myrank = -1;
  int numranks = -1;
  int mylocal = -1;
  int numlocal = -1;
  int mynode = -1;
  int numnodes = -1;

  CommOverlapHelper();

  CommOverlapHelper(c10d::ProcessGroup *world_group,
                    std::optional<c10d::ProcessGroup *> intra_node_group,
                    std::optional<c10d::ProcessGroup *> inter_node_group);

  ~CommOverlapHelper();

  void ub_allgather(void *globaldata, size_t globalbytes, void *localdata, size_t localbytes,
                    ExtComm comm);

  void ub_barrier(ExtComm comm);
};

class CommOverlap : torch::CustomClassHolder, public transformer_engine::CommOverlapBase {
 private:
  torch::Tensor _ubuf_torch;
  torch::Tensor _ubuf_counter;

 public:
  CommOverlap(const std::vector<size_t> &buffer_shape, at::ScalarType buffer_dtype,
              CommOverlapHelper *helper, int tp_size, int num_splits = 3,
              int num_max_streams = NVTE_COMM_OVERLAP_MAX_STREAMS, int comm_cga_size = 2,
              int num_comm_sm = 16, bool set_sm_margin = true, bool atomic_gemm = false);

  void set_ubuf_scale_inv(torch::Tensor scale_inv) {
    assert(scale_inv.numel());
    assert(scale_inv.scalar_type() == torch::kFloat32);
    transformer_engine::CommOverlapBase::set_ubuf_scale_inv(
        reinterpret_cast<float *>(scale_inv.data_ptr()));
  }

  void copy_input_to_ubuf(torch::Tensor input, int comm_type);

  torch::Tensor get_ubuf_output(int comm_type);

  /*
  ** Bulk GEMM + COMM
  ** This function assumes the communication input is pre-copied to _ubuf
  */
  std::vector<at::Tensor> bulk_overlap(
      at::Tensor A, at::Tensor A_scale_inverse, int64_t A_fp8_tensor,
      transformer_engine::DType A_type, bool transa, at::Tensor B, at::Tensor B_scale_inverse,
      int64_t B_fp8_tensor, transformer_engine::DType B_type, bool transb, at::Tensor D,
      at::Tensor D_scale, transformer_engine::DType D_type, at::Tensor D_amax, at::Tensor bias,
      transformer_engine::DType bias_type, at::Tensor pre_gelu_out, bool grad, at::Tensor workspace,
      size_t workspaceSize, bool accumulate, bool use_split_accumulator,
      transformer_engine::CommOverlapType comm_type, at::Tensor rs_output);

  /*
  ** Split FPROP GEMM + ReduceScatter
  */
  void atomic_gemm_overlap_rs(at::Tensor A, at::Tensor A_scale_inverse, int64_t A_fp8_tensor,
                              transformer_engine::DType A_type, bool transa, at::Tensor B,
                              at::Tensor B_scale_inverse, int64_t B_fp8_tensor,
                              transformer_engine::DType B_type, bool transb, at::Tensor D,
                              at::Tensor D_scale, transformer_engine::DType D_type,
                              at::Tensor D_amax, at::Tensor bias,
                              transformer_engine::DType bias_type, at::Tensor pre_gelu_out,
                              bool grad, at::Tensor workspace, size_t workspaceSize,
                              bool accumulate, bool use_split_accumulator, bool gemm_overlap,
                              at::Tensor rs_output);

  /*
  ** Split FPROP GEMM + ReduceScatter
  */
  void split_overlap_rs(at::Tensor A, at::Tensor A_scale_inverse, int64_t A_fp8_tensor,
                        transformer_engine::DType A_type, bool transa, at::Tensor B,
                        at::Tensor B_scale_inverse, int64_t B_fp8_tensor,
                        transformer_engine::DType B_type, bool transb, at::Tensor D,
                        at::Tensor D_scale, transformer_engine::DType D_type, at::Tensor D_amax,
                        at::Tensor bias, transformer_engine::DType bias_type,
                        at::Tensor pre_gelu_out, bool grad, at::Tensor workspace,
                        size_t workspaceSize, bool accumulate, bool use_split_accumulator,
                        bool gemm_overlap, at::Tensor rs_output);
};  // CommOverlap

class CommOverlapP2P : torch::CustomClassHolder, public transformer_engine::CommOverlapP2PBase {
 private:
  torch::Tensor _ubuf_torch;
  torch::Tensor _ubuf_counter;

 public:
  CommOverlapP2P(const std::vector<size_t> &buffer_shape, at::ScalarType buffer_dtype,
                 CommOverlapHelper *helper, int tp_size,
                 transformer_engine::CommOverlapType comm_type,
                 int num_max_streams = NVTE_COMM_OVERLAP_MAX_STREAMS, int comm_cga_size = 2,
                 int num_comm_sm = 3, bool set_sm_margin = true, bool atomic_gemm = false,
                 bool use_ce = true, bool aggregate = false);

  void set_ubuf_scale_inv(torch::Tensor scale_inv) {
    assert(scale_inv.numel());
    assert(scale_inv.scalar_type() == torch::kFloat32);
    transformer_engine::CommOverlapP2PBase::set_ubuf_scale_inv(
        reinterpret_cast<float *>(scale_inv.data_ptr()));
  }

  void copy_input_to_ubuf(torch::Tensor input, bool chunk);

  torch::Tensor get_ubuf_output(int comm_type);

  /*
  ** Split AllGather + AtomicGEMM using P2P communication
  ** This function assumes the input_b is pre-copied to _ubufs[rank_id]. This is
  *needed to have AG outputs
  ** in each rank to be in the contiguous memory space after all ring exchange
  *phases.
  */
  void atomic_gemm_overlap_ag(at::Tensor A, at::Tensor A_scale_inverse, int64_t A_fp8_tensor,
                              transformer_engine::DType A_type, bool transa, at::Tensor B,
                              at::Tensor B_scale_inverse, int64_t B_fp8_tensor,
                              transformer_engine::DType B_type, bool transb, at::Tensor D,
                              at::Tensor D_scale, transformer_engine::DType D_type,
                              at::Tensor D_amax, at::Tensor bias,
                              transformer_engine::DType bias_type, at::Tensor pre_gelu_out,
                              bool grad, at::Tensor workspace, size_t workspaceSize,
                              bool accumulate, bool use_split_accumulator, at::Tensor B_copy);

  /*
  ** Split AllGather + GEMM using P2P communication
  ** This function assumes the input_b is pre-copied to _ubufs[rank_id]. This is
  *needed to have AG outputs
  ** in each rank to be in the contiguous memory space after all ring exchange
  *phases.
  */
  void split_overlap_ag(at::Tensor A, at::Tensor A_scale_inverse, int64_t A_fp8_tensor,
                        transformer_engine::DType A_type, bool transa, at::Tensor B,
                        at::Tensor B_scale_inverse, int64_t B_fp8_tensor,
                        transformer_engine::DType B_type, bool transb, at::Tensor D,
                        at::Tensor D_scale, transformer_engine::DType D_type, at::Tensor D_amax,
                        at::Tensor bias, transformer_engine::DType bias_type,
                        at::Tensor pre_gelu_out, bool grad, at::Tensor workspace,
                        size_t workspaceSize, bool accumulate, bool use_split_accumulator,
                        at::Tensor B_copy);

  /*
  ** Split ReduceScatter + GEMM using P2P communication
  */
  void atomic_gemm_overlap_rs(at::Tensor A, at::Tensor A_scale_inverse, int64_t A_fp8_tensor,
                              transformer_engine::DType A_type, bool transa, at::Tensor B,
                              at::Tensor B_scale_inverse, int64_t B_fp8_tensor,
                              transformer_engine::DType B_type, bool transb, at::Tensor D,
                              at::Tensor D_scale, transformer_engine::DType D_type,
                              at::Tensor D_amax, at::Tensor bias,
                              transformer_engine::DType bias_type, at::Tensor pre_gelu_out,
                              bool grad, at::Tensor workspace, size_t workspaceSize,
                              bool accumulate, bool use_split_accumulator, at::Tensor rs_output);

  /*
  ** Split ReduceScatter + GEMM using P2P communication
  */
  void split_overlap_rs(at::Tensor A, at::Tensor A_scale_inverse, int64_t A_fp8_tensor,
                        transformer_engine::DType A_type, bool transa, at::Tensor B,
                        at::Tensor B_scale_inverse, int64_t B_fp8_tensor,
                        transformer_engine::DType B_type, bool transb, at::Tensor D,
                        at::Tensor D_scale, transformer_engine::DType D_type, at::Tensor D_amax,
                        at::Tensor bias, transformer_engine::DType bias_type,
                        at::Tensor pre_gelu_out, bool grad, at::Tensor workspace,
                        size_t workspaceSize, bool accumulate, bool use_split_accumulator,
                        at::Tensor rs_output);
};  // CommOverlapP2P

#endif  // TRANSFORMER_ENGINE_PYTORCH_CSRC_EXTENSIONS_H_<|MERGE_RESOLUTION|>--- conflicted
+++ resolved
@@ -416,17 +416,10 @@
                                const bool transpose_output_memory);
 
 at::Tensor fused_rope_thd_forward(const at::Tensor &input, const at::Tensor &cu_seqlens,
-<<<<<<< HEAD
-                                  const at::Tensor &freqs, const at::Tensor &start_positions);
+                                  const at::Tensor &freqs, const int cp_size, const int cp_rank, const at::Tensor &start_positions);
 
 at::Tensor fused_rope_thd_backward(const at::Tensor &output_grads, const at::Tensor &cu_seqlens,
-                                   const at::Tensor &freqs, const at::Tensor &start_positions);
-=======
-                                  const at::Tensor &freqs, const int cp_size, const int cp_rank);
-
-at::Tensor fused_rope_thd_backward(const at::Tensor &output_grads, const at::Tensor &cu_seqlens,
-                                   const at::Tensor &freqs, const int cp_size, const int cp_rank);
->>>>>>> 237b4930
+                                   const at::Tensor &freqs, const int cp_size, const int cp_rank, const at::Tensor &start_positions);
 
 /***************************************************************************************************
  * Miscellaneous
