# Copyright (c) 2022-2025, NVIDIA CORPORATION & AFFILIATES. All rights reserved.
#
# See LICENSE for license information.

"""
Rotary Position Embedding implementation of different types along with helper functions
"""
from typing import Optional, Tuple, Union
import torch

import transformer_engine_torch as tex
from transformer_engine.pytorch.cpp_extensions.fused_attn import QKVFormat


__all__ = ["RotaryPositionEmbedding", "apply_rotary_pos_emb"]


class RotaryPositionEmbedding(torch.nn.Module):
    """
    Implements Rotary Position Embedding from https://arxiv.org/abs/2104.09864.
    """

    def __init__(
        self,
        dim: int,
        rotary_percent: float = 1.0,
        seq_len_interpolation_factor: Optional[int] = None,
        pretrained_max_position_embeddings: Optional[int] = None,
        rotary_base: float = 10000.0,
        interleaved: bool = False,
    ):
        """
        Parameters
        ----------
        dim: int
            Rotary embedding dimension.
        rotary_percent: float, default = 1.0
            Percent of rotary dimension to use for rotary position embeddings.
        seq_len_interpolation_factor: int, default = None
            If not None, discrete positions will be interpolated by this factor via the trick in
            https://arxiv.org/abs/2306.15595
        pretrained_max_position_embeddings: int, default = None
            Pre-trained max_position_embeddings before position interpolation.
        rotary_base: float, default = 10000.0
            Base of the rotary position embedding.
        interleaved: bool, default = False
            Whether to use interleaved rotary position embedding.
        """
        super().__init__()
        if rotary_percent < 1.0:
            dim = int(dim * rotary_percent)
        self.seq_len_interpolation_factor = seq_len_interpolation_factor
        self.rotary_base = rotary_base
        inv_freq = 1.0 / (
            self.rotary_base
            ** (
                torch.arange(0, dim, 2, dtype=torch.float32, device=torch.cuda.current_device())
                / dim
            )
        )
        self.register_buffer("inv_freq", inv_freq)
        self.pretrained_max_position_embeddings = pretrained_max_position_embeddings
        self.interleaved = interleaved

    def forward(self, max_seq_len: int, offset: int = 0):
        """
        Create rotary position embedding frequencies.

        Parameters
        ----------
        max_seq_len: int
            Sequence length of a sample.
        offset: int, default = 0
            Fixed offset for frequencies.
        """
        seq = (
            torch.arange(max_seq_len, device=self.inv_freq.device, dtype=self.inv_freq.dtype)
            + offset
        )

        if (
            self.pretrained_max_position_embeddings is not None
            and self.seq_len_interpolation_factor is not None
        ):
            if (
                max_seq_len
                > self.pretrained_max_position_embeddings * self.seq_len_interpolation_factor
            ):
                # dynamic linear scaling (length > position we have learned)
                seq *= 1 / (max_seq_len / self.pretrained_max_position_embeddings)
            else:
                # fixed linear scaling
                seq *= 1 / self.seq_len_interpolation_factor

        freqs = torch.einsum("i , j -> i j", seq, self.inv_freq)
        # first part even vector components, second part odd vector components,
        #  2 * dim in dimension size
        if not self.interleaved:
            emb = torch.cat((freqs, freqs), dim=-1)
        else:
            emb = torch.stack((freqs.view(-1, 1), freqs.view(-1, 1)), dim=-1).view(
                freqs.shape[0], -1
            )
        # emb [seq_length, .., dim]
        return emb.reshape(emb.size(0), 1, 1, emb.size(1))


class FusedRoPEFunc(torch.autograd.Function):
    """
    Function for FusedRoPE

    This implementation assumes the input tensor to be in `sbhd`, `bshd` or `thd` format and
    the RoPE tensor to be of shape (s, 1, 1, d). It accepts arbitrary memory layouts to avoid
    the expensive `.contiguous()` calls, thus it may not achieve the best memory access pattern.
    """

    @staticmethod
    def forward(
        ctx,
        t: torch.Tensor,
        freqs: torch.Tensor,
        start_positions: Union[torch.Tensor, None] = None,
        tensor_format: str = "sbhd",
        interleaved: bool = False,
        cu_seqlens: Union[torch.Tensor, None] = None,
        cp_size: int = 1,
        cp_rank: int = 0,
    ) -> torch.Tensor:
        """Fused RoPE forward."""

        if start_positions is None:
            # Each sequence will start from positional encoding corresponding to 0.
            # Otherwise sequence i will start from positional encoding
            # corresponding to start_positions[i].
            start_positions = torch.Tensor()

        if freqs.dtype != torch.float32:
            freqs = freqs.float()
        assert tensor_format in (
            "sbhd",
            "bshd",
            "thd",
        ), f"Unsupported tensor_format: {tensor_format}."
        output = tex.fused_rope_forward(
            t,
            freqs,
            start_positions,
            QKVFormat[tensor_format],
            interleaved,
            cu_seqlens,
            cp_size,
            cp_rank,
        )
        ctx.save_for_backward(freqs, cu_seqlens, start_positions)
        ctx.tensor_format = tensor_format
        ctx.cp_size = cp_size
        ctx.cp_rank = cp_rank
        ctx.interleaved = interleaved

        return output

    @staticmethod
    def backward(ctx, grad_output: torch.Tensor) -> Tuple[Union[torch.Tensor, None], ...]:
        """Fused RoPE backward."""
        freqs, cu_seqlens, start_positions = ctx.saved_tensors
        grad_input = tex.fused_rope_backward(
            grad_output,
            freqs,
            start_positions,
            QKVFormat[ctx.tensor_format],
            ctx.interleaved,
            cu_seqlens,
            ctx.cp_size,
            ctx.cp_rank,
        )

        return grad_input, None, None, None, None, None, None, None


def _rotate_half(x: torch.Tensor, interleaved: bool) -> torch.Tensor:
    """Change sign so the last dimension becomes [-odd, +even]

    Args:
        x: torch.Tensor. Input tensor.
        interleaved: bool. Whether to use interleaved rotary position embedding.

    Returns:
        Tensor: Tensor rotated half.
    """
    if not interleaved:
        x1, x2 = torch.chunk(x, 2, dim=-1)
        return torch.cat((-x2, x1), dim=-1)

    # interleaved
    x1 = x[:, :, :, ::2]
    x2 = x[:, :, :, 1::2]
    x_new = torch.stack((-x2, x1), dim=-1)
    return x_new.view(x_new.shape[0], x_new.shape[1], x_new.shape[2], -1)


def _apply_rotary_pos_emb_base(
    t: torch.Tensor,
    freqs: torch.Tensor,
    start_positions: torch.Tensor = None,
    tensor_format: str = "sbhd",
    interleaved: bool = False,
) -> torch.Tensor:
    """
    Base implementation of applying rotary positional embedding tensor to the input tensor.

    Parameters
    ----------
    t: torch.Tensor
        Input tensor of shape `[s, b, h, d]` or `[b, s, h, d]`, on which rotary positional
        embedding will be applied.
    freqs: torch.Tensor
        Rotary positional embedding tensor of shape `[s2, 1, 1, d2]` and dtype 'float',
        with `s2 >= s` and `d2 <= d`.
    start_positions: torch.Tensor, default = None.
        Tokens in a sequence `i` should be applied with position encoding offset by
        `start_positions[i]`. If `start_positions=None`, there's no offset.
    tensor_format: {'sbhd', 'bshd'}, default = 'sbhd'
        Should be `bshd` if `t` is of shape `[bs, seq, ...]`, or `sbhd` if `t` is of shape
        `[seq, bs, ...]`.
    interleaved: bool, default = False
        Whether to use interleaved rotary position embedding.
    """
    max_seq_len = freqs.shape[0]
    cur_seq_len = t.shape[1] if tensor_format == "bshd" else t.shape[0]

    # In case `start_positions` are provided, create a staggered `freqs` tensor
    # offset by the values in `start_positions`.
    # Note: `start_positions` usage with cp_size > 1 hasn't been tested
    # because context parallelism isn't used during inference.
    if start_positions is not None:
        max_offset = torch.max(start_positions)
        assert (
            max_offset + cur_seq_len <= max_seq_len
        ), f"Rotary Embeddings only suppported up to {max_seq_len} sequence length!"

        # Stack staggered rope embeddings along the batch dimension
        freqs = torch.concatenate([freqs[i : i + cur_seq_len] for i in start_positions], dim=1)

        # Note that from this point, `freqs` has a shape `(s,b,1,d)`.

    # Only apply the rotary embeddings up to the sequence length of the running
    # input.
    assert (
        cur_seq_len <= max_seq_len
    ), f"Rotary Embeddings only supported up to {max_seq_len} sequence length!"
    freqs = freqs[:cur_seq_len]

    if tensor_format == "bshd":
        freqs = freqs.transpose(0, 1)  # [seq, 1, 1, dim] -> [1, seq, 1, dim]

    # cos/sin first then dtype conversion for better precision
    cos_ = torch.cos(freqs).to(t.dtype)
    sin_ = torch.sin(freqs).to(t.dtype)

    rot_dim = freqs.shape[-1]
    # ideally t_pass is empty so rotary pos embedding is applied to all tensor t
    t, t_pass = t[..., :rot_dim], t[..., rot_dim:]

    # first part is cosine component
    # second part is sine component, need to change signs with _rotate_half method
    t = (t * cos_) + (_rotate_half(t, interleaved) * sin_)
    return torch.cat((t, t_pass), dim=-1)


def _get_freqs_on_this_cp_rank(
    freqs: torch.Tensor, seqlen: int, cp_size: int, cp_rank: int
) -> torch.Tensor:
    """Get the position embedding on the current context parallel rank.

    Args:
        freqs: torch.Tensor. Positional embedding tensor in shape `[s2, 1, 1, d2]`.
        seqlen: int. Length of the current sequence.
        cp_size: int. Context parallel world size.
        cp_rank: int. Context parallel rank.
    """
    if cp_size > 1:
        cp_seg = seqlen // 2
        full_seqlen = cp_size * seqlen
        return torch.cat(
            [
                freqs[cp_rank * cp_seg : (cp_rank + 1) * cp_seg],
                freqs[full_seqlen - (cp_rank + 1) * cp_seg : full_seqlen - cp_rank * cp_seg],
            ]
        )

    # cp_size == 1
    return freqs


def apply_rotary_pos_emb(
    t: torch.Tensor,
    freqs: torch.Tensor,
    tensor_format: str = "sbhd",
    start_positions: Union[torch.Tensor, None] = None,
    interleaved: bool = False,
    fused: bool = False,
    cu_seqlens: Union[torch.Tensor, None] = None,
    cp_size: int = 1,
    cp_rank: int = 0,
) -> torch.Tensor:
    """
    Apply rotary positional embedding tensor to the input tensor.

    Support matrix:
    Fused/Unfused:
        Training:
            qkv_formats:            "thd", "bshd"/"sbhd"
            context parallel:       yes
            start_positions:        no
        Inference:
            qkv_formats:            "thd", "bshd"/"sbhd"
            context parallelism:    no
            start_positions:        yes

    Parameters
    ----------
    t: torch.Tensor
        Input tensor of shape `[s, b, h, d]`, `[b, s, h, d]` or `[t, h, d]`, on which
        rotary positional embedding will be applied.
    freqs: torch.Tensor
        Rotary positional embedding tensor of shape `[s2, 1, 1, d2]` and dtype 'float',
        with `s2 >= s` and `d2 <= d`.
    start_positions: torch.Tensor, default = None.
        Tokens in a sequence `i` should be applied with position encoding offset by
        `start_positions[i]`. If `start_positions=None`, there's no offset.
    tensor_format: {'sbhd', 'bshd', 'thd'}, default = 'sbhd'
        is `bshd` if `t` is of shape `[bs, seq, ...]`, or `sbhd` if `t` is
        of shape `[seq, bs, ...]`. 'thd' is only supported when `fused` is True.
    interleaved: bool, default = False
        Whether to use interleaved rotary position embedding.
    fused: bool, default = False
        Whether to use a fused applying RoPE implementation.
    cu_seqlens: torch.Tensor, default = None.
        Cumulative sum of sequence lengths in a batch for `t`, with shape [b + 1] and
        dtype torch.int32. Only valid when `tensor_format` is 'thd'.
        Should be `cu_seqlens_padded` when cp_size > 1.
    cp_size: int, default = 1.
        Context parallel world size. Only valid when `tensor_format` is 'thd' and `fused` is True.
    cp_rank: int, default = 0.
        Context parallel rank. Only valid when `tensor_format` is 'thd' and `fused` is True.
    """

    # Note: `start_positions` is used only during inference and so not supported
    # with context parallelism.
    assert not (
        cp_size > 1 and start_positions is not None
    ), """start_positions != None with CP SIZE > 1 is not supported!"""

    assert (
        tensor_format != "thd" or cu_seqlens is not None
    ), "cu_seqlens must not be None when tensor_format is 'thd'."

    if fused:
        return FusedRoPEFunc.apply(
            t, freqs, start_positions, tensor_format, interleaved, cu_seqlens, cp_size, cp_rank
        )

    # Unfused THD format
    if tensor_format == "thd":
        cu_seqlens = cu_seqlens // cp_size
        seqlens = (cu_seqlens[1:] - cu_seqlens[:-1]).tolist()

        # The following code essentially splits the `thd` tensor into corresponding
        # `s1hd` tensors (for each sequence) and applies rotary embedding to
        # those sequences individually.
        # Note that if `start_positions` is not `None`, then for each sequence,
        # it's corresponding rope offset is also supplied from `start_positions`
        # individually.
        return torch.cat(
            [
                _apply_rotary_pos_emb_base(
                    x.unsqueeze(1),
                    _get_freqs_on_this_cp_rank(freqs, x.size(0), cp_size, cp_rank),
<<<<<<< HEAD
                    start_positions = start_positions[idx:idx+1] if start_positions is not None else None,
=======
                    start_positions=(
                        start_positions[idx : idx + 1] if start_positions is not None else None
                    ),
                    tensor_format="thd",
>>>>>>> 91d420c5
                    interleaved=interleaved,
                )
                for idx, x in enumerate(torch.split(t, seqlens))
            ]
        ).squeeze(1)

    # Unfused SBHD/BSHD format
    if tensor_format == "sbhd":
        seqlen = t.size(0)
    elif tensor_format == "bshd":
        seqlen = t.size(1)
    else:
        raise ValueError(f"Unsupported tensor_format: {tensor_format}.")
    return _apply_rotary_pos_emb_base(
        t,
        _get_freqs_on_this_cp_rank(freqs, seqlen, cp_size, cp_rank),
        start_positions,
        tensor_format,
        interleaved=interleaved,
    )<|MERGE_RESOLUTION|>--- conflicted
+++ resolved
@@ -376,14 +376,9 @@
                 _apply_rotary_pos_emb_base(
                     x.unsqueeze(1),
                     _get_freqs_on_this_cp_rank(freqs, x.size(0), cp_size, cp_rank),
-<<<<<<< HEAD
-                    start_positions = start_positions[idx:idx+1] if start_positions is not None else None,
-=======
                     start_positions=(
                         start_positions[idx : idx + 1] if start_positions is not None else None
                     ),
-                    tensor_format="thd",
->>>>>>> 91d420c5
                     interleaved=interleaved,
                 )
                 for idx, x in enumerate(torch.split(t, seqlens))
