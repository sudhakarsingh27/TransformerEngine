--- conflicted
+++ resolved
@@ -112,12 +112,7 @@
         dim: int,
         *tensors: Tuple[torch.Tensor, ...],
     ) -> torch.Tensor:
-<<<<<<< HEAD
-        #print("rrr")
-        #import pdb; pdb.set_trace()
-=======
-
->>>>>>> 2ded3d51
+
         # Check first tensor
         if not tensors:
             raise ValueError("Attempted to concatenate 0 tensors")
@@ -160,14 +155,6 @@
         data_ptr_stride = strides[dim] * tensors[0].element_size()
         data_ptr = tensors[0].data_ptr() + tensors[0].size(dim) * data_ptr_stride
         for tensor in tensors[1:]:
-<<<<<<< HEAD
-            if True:
-                return torch.cat(tensors, dim=dim)
-            data_ptr += tensor.size(dim) * data_ptr_stride
-        # No-op concatenation
-        out = tensors[0].new()
-        out.set_(tensors[0].untyped_storage(),tensors[0].storage_offset(),out_shape,strides,)
-=======
             if (
                 tensor.dtype != dtype
                 or tensor.device != device
@@ -185,7 +172,6 @@
             out_shape,
             strides,
         )
->>>>>>> 2ded3d51
         out.requires_grad = any(tensor.requires_grad for tensor in tensors)
         return out
 
