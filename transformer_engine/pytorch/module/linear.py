--- conflicted
+++ resolved
@@ -43,13 +43,10 @@
     cast_to_fp8,
 )
 from ..constants import GemmParallelModes, dist_group_type
-<<<<<<< HEAD
+from ..jit import no_torch_dynamo
+
 from ..float8_tensor import Float8Tensor
 from ..float8_utils import E4M3, tensor_to_scale
-=======
-from ..jit import no_torch_dynamo
-
->>>>>>> 7a30ba45
 
 __all__ = ["Linear"]
 
@@ -83,7 +80,7 @@
         ub_split_rs: bool,
         ub_split_ag: bool,
     ) -> torch.Tensor:
-        print(f"{is_first_microbatch}")
+        print(f"is_first_microbatch {is_first_microbatch}")
         # Make sure input dimensions are compatible
         in_features = weight.shape[-1]
         assert inp.shape[-1] == in_features, "GEMM not possible"
@@ -149,16 +146,15 @@
                     #     fp8_meta["scaling_fwd"],
                     #     tex.FP8FwdTensors.GEMM1_WEIGHT,
                     #     fp8_dtype_forward,
-                    #     cast_out=weight_fp8._data,
-                    #     transpose_out=weight_t_fp8._data,
+                    #     cast_out=weight_fp8,
+                    #     transpose_out=weight_t_fp8,
                     # )
                     weight_t_fp8._data = weight._data.transpose(0,1).clone().detach()
                     weight_t_fp8._scale = weight._scale.clone().detach()
                     weight_t_fp8._flavor = weight._flavor
-                    # weight_t_fp8.fp8_meta_view = weight.fp8_meta_view
                 else:
                     weight_t_fp8 = None
-                    # TODO: directly updating `_data` attr isn't a good idea
+                    # TODO(sudhakarsingh27): directly updating `_data` attr isn't a good idea
                     weight_fp8._data = cast_to_fp8(
                         weight,
                         fp8_meta["scaling_fwd"],
@@ -581,66 +577,35 @@
 
         self.sequence_parallel = (self.tp_size > 1) and sequence_parallel
 
-<<<<<<< HEAD
-        if not skip_weight_param_allocation:
-            temp_weight = torch.empty(
-                self.out_features,
-                self.in_features,
-                device=torch.cuda.current_device(),
-                dtype=params_dtype
-            )
-
-            initialize_affine_weight_gpu(
-                temp_weight,
-                init_method,
-                get_rng_state_tracker,
-                partition_dim=1 if self.parallel_mode == "row" else 0,
-                stride=1,
-            )
-
-            # print(self.fp8_meta)
-            # Assign the correct scale to the `fp8_meta` dictionary
-            # self.fp8_meta["scaling_fwd"][1] = tensor_to_scale(temp_weight, E4M3)
-            self.register_buffer("weight_tensor",
-                        Float8Tensor.from_float32(
-                            temp_weight,
-                            tensor_to_scale(temp_weight, E4M3),
-                            E4M3
-                        ),
-                        persistent=False)
-
-            # XXX: How to do update the fp8_meta dictionary with this info
-            # XXX: This is a hack for now. Need to assign this view variable
-            # properly. Currently, can't use `cast_to_fp8` since most of the
-            # information of `fp8_meta` is added once in `prepare_forward`
-            # context manager
-            self.weight_tensor.fp8_meta_view = self.fp8_meta
-
-            if self.use_bias:
-                self.register_buffer("bias_tensor",
-                                     torch.empty(
-                                         self.out_features,
-                                         device=torch.cuda.current_device(),
-                                         dtype=params_dtype),
-                                     persistent=False)
-            else:
-                self.register_buffer("bias_tensor",
-                                     torch.Tensor().to(dtype=params_dtype,
-                                                       device=torch.cuda.current_device()),
-                                     persistent=False)
-=======
-        self.weight_tensor = torch.empty(
+        temp_weight = torch.empty(
             self.out_features, self.in_features,
             device=torch.cuda.current_device(),
             dtype=params_dtype)
 
+        # TODO(ksivaman): This functionality works with FP8 outside TE.
         initialize_affine_weight_gpu(
-            self.weight_tensor,
+            temp_weight,
             init_method,
             get_rng_state_tracker,
             partition_dim=1 if self.parallel_mode == "row" else 0,
             stride=1,
         )
+
+        # Assign the correct scale to the `fp8_meta` dictionary
+        # self.fp8_meta["scaling_fwd"][1] = tensor_to_scale(temp_weight, E4M3)
+        # TODO(ksivaman): Remove hardcoded fp8 weight and hardcoded FP8 flavor.
+        self.weight_tensor = Float8Tensor.from_float32(
+            temp_weight,
+            tensor_to_scale(temp_weight, E4M3),
+            E4M3,
+        )
+
+        # XXX: How to do update the fp8_meta dictionary with this info
+        # XXX: This is a hack for now. Need to assign this view variable
+        # properly. Currently, can't use `cast_to_fp8` since most of the
+        # information of `fp8_meta` is added once in `prepare_forward`
+        # context manager
+        self.weight_tensor.fp8_meta_view = self.fp8_meta
 
         if self.use_bias:
             self.bias_tensor = torch.empty(
@@ -650,7 +615,6 @@
         else:
             self.bias_tensor = torch.Tensor().to(dtype=params_dtype,
                                                     device=torch.cuda.current_device())
->>>>>>> 7a30ba45
 
         with torch.no_grad():
             self.bias_tensor.zero_()
@@ -671,19 +635,16 @@
             wname = pname + "weight"
             bname = pname + "bias"
 
-<<<<<<< HEAD
-                print("before parameter init")
-                wparam = Parameter(self.weight_tensor)
-                print("after parameter init")
-                self.register_parameter(
-                    wname, wparam
-                )
-                print("after register param")
-=======
-            self.register_parameter(
-                wname, Parameter(self.weight_tensor[i * split_size : (i+1) * split_size])
-            )
->>>>>>> 7a30ba45
+            print("before parameter init")
+            wparam = Parameter(self.weight_tensor)
+            print("after parameter init")
+
+            # TODO(ksivaman): Add indexing op to torch dispatcher for float8
+            # self.register_parameter(
+            #     wname, Parameter(self.weight_tensor[i * split_size : (i+1) * split_size])
+            # )
+            self.register_parameter(wname, wparam)
+            print("after register param")
 
             set_tensor_model_parallel_attributes(
                 tensor=getattr(self, wname),
@@ -826,6 +787,7 @@
                 self.ub_split_ag,
             )
             out = linear_fn(*args)
+
         if self.gemm_bias_unfused_add:
             out = out + cast_if_needed(bias_tensor, self.activation_dtype)
 
